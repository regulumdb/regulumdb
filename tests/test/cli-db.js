const fs = require('fs/promises')
const exec = require('util').promisify(require('child_process').exec)
const { expect } = require('chai')
const { util } = require('../lib')

describe('cli-db', function () {
  before(async function () {
    this.timeout(30000)
    process.env.TERMINUSDB_SERVER_DB_PATH = './storage/' + util.randomString()
    {
      const r = await exec('./terminusdb.sh store init --force')
      expect(r.stdout).to.match(/^Successfully initialised database/)
    }
  })

  after(async function () {
    await fs.rm(process.env.TERMINUSDB_SERVER_DB_PATH, { recursive: true })
    delete process.env.TERMINUSDB_SERVER_DB_PATH
  })

  it('lists a db', async function () {
    const r1 = await exec('./terminusdb.sh db list')
    expect(r1.stdout).to.match(/^TerminusDB\n/)
  })

  it('lists an existing db', async function () {
    const db = util.randomString()
    await exec(`./terminusdb.sh db create admin/${db}`)
    const r1 = await exec(`./terminusdb.sh db list admin/${db}`)
    expect(r1.stdout).to.match(new RegExp(`^TerminusDB\n│\n└── admin/${db}`))
    await exec(`./terminusdb.sh db delete admin/${db}`)
  })

  it('lists two dbs', async function () {
    const db1 = util.randomString()
    const db2 = util.randomString()
    await exec(`./terminusdb.sh db create admin/${db1}`)
    await exec(`./terminusdb.sh db create admin/${db2}`)
    const r1 = await exec(`./terminusdb.sh db list admin/${db1} admin/${db2}`)
    expect(r1.stdout).to.match(/^TerminusDB/)
    await exec(`./terminusdb.sh db delete admin/${db1}`)
    await exec(`./terminusdb.sh db delete admin/${db2}`)
  })

  it('lists an existing db and branches', async function () {
    const db = util.randomString()
    await exec(`./terminusdb.sh db create admin/${db}`)
    const r1 = await exec(`./terminusdb.sh db list admin/${db} --branches`)
    expect(r1.stdout).to.match(new RegExp(`^TerminusDB\n│\n└── admin/${db}\n    └── main`))
    await exec(`./terminusdb.sh db delete admin/${db}`)
  })

  it('updates name of an existing db', async function () {
    const db = util.randomString()
    await exec(`./terminusdb.sh db create admin/${db}`)
    const r1 = await exec(`./terminusdb.sh db update admin/${db} --label goo --comment gah`)
    expect(r1.stdout).to.match(new RegExp(`^Database updated: admin/${db}`))
    const r2 = await exec(`./terminusdb.sh db list admin/${db} -v -j`)
    const dbObjs = JSON.parse(r2.stdout)
    expect(dbObjs[0].label).to.equal('goo')
    expect(dbObjs[0].comment).to.equal('gah')
    await exec(`./terminusdb.sh db delete admin/${db}`)
  })

  it('puts database in schema free mode and returns it', async function () {
    const db = util.randomString()
    await exec(`./terminusdb.sh db create admin/${db}`)
    // turn off schema
    await exec(`./terminusdb.sh db update admin/${db} --schema false`)
    // demonstrate success
    const r3 = await exec(`./terminusdb.sh query admin/${db}/local/branch/main "t('terminusdb://data/Schema', rdf:type, X, schema)"`)
    expect(r3.stdout).to.match(/^X\nrdf:nil/)
    await exec(`./terminusdb.sh db update admin/${db} --schema true`)
    // demonstrate success
    const r4 = await exec(`./terminusdb.sh query admin/${db}/local/branch/main "t('terminusdb://data/Schema', rdf:type, X, schema)"`)
    expect(r4.stdout).to.match(/^X\n$/)
    await exec(`./terminusdb.sh db delete admin/${db}`)
  })

  it('puts database a database in public and returns it', async function () {
    const db = util.randomString()
    await exec(`./terminusdb.sh db create admin/${db}`)
    // turn off schema
    await exec(`./terminusdb.sh db update admin/${db} --public true`)
    const q = `./terminusdb.sh query _system "
            t(DB_Uri, name, \\"${db}\\"^^xsd:string),
            t(Cap_Id, scope, DB_Uri),
            t(Cap_Id, role, 'Role/consumer'),
            t('User/anonymous', capability, Cap_Id)"`
    // demonstrate success
    const r3 = await exec(q)
    expect(r3.stdout).to.match(/^DB_Uri\s+Cap_Id\n.*\n$/)
    await exec(`./terminusdb.sh db update admin/${db} --public false`)
    // demonstrate success
    const r4 = await exec(q)
    expect(r4.stdout).to.match(/^DB_Uri\s+Cap_Id\n$/)
    await exec(`./terminusdb.sh db delete admin/${db}`)
  })

<<<<<<< HEAD
  it('does not allow branch "main" to be deleted', async function () {
    const db = util.randomString()
    await exec(`./terminusdb.sh db create admin/${db}`)
    // turn off schema
    const r = await exec(`./terminusdb.sh branch delete admin/${db} | true`)
    expect(r.stderr).to.match(/Error: Branch 'main' should not be deleted as it is special/)
    await exec(`./terminusdb.sh db delete admin/${db}`)
  })

  it('is graceful on deleting non-existing branch', async function () {
    const db = util.randomString()
    await exec(`./terminusdb.sh db create admin/${db}`)
    // turn off schema
    const r = await exec(`./terminusdb.sh branch delete admin/${db}/local/branch/foo | true`)
    expect(r.stderr).to.match(/Error: Branch foo does not exist/)
    await exec(`./terminusdb.sh db delete admin/${db}`)
=======
  it('gives a graceful bad path error', async function () {
    const rand = util.randomString()
    const r = await exec(`./terminusdb.sh db list ${rand} | true`)
    expect(r.stderr).to.match(new RegExp(`^Error: Bad descriptor path: ${rand}`))
  })

  it('gives a graceful non-existence error', async function () {
    const rand = util.randomString()
    const r = await exec(`./terminusdb.sh db list admin/${rand} | true`)
    expect(r.stderr).to.match(new RegExp(`^Error: Invalid database name: 'admin/${rand}'`))
>>>>>>> 381b48e9
  })
})<|MERGE_RESOLUTION|>--- conflicted
+++ resolved
@@ -97,7 +97,6 @@
     await exec(`./terminusdb.sh db delete admin/${db}`)
   })
 
-<<<<<<< HEAD
   it('does not allow branch "main" to be deleted', async function () {
     const db = util.randomString()
     await exec(`./terminusdb.sh db create admin/${db}`)
@@ -114,7 +113,7 @@
     const r = await exec(`./terminusdb.sh branch delete admin/${db}/local/branch/foo | true`)
     expect(r.stderr).to.match(/Error: Branch foo does not exist/)
     await exec(`./terminusdb.sh db delete admin/${db}`)
-=======
+
   it('gives a graceful bad path error', async function () {
     const rand = util.randomString()
     const r = await exec(`./terminusdb.sh db list ${rand} | true`)
@@ -125,6 +124,5 @@
     const rand = util.randomString()
     const r = await exec(`./terminusdb.sh db list admin/${rand} | true`)
     expect(r.stderr).to.match(new RegExp(`^Error: Invalid database name: 'admin/${rand}'`))
->>>>>>> 381b48e9
   })
 })