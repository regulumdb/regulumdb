const fs = require('fs/promises')
const exec = require('util').promisify(require('child_process').exec)
const { expect } = require('chai')
const { util } = require('../lib')

describe('cli-doc', function () {
  let dbSpec

  before(async function () {
    this.timeout(30000)
    process.env.TERMINUSDB_SERVER_DB_PATH = './storage/' + util.randomString()
    {
      const r = await exec('./terminusdb.sh store init --force')
      expect(r.stdout).to.match(/^Successfully initialised database/)
    }
    dbSpec = `admin/${util.randomString()}`
    {
      const r = await exec(`./terminusdb.sh db create ${dbSpec}`)
      expect(r.stdout).to.match(new RegExp(`^Database created: ${dbSpec}`))
    }
  })

  after(async function () {
    const r = await exec(`./terminusdb.sh db delete ${dbSpec}`)
    expect(r.stdout).to.match(new RegExp(`^Database deleted: ${dbSpec}`))
    await fs.rm(process.env.TERMINUSDB_SERVER_DB_PATH, { recursive: true })
    delete process.env.TERMINUSDB_SERVER_DB_PATH
  })

  describe('passes schema insert, get, replace, delete, branch, apply', function () {
    const schema = { '@type': 'Class', negativeInteger: 'xsd:negativeInteger' }

    before(async function () {
      this.timeout(50000)
      schema['@id'] = util.randomString()
      {
        const r = await exec(`./terminusdb.sh doc insert ${dbSpec} --graph_type=schema --data='${JSON.stringify(schema)}'`)
        expect(r.stdout).to.match(new RegExp(`^Documents inserted:\n 1: ${schema['@id']}`))
      }
      {
        const r = await exec(`./terminusdb.sh doc get ${dbSpec} --graph_type=schema`)
        const docs = r.stdout.split('\n').filter((line) => line.length > 0).map(JSON.parse)
        expect(docs[0]).to.deep.equal(util.defaultContext)
        expect(docs[1]).to.deep.equal(schema)
      }
      schema.hexBinary = { '@type': 'Optional', '@class': 'xsd:hexBinary' }
      {
        const r = await exec(`./terminusdb.sh doc replace ${dbSpec} --graph_type=schema --data='${JSON.stringify(schema)}'`)
        expect(r.stdout).to.match(new RegExp(`^Documents replaced:\n 1: ${schema['@id']}`))
      }
    })

    after(async function () {
      {
        const r = await exec(`./terminusdb.sh doc delete ${dbSpec} --graph_type=schema --id=${schema['@id']}`)
        expect(r.stdout).to.match(new RegExp(`^Documents deleted:\n 1: ${schema['@id']}`))
      }
      {
        const r = await exec(`./terminusdb.sh doc get ${dbSpec} --graph_type=schema`)
        expect(JSON.parse(r.stdout)).to.deep.equal(util.defaultContext)
      }
    })

    it('passes doc query', async function () {
      const r = await exec('./terminusdb.sh doc get _system -q \'{ "@type" : "User", "name" : "admin"}\'')
      const j = JSON.parse(r.stdout)
      expect(j['@id']).to.equal('User/admin')
    })

    it('passes instance insert, get, replace, delete', async function () {
      this.timeout(100000)
      const instance = { '@type': schema['@id'], '@id': `${schema['@id']}/${util.randomString()}`, negativeInteger: -88 }
      {
        const r = await exec(`./terminusdb.sh doc insert ${dbSpec} --graph_type=instance --data='${JSON.stringify(instance)}'`)
        expect(r.stdout).to.match(new RegExp(`^Documents inserted:\n 1: terminusdb:///data/${instance['@id']}`))
      }
      instance.negativeInteger = -255
      {
        const r = await exec(`./terminusdb.sh doc replace ${dbSpec} --graph_type=instance --data='${JSON.stringify(instance)}'`)
        expect(r.stdout).to.match(new RegExp(`^Documents replaced:\n 1: terminusdb:///data/${instance['@id']}`))
      }
      {
        const r = await exec(`./terminusdb.sh doc get ${dbSpec} --graph_type=instance`)
        expect(JSON.parse(r.stdout)).to.deep.equal(instance)
      }
      instance.hexBinary = 'deadbeef'
      {
        const r = await exec(`./terminusdb.sh doc replace ${dbSpec} --graph_type=instance --create --data='${JSON.stringify(instance)}'`)
        expect(r.stdout).to.match(new RegExp(`^Documents replaced:\n 1: terminusdb:///data/${instance['@id']}`))
      }
      {
        const r = await exec(`./terminusdb.sh doc get ${dbSpec} --graph_type=instance`)
        expect(JSON.parse(r.stdout)).to.deep.equal(instance)
      }
      {
        const r = await exec(`./terminusdb.sh doc delete ${dbSpec} --graph_type=instance --id=${instance['@id']}`)
        expect(r.stdout).to.match(new RegExp(`^Documents deleted:\n 1: ${instance['@id']}`))
      }
      {
        const r = await exec(`./terminusdb.sh doc get ${dbSpec} --graph_type=instance`)
        expect(r.stdout).to.equal('')
      }
      instance['@id'] = `${schema['@id']}/${util.randomString()}`
      {
        const r = await exec(`./terminusdb.sh doc replace ${dbSpec} --graph_type=instance --create --data='${JSON.stringify(instance)}'`)
        expect(r.stdout).to.match(new RegExp(`^Documents replaced:\n 1: terminusdb:///data/${instance['@id']}`))
      }
      {
        const r = await exec(`./terminusdb.sh doc get ${dbSpec} --graph_type=instance`)
        expect(JSON.parse(r.stdout)).to.deep.equal(instance)
      }
      {
        const r = await exec(`./terminusdb.sh doc delete ${dbSpec} --graph_type=instance --id=${instance['@id']}`)
        expect(r.stdout).to.match(new RegExp(`^Documents deleted:\n 1: ${instance['@id']}`))
      }
    })

    it('passes insert, branch, insert apply', async function () {
      this.timeout(100000)
      const instance = { '@type': schema['@id'], '@id': `${schema['@id']}/${util.randomString()}`, negativeInteger: -88 }
      {
        const r = await exec(`./terminusdb.sh doc insert ${dbSpec} --graph_type=instance --data='${JSON.stringify(instance)}'`)
        expect(r.stdout).to.match(new RegExp(`^Documents inserted:\n 1: terminusdb:///data/${instance['@id']}`))
      }
      {
        const r = await exec(`./terminusdb.sh branch create ${dbSpec}/local/branch/test --origin=${dbSpec}/local/branch/main`)
        expect(r.stdout).to.match(new RegExp(`^${dbSpec}/local/branch/test branch created`))
      }
      {
        const r = await exec(`./terminusdb.sh doc replace ${dbSpec}/local/branch/test --data='${JSON.stringify(instance)}'`)
        expect(r.stdout).to.match(new RegExp(`^Documents replaced:\n 1: terminusdb:///data/${instance['@id']}`))
      }
      {
        const newInstance = { '@type': schema['@id'], '@id': `${schema['@id']}/${util.randomString()}`, negativeInteger: -42 }
        const r = await exec(`./terminusdb.sh doc insert ${dbSpec}/local/branch/test --data='${JSON.stringify(newInstance)}'`)
        expect(r.stdout).to.match(new RegExp(`^Documents inserted:\n 1: terminusdb:///data/${newInstance['@id']}`))
      }
      {
        const r1 = await exec(`./terminusdb.sh log ${dbSpec}/local/branch/test -j`)
        const log = JSON.parse(r1.stdout)
        const latestCommit = log[0].identifier
        const previousCommit = log[1].identifier
        const r2 = await exec(`./terminusdb.sh apply ${dbSpec} --before_commit=${previousCommit} --after_commit=${latestCommit}`)
        const regexp = /^Successfully applied/
        expect(r2.stdout).to.match(regexp)
      }
      {
        const r = await exec(`./terminusdb.sh doc get ${dbSpec} -l --graph_type=instance`)
        const j = JSON.parse(r.stdout)
        expect(j.length).to.equal(2)
      }
      {
        const r = await exec(`./terminusdb.sh doc delete ${dbSpec} --nuke`)
        const regexp = /^Documents nuked/
        expect(r.stdout).to.match(regexp)
      }
    })
  })

  describe('backlinks', function () {
    it('is able to link document with backlinks', async function () {
      const schema = [{
        '@type': '@context',
        '@base': 'foo://base/',
        '@schema': 'foo://schema#',
      },
      {
        '@type': 'Class',
        '@id': 'Thing',
        other: {
          '@type': 'Optional',
          '@class': 'Other',
        },
      },
      {
        '@type': 'Class',
        '@id': 'Other',
        name: 'xsd:string',
      }]
      const db = util.randomString()
      await exec(`./terminusdb.sh db create admin/${db}`)
      await exec(`./terminusdb.sh doc insert -g schema admin/${db} --full-replace --data='${JSON.stringify(schema)}'`)
      const instance = [{
        '@type': 'Thing',
        '@capture': 'My Thing',
      },
      {
        '@type': 'Other',
        '@linked-by': { '@ref': 'My Thing', '@property': 'other' },
        name: 'My Name',
      },
      ]
      await exec(`./terminusdb.sh doc insert admin/${db} --data='${JSON.stringify(instance)}'`)
      const r2 = await exec(`./terminusdb.sh doc get admin/${db} --as-list=true`)
      const docs = JSON.parse(r2.stdout)
      expect(docs).has.length(2)
      const r3 = await exec(`./terminusdb.sh doc get admin/${db} --as-list=true --type=Other`)
      const [other] = JSON.parse(r3.stdout)
      const otherId = other['@id']
      const r4 = await exec(`./terminusdb.sh doc get admin/${db} --as-list=true --type=Thing`)
      const [thing] = JSON.parse(r4.stdout)
      expect(thing.other).to.equal(otherId)
      await exec(`./terminusdb.sh db delete admin/${db}`)
    })

    it('links back to two documents', async function () {
      const schema = [{
        '@type': '@context',
        '@base': 'foo://base/',
        '@schema': 'foo://schema#',
      },
      {
        '@type': 'Class',
        '@id': 'Thing',
        other: {
          '@type': 'Optional',
          '@class': 'Other',
        },
      },
      {
        '@type': 'Class',
        '@id': 'Other',
        name: 'xsd:string',
      }]
      const db = util.randomString()
      await exec(`./terminusdb.sh db create admin/${db}`)
      await exec(`./terminusdb.sh doc insert -g schema admin/${db} --full-replace --data='${JSON.stringify(schema)}'`)
      const instance = [{
        '@type': 'Thing',
        '@capture': 'Thing1',
      },
      {
        '@type': 'Thing',
        '@capture': 'Thing2',
      },
      {
        '@type': 'Other',
        '@linked-by': [{ '@ref': 'Thing1', '@property': 'other' },
          { '@ref': 'Thing2', '@property': 'other' }],
        name: 'My Name',
      },
      ]
      await exec(`./terminusdb.sh doc insert admin/${db} --data='${JSON.stringify(instance)}'`)
      const r2 = await exec(`./terminusdb.sh doc get admin/${db} --as-list=true`)
      const docs = JSON.parse(r2.stdout)
      expect(docs).has.length(3)
      const r3 = await exec(`./terminusdb.sh doc get admin/${db} --as-list=true --type=Other`)
      const [other] = JSON.parse(r3.stdout)
      const otherId = other['@id']
      const r4 = await exec(`./terminusdb.sh doc get admin/${db} --as-list=true --type=Thing`)
      const [thing1, thing2] = JSON.parse(r4.stdout)
      expect(thing1.other).to.equal(otherId)
      expect(thing2.other).to.equal(otherId)
      await exec(`./terminusdb.sh db delete admin/${db}`)
    })

    it('is able to link subdocument with backlinks', async function () {
      const schema = [{
        '@type': '@context',
        '@base': 'foo://base/',
        '@schema': 'foo://schema#',
      },
      {
        '@type': 'Class',
        '@id': 'Thing',
        other: {
          '@type': 'Optional',
          '@class': 'Other',
        },
      },
      {
        '@type': 'Class',
        '@subdocument': [],
        '@key': { '@type': 'Random' },
        '@id': 'Other',
        name: 'xsd:string',
      }]
      const db = util.randomString()
      await exec(`./terminusdb.sh db create admin/${db}`)
      await exec(`./terminusdb.sh doc insert -g schema admin/${db} --full-replace --data='${JSON.stringify(schema)}'`)
      const instance = [{
        '@type': 'Thing',
        '@capture': 'My Thing',
      },
      {
        '@type': 'Other',
        '@linked-by': { '@ref': 'My Thing', '@property': 'other' },
        name: 'My Name',
      },
      ]
      await exec(`./terminusdb.sh doc insert admin/${db} --data='${JSON.stringify(instance)}'`)
      const r2 = await exec(`./terminusdb.sh doc get admin/${db} --as-list=true`)
      const [doc] = JSON.parse(r2.stdout)
      expect(doc.other.name).to.equal('My Name')
      await exec(`./terminusdb.sh db delete admin/${db}`)
    })

    it('fails to link subdocument with no backlinks', async function () {
      const schema = [{
        '@type': '@context',
        '@base': 'foo://base/',
        '@schema': 'foo://schema#',
      },
      {
        '@type': 'Class',
        '@subdocument': [],
        '@key': { '@type': 'Random' },
        '@id': 'Other',
        name: 'xsd:string',
      }]
      const db = util.randomString()
      await exec(`./terminusdb.sh db create admin/${db}`)
      await exec(`./terminusdb.sh doc insert -g schema admin/${db} --full-replace --data='${JSON.stringify(schema)}'`)
      const instance = [{
        '@type': 'Other',
        '@linked-by': [],
        name: 'My Name',
      },
      ]
      const r = await exec(`./terminusdb.sh doc insert admin/${db} --data='${JSON.stringify(instance)}' | true`)
      expect(r.stderr).to.match(/^Error: A sub-document has parent cardinality other than one.*/)
      await exec(`./terminusdb.sh db delete admin/${db}`)
    })

    it('fails to link subdocument already in document', async function () {
      const schema = [{
        '@type': '@context',
        '@base': 'foo://base/',
        '@schema': 'foo://schema#',
      },
      {
        '@type': 'Class',
        '@id': 'Thing',
        other: {
          '@type': 'Optional',
          '@class': 'Other',
        },
      },
      {
        '@type': 'Class',
        '@subdocument': [],
        '@key': { '@type': 'Random' },
        '@id': 'Other',
        name: 'xsd:string',
      }]
      const db = util.randomString()
      await exec(`./terminusdb.sh db create admin/${db}`)
      await exec(`./terminusdb.sh doc insert -g schema admin/${db} --full-replace --data='${JSON.stringify(schema)}'`)
      const instance = [{
        '@type': 'Thing',
        '@capture': 'Thing1',
      },
      {
        '@type': 'Thing',
        other: {
          '@type': 'Other',
          '@linked-by': { '@ref': 'Thing1', '@property': 'other' },
          name: 'My Name',
        },
      }]
      await exec(`./terminusdb.sh doc insert admin/${db} --data='${JSON.stringify(instance)}' | true`)
      // expect(r.stderr).to.match(/^Error: A sub-document has parent cardinality other than one.*/)
      const r2 = await exec(`./terminusdb.sh triples dump admin/${db}/local/branch/main/instance`)
      console.log(r2.stdout)
      await exec(`./terminusdb.sh db delete admin/${db}`)
    })

    it('fails to link subdocument with backlinks twice', async function () {
      const schema = [{
        '@type': '@context',
        '@base': 'foo://base/',
        '@schema': 'foo://schema#',
      },
      {
        '@type': 'Class',
        '@id': 'Thing',
        other: {
          '@type': 'Optional',
          '@class': 'Other',
        },
      },
      {
        '@type': 'Class',
        '@subdocument': [],
        '@key': { '@type': 'Random' },
        '@id': 'Other',
        name: 'xsd:string',
      }]
      const db = util.randomString()
      await exec(`./terminusdb.sh db create admin/${db}`)
      await exec(`./terminusdb.sh doc insert -g schema admin/${db} --full-replace --data='${JSON.stringify(schema)}'`)
      const instance = [{
        '@type': 'Thing',
        '@capture': 'Thing1',
      },
      {
        '@type': 'Thing',
        '@capture': 'Thing2',
      },
      {
        '@type': 'Other',
        '@linked-by': [{ '@ref': 'Thing1', '@property': 'other' },
          { '@ref': 'Thing2', '@property': 'other' }],
        name: 'My Name',
      },
      ]
      const r = await exec(`./terminusdb.sh doc insert admin/${db} --data='${JSON.stringify(instance)}' | true`)
      expect(r.stderr).to.match(/^Error: A sub-document has parent cardinality other than one.*/)
      await exec(`./terminusdb.sh db delete admin/${db}`)
    })

    it('fails to find property', async function () {
      const schema = [{
        '@type': '@context',
        '@base': 'foo://base/',
        '@schema': 'foo://schema#',
      },
      {
        '@type': 'Class',
        '@id': 'Thing',
        other: {
          '@type': 'Optional',
          '@class': 'Other',
        },
      },
      {
        '@type': 'Class',
        '@subdocument': [],
        '@key': { '@type': 'Random' },
        '@id': 'Other',
        name: 'xsd:string',
      }]
      const db = util.randomString()
      await exec(`./terminusdb.sh db create admin/${db}`)
      await exec(`./terminusdb.sh doc insert -g schema admin/${db} --full-replace --data='${JSON.stringify(schema)}'`)
      const instance = [{
        '@type': 'Thing',
        '@capture': 'Thing1',
      },
      {
        '@type': 'Thing',
        '@capture': 'Thing2',
      },
      {
        '@type': 'Other',
        '@linked-by': [{ '@ref': 'Thing1' },
          { '@ref': 'Thing2', '@property': 'other' }],
        name: 'My Name',
      },
      ]
      const r = await exec(`./terminusdb.sh doc insert admin/${db} --data='${JSON.stringify(instance)}' | true`)
      expect(r.stderr).to.match(/^Error: A sub-document has parent cardinality other than one.*/)
      await exec(`./terminusdb.sh db delete admin/${db}`)
    })

    it('fails to find ref or id', async function () {
      const schema = [{
        '@type': '@context',
        '@base': 'foo://base/',
        '@schema': 'foo://schema#',
      },
      {
        '@type': 'Class',
        '@id': 'Thing',
        other: {
          '@type': 'Optional',
          '@class': 'Other',
        },
      },
      {
        '@type': 'Class',
        '@subdocument': [],
        '@key': { '@type': 'Random' },
        '@id': 'Other',
        name: 'xsd:string',
      }]
      const db = util.randomString()
      await exec(`./terminusdb.sh db create admin/${db}`)
      await exec(`./terminusdb.sh doc insert -g schema admin/${db} --full-replace --data='${JSON.stringify(schema)}'`)
      const instance = [{
        '@type': 'Thing',
        '@capture': 'Thing',
      },
      {
        '@type': 'Other',
        '@linked-by': [{ '@property': 'other' }],
        name: 'My Name',
      },
      ]
      const r = await exec(`./terminusdb.sh doc insert admin/${db} --data='${JSON.stringify(instance)}' | true`)
      expect(r.stderr).to.match(/^Error: Back links were used with no ref or id.*/)
      await exec(`./terminusdb.sh db delete admin/${db}`)
    })

    it('has malformed link id', async function () {
      const schema = [{
        '@type': '@context',
        '@base': 'foo://base/',
        '@schema': 'foo://schema#',
      },
      {
        '@type': 'Class',
        '@id': 'Thing',
        other: {
          '@type': 'Optional',
          '@class': 'Other',
        },
      },
      {
        '@type': 'Class',
        '@subdocument': [],
        '@key': { '@type': 'Random' },
        '@id': 'Other',
        name: 'xsd:string',
      }]
      const db = util.randomString()
      await exec(`./terminusdb.sh db create admin/${db}`)
      await exec(`./terminusdb.sh doc insert -g schema admin/${db} --full-replace --data='${JSON.stringify(schema)}'`)
      const instance = [{
        '@type': 'Thing',
        '@capture': 'Thing',
      },
      {
        '@type': 'Other',
        '@linked-by': [{ '@property': 'other', '@id': [] }],
        name: 'My Name',
      },
      ]
      const r = await exec(`./terminusdb.sh doc insert admin/${db} --data='${JSON.stringify(instance)}' | true`)
      expect(r.stderr).to.match(/^Error: The link Id did not have a valid form.*/)
      await exec(`./terminusdb.sh db delete admin/${db}`)
    })

    it('fails to make backlink with unknown property', async function () {
      const schema = [{
        '@type': '@context',
        '@base': 'foo://base/',
        '@schema': 'foo://schema#',
      },
      {
        '@type': 'Class',
        '@id': 'Thing',
        other: {
          '@type': 'Optional',
          '@class': 'Other',
        },
      },
      {
        '@type': 'Class',
        '@key': { '@type': 'Random' },
        '@id': 'Other',
        name: 'xsd:string',
      }]
      const db = util.randomString()
      await exec(`./terminusdb.sh db create admin/${db}`)
      await exec(`./terminusdb.sh doc insert -g schema admin/${db} --full-replace --data='${JSON.stringify(schema)}'`)
      const instance = [{
        '@type': 'Thing',
        '@capture': 'My Thing',
      },
      {
        '@type': 'Other',
        '@linked-by': { '@ref': 'My Thing', '@property': 'tother' },
        name: 'My Name',
      },
      ]
      const r = await exec(`./terminusdb.sh doc insert admin/${db} --data='${JSON.stringify(instance)}'| true`)
      expect(r.stderr).to.match(/^Error: Schema check failure(.|\n)*unknown_property_for_type.*/)
      await exec(`./terminusdb.sh db delete admin/${db}`)
    })
  })

  describe('schema manipulation', function () {
<<<<<<< HEAD
    it('adds an xsd:Name', async function () {
      const schema = [{
        '@type': '@context',
        '@base': 'terminusdb:///data/',
        '@schema': 'terminusdb:///schema#',
      },
      {
        '@type': 'Class',
        '@id': 'Test',
        name: 'xsd:Name',
      }]
      const db = util.randomString()
      await exec(`./terminusdb.sh db create admin/${db}`)
      await exec(`./terminusdb.sh doc insert -g schema admin/${db} --full-replace --data='${JSON.stringify(schema)}'`)
      const instance = { name: 'Test' }
      await exec(`./terminusdb.sh doc insert admin/${db} --data='${JSON.stringify(instance)}'`)
      const r = await exec(`./terminusdb.sh doc get admin/${db}`)
      const js = JSON.parse(r.stdout)
      expect(js.name).to.equal('Test')
=======
    it('adds a broken context', async function () {
      const schema = [
        {
          '@base': 'terminusdb:///data/',
          '@schema': 'terminusdb:///schema#',
          '@type': '@context',
          pfx: 'abfab',
        },
        {
          '@id': 'pfx:somethign',
          '@type': 'Class',
        },
      ]
      const db = util.randomString()
      await exec(`./terminusdb.sh db create admin/${db}`)
      const r = await exec(`./terminusdb.sh doc insert -g schema admin/${db} --full-replace --data='${JSON.stringify(schema)}' | true`)
      expect(r.stderr).to.match(/^Error: The prefix pfx used in the context does not resolve to a URI.*/)
>>>>>>> 22aa86b4
      await exec(`./terminusdb.sh db delete admin/${db}`)
    })

    it('adds a bad language', async function () {
      const schema = {
        '@base': 'terminusdb:///data/',
        '@schema': 'terminusdb:///schema#',
        '@type': '@context',
        '@documentation': {
          '@language': 'bogus',
          '@title': 'Example Schema',
          '@description': 'This is an example schema. We are using it to demonstrate the ability to display information in multiple languages about the same semantic content.',
          '@authors': ['Gavin Mendel-Gleason'],
        },
      }
      const db = util.randomString()
      await exec(`./terminusdb.sh db create admin/${db}`)
      const r = await exec(`./terminusdb.sh doc insert -g schema admin/${db} --full-replace --data='${JSON.stringify(schema)}' | true`)
      expect(r.stderr).to.match(/^Error: value "bogus" could not be casted to a .*/)
      await exec(`./terminusdb.sh db delete admin/${db}`)
    })

    it('adds a lang string', async function () {
      const schema = [
        {
          '@type': '@context',
          '@base': 'terminusdb://asdf/',
          '@schema': 'terminusdb://schema',
          rdf: 'http://www.w3.org/1999/02/22-rdf-syntax-ns#',
        },
        {
          '@id': 'Note',
          '@type': 'Class',
          noteText: {
            '@class': 'rdf:langString',
            '@type': 'Set',
          },
        }]
      const db = util.randomString()
      await exec(`./terminusdb.sh db create admin/${db}`)
      await exec(`./terminusdb.sh doc insert -g schema admin/${db} --full-replace --data='${JSON.stringify(schema)}'`)
      const doc = {
        noteText: [
          {
            '@lang': 'ka',
            '@value': 'មរនមាត្តា',
          },
          {
            '@lang': 'hi',
            '@value': 'ksajd',
          },
        ],
        '@type': 'Note',
      }
      await exec(`./terminusdb.sh doc insert admin/${db} --data='${JSON.stringify(doc)}'`)
      const r = await exec(`./terminusdb.sh doc get admin/${db}`)
      const js = JSON.parse(r.stdout)
      const result = [
        {
          '@lang': 'hi',
          '@value': 'ksajd',
        },
        {
          '@lang': 'ka',
          '@value': 'មរនមាត្តា',
        },
      ]
      expect(js.noteText).to.deep.equal(result)
    })
  })

  describe('escape works ok', function () {
    it('double escape', async function () {
      const schema = [{
        '@type': '@context',
        '@base': 'terminusdb:///data/',
        '@schema': 'terminusdb:///schema#',
      },
      {
        '@type': 'Class',
        '@id': 'Test',
        test: 'xsd:string',
      }]
      const db = util.randomString()
      await exec(`./terminusdb.sh db create admin/${db}`)
      await exec(`./terminusdb.sh doc insert -g schema admin/${db} --full-replace --data='${JSON.stringify(schema)}'`)
      const instance = { test: 'hello\n world' }
      await exec(`./terminusdb.sh doc insert admin/${db} --data='${JSON.stringify(instance)}'`)
      const r2 = await exec(`./terminusdb.sh doc get admin/${db}`)
      const res = JSON.parse(r2.stdout)
      expect(res.test).to.equal('hello\n world')
      await exec(`./terminusdb.sh db delete admin/${db}`)
    })
  })

  describe('checks logs', function () {
    const schema = { '@type': 'Class', negativeInteger: 'xsd:negativeInteger' }

    before(async function () {
      this.timeout(50000)
      schema['@id'] = util.randomString()
      {
        const r = await exec(`./terminusdb.sh doc insert ${dbSpec} --graph_type=schema --data='${JSON.stringify(schema)}'`)
        expect(r.stdout).to.match(new RegExp(`^Documents inserted:\n 1: ${schema['@id']}`))
      }
    })

    it('gets a truncated log', async function () {
      const db = `admin/${util.randomString()}`
      await exec(`./terminusdb.sh db create ${db}`)
      const schema = {
        '@id': 'Thing',
        '@type': 'Class',
        negativeInteger: 'xsd:negativeInteger',
      }

      await exec(`./terminusdb.sh doc insert ${db} -g schema --data='${JSON.stringify(schema)}'`)

      const instance = { '@id': `Thing/${util.randomString()}`, negativeInteger: -88 }
      const instance2 = { '@id': `Thing/${util.randomString()}`, negativeInteger: -88 }
      const instance3 = { '@id': `Thing/${util.randomString()}`, negativeInteger: -88 }
      await exec(`./terminusdb.sh doc insert ${db} --data='${JSON.stringify(instance)}'`)
      await exec(`./terminusdb.sh doc insert ${db} --data='${JSON.stringify(instance2)}'`)
      await exec(`./terminusdb.sh doc insert ${db} --data='${JSON.stringify(instance3)}'`)
      const r1 = await exec(`./terminusdb.sh log ${db} -j -s 0 -c 3`)
      const log1 = JSON.parse(r1.stdout)
      expect(log1.length).to.equal(3)

      const r2 = await exec(`./terminusdb.sh log ${db} -j -s 2 -c 3`)
      const log2 = JSON.parse(r2.stdout)
      expect(log2.length).to.equal(2)

      await exec(`./terminusdb.sh db delete ${db}`)
    })
  })
})<|MERGE_RESOLUTION|>--- conflicted
+++ resolved
@@ -571,7 +571,6 @@
   })
 
   describe('schema manipulation', function () {
-<<<<<<< HEAD
     it('adds an xsd:Name', async function () {
       const schema = [{
         '@type': '@context',
@@ -591,7 +590,8 @@
       const r = await exec(`./terminusdb.sh doc get admin/${db}`)
       const js = JSON.parse(r.stdout)
       expect(js.name).to.equal('Test')
-=======
+      await exec(`./terminusdb.sh db delete admin/${db}`)
+    })
     it('adds a broken context', async function () {
       const schema = [
         {
@@ -609,7 +609,6 @@
       await exec(`./terminusdb.sh db create admin/${db}`)
       const r = await exec(`./terminusdb.sh doc insert -g schema admin/${db} --full-replace --data='${JSON.stringify(schema)}' | true`)
       expect(r.stderr).to.match(/^Error: The prefix pfx used in the context does not resolve to a URI.*/)
->>>>>>> 22aa86b4
       await exec(`./terminusdb.sh db delete admin/${db}`)
     })
 
