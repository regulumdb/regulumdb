:- module(remote_file,[
              copy_remote/4
          ]).

/** <module> Remote File
 *
 * Remote file manipulation
 *
 * * * * * * * * * * * * * COPYRIGHT NOTICE  * * * * * * * * * * * * * * *
 *                                                                       *
 *  This file is part of TerminusDB.                                      *
 *                                                                       *
 *  TerminusDB is free software: you can redistribute it and/or modify    *
 *  it under the terms of the GNU General Public License as published by *
 *  the Free Software Foundation, under version 3 of the License.        *
 *                                                                       *
 *                                                                       *
 *  TerminusDB is distributed in the hope that it will be useful,         *
 *  but WITHOUT ANY WARRANTY; without even the implied warranty of       *
 *  MERCHANTABILITY or FITNESS FOR A PARTICULAR PURPOSE.  See the        *
 *  GNU General Public License for more details.                         *
 *                                                                       *
 *  You should have received a copy of the GNU General Public License    *
 *  along with TerminusDB.  If not, see <https://www.gnu.org/licenses/>.  *
 *                                                                       *
 * * * * * * * * * * * * * * * * * * * * * * * * * * * * * * * * * * * * */

:- use_module(file_utils).


/*
 * copy_remote(+Remote, +Name, -File) is det.
 *
 */
copy_remote(Remote, Name, File, Options) :-
    (   get_time(Time),
        sanitise_file_name(Name,Safe),
        temp_path(Dir),
        format(atom(File), "~w/~w-~w", [Dir,Safe,Time]),
<<<<<<< HEAD
        (   User = Options.get(user), 
            Pass = Options.get(password),
=======
        (   User = Options.user,
            Pass = Options.password,
>>>>>>> f888746f
            format(atom(Log_File), "~w/~w.log", [Dir,Safe]),
            format(atom(CMD), 'wget --http-user="~w" --http-password="~w" "~w" -O "~w" -o "~w"',
                   [User,Pass,Remote,File,Log_File]),
            shell(CMD)
        ->  true
            % or try with no pass..
        ;   format(atom(Log_File), "~w/~w.log", [Dir,Safe]),
            format(atom(CMD), 'wget "~w" -O "~w" -o "~w"',
                   [Remote,File,Log_File]),
            shell(CMD))
    ->  true
    ;   format(atom(M), 'Unable to retrieve blob id ~w from remote location ~w', [Name,Remote]),
        throw(error(M))
    ).<|MERGE_RESOLUTION|>--- conflicted
+++ resolved
@@ -37,13 +37,8 @@
         sanitise_file_name(Name,Safe),
         temp_path(Dir),
         format(atom(File), "~w/~w-~w", [Dir,Safe,Time]),
-<<<<<<< HEAD
-        (   User = Options.get(user), 
+        (   User = Options.get(user),
             Pass = Options.get(password),
-=======
-        (   User = Options.user,
-            Pass = Options.password,
->>>>>>> f888746f
             format(atom(Log_File), "~w/~w.log", [Dir,Safe]),
             format(atom(CMD), 'wget --http-user="~w" --http-password="~w" "~w" -O "~w" -o "~w"',
                    [User,Pass,Remote,File,Log_File]),
