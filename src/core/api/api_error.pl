:- module(api_error, [api_error_jsonld/3,
                      api_error_jsonld/4,
                      json_http_code/2,
                      json_cli_code/2,
                      status_http_code/2,
                      status_cli_code/2,
                      generic_exception_jsonld/2
                     ]).

:- use_module(core(util)).
:- use_module(library(http/json)).
:- use_module(library(apply)).
:- use_module(library(lists)).
:- use_module(library(yall)).
:- use_module(library(plunit)).

:- use_module(core(query)).

/**
 * api_error_jsonld(+API,+Error,-JSON) is det.
 *
 * Binds JSON to an appropriate JSON-LD object for the given error and API.
 *
 */
api_error_jsonld(API, Error, JSON) :-
    (   api_global_error_jsonld(Error, API, JSON)
    ->  true
    ;   api_error_jsonld_(API, Error, JSON)
    ).

%% Errors that are common to all error types
api_global_error_jsonld(error(missing_parameter(Param), _), Type, JSON) :-
    error_type(Type, Type_Displayed),
    format(string(Msg), "Missing parameter: ~s", [Param]),
    JSON = _{'@type' : Type_Displayed,
             'api:status' : "api:failure",
             'api:error' : _{ '@type' : 'api:MissingParameter',
                              'api:parameter' : Param },
             'api:message' : Msg
            }.
api_global_error_jsonld(error(bad_parameter_type(Param, Expected_Type, Value), _), Type, JSON) :-
    error_type(Type, Type_Displayed),
    (   Expected_Type = boolean
    ->  Expected_Type_Displayed = "boolean (true, false)"
    ;   Expected_Type = graph
    ->  Expected_Type_Displayed = "graph (schema, instance)"
    ;   Expected_Type = nonnegative_integer
    ->  Expected_Type_Displayed = "non-negative integer"
    ;   Expected_Type = atom
    ->  Expected_Type_Displayed = "string"
    ;   memberchk(Expected_Type, [non_empty_atom, non_empty_string])
    ->  Expected_Type_Displayed = "non-empty string"
    ;   Expected_Type_Displayed = Expected_Type
    ),
    format(string(Msg), "Expected parameter '~s' of type '~s` but found: ~q", [Param, Expected_Type_Displayed, Value]),
    JSON = _{'@type' : Type_Displayed,
             'api:status' : "api:failure",
             'api:error' : _{ '@type' : 'api:BadParameterType',
                              'api:parameter' : Param,
                              'api:expected_type' : Expected_Type_Displayed,
                              'api:value' : Value },
             'api:message' : Msg
            }.
api_global_error_jsonld(error(missing_file(File_Name), _), Type, JSON) :-
    error_type(Type, Type_Displayed),
    format(string(Msg), "Missing file: ~s", [File_Name]),
    JSON = _{'@type' : Type_Displayed,
             'api:status' : "api:failure",
             'api:error' : _{ '@type' : 'api:MissingFile',
                              'api:file_name' : File_Name },
             'api:message' : Msg
            }.
api_global_error_jsonld(error(existence_error(source_sink, File_Name), _), Type, JSON) :-
    error_type(Type, Type_Displayed),
    format(string(Msg), "File not found: ~s", [File_Name]),
    JSON = _{'@type' : Type_Displayed,
             'api:status' : "api:failure",
             'api:error' : _{ '@type' : 'api:FileNotFound',
                              'api:file_name' : File_Name },
             'api:message' : Msg
            }.
api_global_error_jsonld(error(bad_data_version(Data_Version),_),Type,JSON) :-
    error_type(Type, Type_Displayed),
    format(string(Data_Version_String), "~w", [Data_Version]),
    format(string(Msg), "Bad data version: ~s", [Data_Version_String]),
    JSON = _{'@type' : Type_Displayed,
             'api:status' : "api:failure",
             'api:error' : _{ '@type' : 'api:BadDataVersion',
                              'api:data_version' : Data_Version_String },
             'api:message' : Msg
            }.
api_global_error_jsonld(error(data_version_mismatch(
                                  data_version(Requested_Label, Requested_Value),
                                  data_version(Actual_Label, Actual_Value)), _), Type, JSON) :-
    error_type(Type, Type_Displayed),
    atomic_list_concat([Requested_Label, ':', Requested_Value], Requested_Data_Version),
    atomic_list_concat([Actual_Label, ':', Actual_Value], Actual_Data_Version),
    format(string(Msg), "Requested data version in header does not match actual data version.", []),
    JSON = _{'@type' : Type_Displayed,
             'api:status' : "api:failure",
             'api:message' : Msg,
             'api:error' : _{ '@type' : "api:DataVersionMismatch",
                              'api:requested_data_version' : Requested_Data_Version,
                              'api:actual_data_version' : Actual_Data_Version }
            }.
api_global_error_jsonld(error(type_not_found(Unknown_Type), _), Type, JSON) :-
    error_type(Type, Type_Displayed),
    format(string(Msg), "Type not found in the schema: ~q", [Unknown_Type]),
    JSON = _{'@type' : Type_Displayed,
             'api:status' : "api:failure",
             'api:error' : _{ '@type' : 'api:TypeNotFound',
                              'api:type' : Unknown_Type },
             'api:message' : Msg
            }.
api_global_error_jsonld(error(unknown_organization(Organization), _), Type, JSON) :-
    error_type(Type, Type_Displayed),
    format(string(Msg), "Unknown organization name: ~s", [Organization]),
    JSON = _{'@type' : Type_Displayed,
             'api:status' : 'api:not_found',
             'api:error' : _{ '@type' : 'api:UnknownOrganizationName',
                              'api:organization_name' : Organization },
             'api:message' : Msg
            }.
api_global_error_jsonld(error(unknown_database(Organization, Database), _), Type, JSON) :-
    error_type(Type, Type_Displayed),
    format(string(Msg), "Unknown database: ~s/~s", [Organization, Database]),
    JSON = _{'@type' : Type_Displayed,
             'api:status' : 'api:not_found',
             'api:error' : _{'@type' : 'api:UnknownDatabase',
                             'api:database_name' : Database,
                             'api:organization_name' : Organization},
             'api:message' : Msg
            }.
api_global_error_jsonld(error(invalid_organization_name(Organization), _), Type, JSON) :-
    error_type(Type, Type_Displayed),
    format(string(Msg), "Invalid organization name: ~q", [Organization]),
    JSON = _{'@type' : Type_Displayed,
             'api:status' : "api:failure",
             'api:error' : _{ '@type' : 'api:InvalidOrganizationName',
                              'api:organization_name' : Organization },
             'api:message' : Msg
            }.
api_global_error_jsonld(error(invalid_database_name(DB), _), Type, JSON) :-
    error_type(Type, Type_Displayed),
    format(string(Msg), "Invalid database name: ~q", [DB]),
    JSON = _{'@type' : Type_Displayed,
             'api:status' : "api:failure",
             'api:error' : _{ '@type' : 'api:InvalidDatabaseName',
                              'api:database_name' : DB },
             'api:message' : Msg
            }.
api_global_error_jsonld(error(http_open_error(existence_error(_, URL)), _), Type, JSON) :-
    error_type(Type, Type_Displayed),
    format(string(Msg), "HTTP request could not fetch URL: ~w", [URL]),
    JSON = _{'@type' : Type_Displayed,
             'api:status' : "api:failure",
             'api:error' : _{ '@type' : 'api:HttpRequestFailedFetch',
                              'api:url' : URL },
             'api:message' : Msg
            }.
api_global_error_jsonld(error(http_open_error(domain_error(_, URL)), _), Type, JSON) :-
    error_type(Type, Type_Displayed),
    format(string(Msg), "HTTP request could not be made to URL: ~w", [URL]),
    JSON = _{'@type' : Type_Displayed,
             'api:status' : "api:failure",
             'api:error' : _{ '@type' : 'api:HttpRequestFailedBadUrl',
                              'api:url' : URL },
             'api:message' : Msg
            }.
api_global_error_jsonld(error(http_open_error(socket_error(_, Err_Msg)), _), Type, JSON) :-
    error_type(Type, Type_Displayed),
    format(string(Msg), "HTTP request failed with socket error: ~w", [Err_Msg]),
    JSON = _{'@type' : Type_Displayed,
             'api:status' : "api:failure",
             'api:error' : _{ '@type' : 'api:HttpRequestFailedSocketError',
                              'api:message' : Err_Msg },
             'api:message' : Msg
            }.
api_global_error_jsonld(error(http_open_error(permission_error(_, URL)), _), Type, JSON) :-
    error_type(Type, Type_Displayed),
    format(string(Msg), "HTTP request authentication failed for URL: ~w", [URL]),
    JSON = _{'@type' : Type_Displayed,
             'api:status' : "api:failure",
             'api:error' : _{ '@type' : 'api:HttpRequestFailedAuthenticationError',
                              'api:url' : URL },
             'api:message' : Msg
            }.
api_global_error_jsonld(error(http_open_error(Err), _), Type, JSON) :-
    error_type(Type, Type_Displayed),
    format(string(Reason), "~w", [Err]),
    format(string(Msg), "HTTP request failed for an unknown reason: ~w", [Reason]),
    JSON = _{'@type' : Type_Displayed,
             'api:status' : "api:failure",
             'api:error' : _{ '@type' : 'api:HttpRequestFailed',
                              'api:reason' : Reason },
             'api:message' : Msg
            }.
api_global_error_jsonld(error(remote_connection_failure(Status, Response), _), Type, JSON) :-
    error_type(Type, Type_Displayed),
    (   (Status = 401 ; Status = 403)
    ->  Opening_Msg = "Remote authentication failed"
    ;   Opening_Msg = "Remote connection failed"
    ),

    (   _{'@type': "api:UnpackErrorResponse", 'api:error' : Error} :< Response,
        _{'@type' : "api:NotALinearHistory"} :< Error
    ->  format(string(Msg), "~s: Remote history has diverged", [Opening_Msg])
    ;   get_dict('api:message', Response, Response_Msg)
    ->  format(string(Msg), "~s: ~s", [Opening_Msg, Response_Msg])
    ;   format(string(Msg), "~s for an unknown reason", [Opening_Msg])
    ),
    JSON = _{'@type' : Type_Displayed,
             'api:status' : "api:failure",
             'api:message' : Msg,
             'api:error' : _{ '@type' : "api:RemoteConnectionFailure",
                              'api:status' : Status,
                              'api:response' : Response}
            }.
api_global_error_jsonld(error(document_not_found(Id), _), Type, JSON) :-
    error_type(Type, Type_Displayed),
    format(string(Msg), "Document not found: ~q", [Id]),
    JSON = _{'@type' : Type_Displayed,
             'api:status' : "api:not_found",
             'api:error' : _{ '@type' : 'api:DocumentNotFound',
                              'api:document_id' : Id },
             'api:message' : Msg
            }.
api_global_error_jsonld(error(document_not_found(Id, Document), _), Type, JSON) :-
    error_type(Type, Type_Displayed),
    format(string(Msg), "Document not found: ~q", [Id]),
    JSON = _{'@type' : Type_Displayed,
             'api:status' : "api:not_found",
             'api:error' : _{ '@type' : 'api:DocumentNotFound',
                              'api:document_id' : Id,
                              'api:document': Document },
             'api:message' : Msg
            }.
api_global_error_jsonld(error(submitted_id_does_not_match_generated_id(Submitted_Id, Generated_Id), _), Type, JSON) :-
    error_type(Type, Type_Displayed),
    format(string(Msg), "Document was submitted with id ~q, but id ~q was generated", [Submitted_Id, Generated_Id]),
    JSON = _{'@type' : Type_Displayed,
             'api:status' : "api:failure",
             'api:error' : _{ '@type' : 'api:SubmittedIdDoesNotMatchGeneratedId',
                              'api:submitted_id': Submitted_Id,
                              'api:generated_id': Generated_Id },
             'api:message' : Msg
            }.
api_global_error_jsonld(error(invalid_absolute_path(Path), _), Type, JSON) :-
    error_type(Type, Type_Displayed),
    format(string(Msg), "Bad descriptor path: ~w", [Path]),
    JSON = _{'@type' : Type_Displayed,
             'api:status' : 'api:failure',
             'api:error' : _{ '@type' : 'api:BadDescriptorPath',
                              'api:descriptor' : Path},
             'api:message' : Msg
            }.
api_global_error_jsonld(error(unknown_local_branch(Branch), _), Type, JSON) :-
    error_type(Type, Type_Displayed),
    format(string(Msg), "Unknown local branch: ~w", [Branch]),
    JSON = _{'@type' : Type_Displayed,
             'api:status' : "api:failure",
             'api:message' : Msg,
             'api:fetch_status' : false,
             'api:error' : _{ '@type' : "api:UknownLocalBranch",
                              'api:branch' : Branch}
            }.
<<<<<<< HEAD
api_global_error_jsonld(error(origin_branch_does_not_exist(Branch), _), Type, JSON) :-
    error_type(Type, Type_Displayed),
    format(string(Msg), "Origin branch does not exist as specified ~w", [Branch]),
=======
api_global_error_jsonld(error(invalid_ref_path(Path), _), Type, JSON) :-
    error_type(Type, Type_Displayed),
    format(string(Msg), "Invalid ref path: ~w", [Path]),
>>>>>>> 2f48af3f
    JSON = _{'@type' : Type_Displayed,
             'api:status' : "api:failure",
             'api:message' : Msg,
             'api:fetch_status' : false,
<<<<<<< HEAD
             'api:error' : _{ '@type' : "api:OriginBranchDoesNotExist",
                              'api:branch' : Branch}
            }.
=======
             'api:error' : _{ '@type' : "api:InvalidRefPath",
                              'api:ref' : Path}
            }.
api_global_error_jsonld(error(unresolvable_commit_id(Id), _), Type, JSON) :-
    error_type(Type, Type_Displayed),
    format(string(Msg), "Invalid ref path: ~w", [Id]),
    JSON = _{'@type' : Type_Displayed,
             'api:status' : "api:failure",
             'api:message' : Msg,
             'api:fetch_status' : false,
             'api:error' : _{ '@type' : "api:UnresolvableCommitId",
                              'api:commit' : Id}
            }.
api_global_error_jsonld(error(unresolvable_absolute_descriptor(Descriptor),_), Type, JSON) :-
    error_type(Type, Type_Displayed),
    resolve_absolute_string_descriptor(Path, Descriptor),
    format(string(Msg), "Unable to resolve an invalid absolute path for descriptor ~q", [Path]),
    JSON = _{'@type' : Type_Displayed,
             'api:status' : 'api:failure',
             'api:error' : _{ '@type' : "api:UnresolvableAbsoluteDescriptor",
                              'api:absolute_descriptor' : Path},
             'api:message' : Msg}.
>>>>>>> 2f48af3f

:- multifile api_error_jsonld_/3.
%% DB Exists
api_error_jsonld_(check_db, error(bad_parameter_value(Param, Expected_Value, Value), _), JSON) :-
    format(string(Msg), "Expected parameter '~s' to have '~q' but found: ~q", [Param, Expected_Value, Value]),
    JSON = _{'@type' : 'api:DbExistsErrorResponse',
             'api:status' : "api:failure",
             'api:error' : _{ '@type' : 'api:BadParameterValue',
                              'api:parameter' : Param,
                              'api:expected_value' : Expected_Value,
                              'api:value' : Value },
             'api:message' : Msg}.
%% DB Create
api_error_jsonld_(create_db,error(database_already_exists(Organization_Name, Database_Name),_), JSON) :-
    JSON = _{'@type' : 'api:DbCreateErrorResponse',
             'api:status' : 'api:failure',
             'api:error' : _{'@type' : 'api:DatabaseAlreadyExists',
                             'api:database_name' : Database_Name,
                             'api:organization_name' : Organization_Name},
             'api:message' : 'Database already exists.'}.
api_error_jsonld_(create_db,error(database_in_inconsistent_state,_), JSON) :-
    JSON = _{'@type' : 'api:DbCreateErrorResponse',
             'api:status' : 'api:failure',
             'api:error' : _{'@type' : 'api:DatabaseInInconsistentState'},
             'api:message' : 'Database is in an inconsistent state. Partial creation has taken place, but server could not finalize the database.'}.
api_error_jsonld_(create_db, error(missing_required_prefix(Prefix_Name), _), JSON) :-
    format(string(Msg), "The database requires the following prefix: ~w", [Prefix_Name]),
    JSON = _{'@type' : 'api:DbCreateErrorResponse',
             'api:status' : 'api:failure',
             'api:error' : _{'@type' : 'api:MissingRequiredPrefix',
                             'api:prefix_name' : Prefix_Name},
             'api:message' : Msg}.
api_error_jsonld_(create_db, error(invalid_uri_prefix(Prefix_Name, Prefix_Value), _), JSON) :-
    format(string(Msg), "The value for the prefix ~q (~w) is not a valid URI prefix.", [Prefix_Name, Prefix_Value]),
    JSON = _{'@type' : 'api:DbCreateErrorResponse',
             'api:status' : 'api:failure',
             'api:error' : _{'@type' : 'api:InvalidPrefix',
                             'api:prefix_name' : Prefix_Name,
                             'api:prefix_value' : Prefix_Value},
             'api:message' : Msg}.
%% DB Delete
api_error_jsonld_(delete_db,error(database_not_finalized(Organization,Database), _),JSON) :-
    format(string(Msg), "Database ~s/~s is not in a deletable state.", [Organization, Database]),
    JSON = _{'@type' : 'api:DbDeleteErrorResponse',
             'api:status' : 'api:failure',
             'api:error' : _{'@type' : 'api:DatabaseNotFinalized',
                             'api:database_name' : Database,
                             'api:organization_name' : Organization},
             'api:message' : Msg}.
api_error_jsonld_(delete_db,error(database_files_do_not_exist(Organization,Database), _), JSON) :-
    format(string(Msg), "Database files for ~s/~s were missing unexpectedly.", [Organization, Database]),
    JSON = _{'@type' : 'api:DbDeleteErrorResponse',
             'api:status' : 'api:failure',
             'api:error' : _{'@type' : 'api:DatabaseFilesDoNotExist',
                             'api:database_name' : Database,
                             'api:organization_name' : Organization},
             'api:message' : Msg}.
% CSV
api_error_jsonld_(csv,error(unknown_encoding(Enc), _), JSON) :-
    format(string(Msg), "Unrecognized encoding (try utf-8): ~q", [Enc]),
    JSON = _{'@type' : 'api:CsvErrorResponse',
             'api:status' : 'api:failure',
             'api:error' : _{'@type' : 'api:UnknownEncoding',
                             'api:format' : Enc},
             'api:message' : Msg}.
api_error_jsonld_(csv,error(invalid_graph_descriptor(Path), _), JSON) :-
    format(string(Msg), "Unable to find write graph for ~q", [Path]),
    JSON = _{'@type' : 'api:CsvErrorResponse',
             'api:status' : 'api:failure',
             'api:error' : _{'@type' : 'api:BadAbsoluteGraphDescriptor',
                             'api:absolute_graph_descriptor' : Path},
             'api:message' : Msg}.
api_error_jsonld_(csv,error(schema_check_failure([Witness|_]), _), JSON) :-
    format(string(Msg), "Schema did not validate after this update", []),
    JSON = _{'@type' : 'api:CsvErrorResponse',
             'api:status' : 'api:failure',
             'api:error' : _{'@type' : 'api:SchemaValidationError',
                             'api:witness' : Witness},
             'api:message' : Msg}.
api_error_jsonld_(csv,error(no_csv_name_supplied, _), JSON) :-
    format(string(Msg), "You did not provide a 'name' get parameter with the name of the CSV", []),
    JSON = _{'@type' : 'api:CsvErrorResponse',
             'api:status' : 'api:failure',
             'api:error' : _{'@type' : 'api:NoCsvName'},
             'api:message' : Msg}.
api_error_jsonld_(csv,error(unresolvable_absolute_descriptor(Descriptor),_), JSON) :-
    resolve_absolute_string_descriptor(Path, Descriptor),
    format(string(Msg), "Unable to resolve an invalid absolute path for descriptor ~q", [Path]),
    JSON = _{'@type' : 'api:CsvErrorResponse',
             'api:status' : 'api:failure',
             'api:error' : _{ '@type' : "api:UnresolvableAbsoluteDescriptor",
                              'api:absolute_descriptor' : Path},
             'api:message' : Msg}.
api_error_jsonld_(csv,error(woql_syntax_error(badly_formed_ast(Term)),_), JSON) :-
    term_string(Term,String),
    format(string(Msg), "Badly formed ast after compilation with term: ~q", [Term]),
    JSON = _{'@type' : 'api:CSVErrorResponse',
             'api:status' : 'api:failure',
             'api:error' : _{ '@type' : 'api:WOQLSyntaxError',
                              'api:error_term' : String},
             'api:message' : Msg
            }.
api_error_jsonld_(csv,error(no_known_csv(Name),_), JSON) :-
    format(string(Msg), "No csv named: ~q", [Name]),
    JSON = _{'@type' : 'api:CSVErrorResponse',
             'api:status' : 'api:failure',
             'api:error' : _{ '@type' : 'api:NoKnownCSVError',
                              'api:error_term' : Name},
             'api:message' : Msg
            }.
% Triples
api_error_jsonld_(triples,error(unknown_format(Format), _), JSON) :-
    format(string(Msg), "Unrecognized format: ~q", [Format]),
    JSON = _{'@type' : 'api:TriplesErrorResponse',
             'api:status' : 'api:failure',
             'api:error' : _{'@type' : 'api:TriplesUnknownFormat',
                             'api:format' : Format},
             'api:message' : Msg}.
api_error_jsonld_(triples,error(invalid_graph_descriptor(Path), _), JSON) :-
    format(string(Msg), "Invalid graph descriptor: ~q", [Path]),
    JSON = _{'@type' : 'api:TriplesErrorResponse',
             'api:status' : 'api:failure',
             'api:error' : _{'@type' : 'api:BadAbsoluteGraphDescriptor',
                             'api:absolute_graph_descriptor' : Path},
             'api:message' : Msg}.
api_error_jsonld_(triples,error(unknown_graph(Graph_Descriptor), _), JSON) :-
    resolve_absolute_string_graph_descriptor(Path, Graph_Descriptor),
    format(string(Msg), "Invalid graph descriptor (this graph may not exist): ~q", [Graph_Descriptor]),
    JSON = _{'@type' : 'api:TriplesErrorResponse',
             'api:status' : 'api:not_found',
             'api:error' : _{'@type' : 'api:UnresolvableAbsoluteGraphDescriptor',
                             'api:absolute_graph_descriptor' : Path},
             'api:message' : Msg}.
api_error_jsonld_(triples,error(schema_check_failure([Witness|_]), _), JSON) :-
    format(string(Msg), "Schema did not validate after this update", []),
    JSON = _{'@type' : 'api:TriplesErrorResponse',
             'api:status' : 'api:failure',
             'api:error' : _{'@type' : 'api:SchemaValidationError',
                             'api:witness' : Witness},
             'api:message' : Msg}.
api_error_jsonld_(frame,error(instance_uri_has_unknown_prefix(K),_), JSON) :-
    format(string(Msg), "Instance uri has unknown prefix: ~q", [K]),
    term_string(K, Key),
    JSON = _{'@type' : 'api:FrameErrorResponse',
             'api:status' : 'api:failure',
             'api:error' : _{ '@type' : 'api:InstanceUriHasUnknownPrefix',
                              'api:instance_uri' : Key},
             'api:message' : Msg
            }.
api_error_jsonld_(frame,error(class_uri_has_unknown_prefix(K),_), JSON) :-
    format(string(Msg), "Class uri has unknown prefix: ~q", [K]),
    term_string(K, Key),
    JSON = _{'@type' : 'api:FrameErrorResponse',
             'api:status' : 'api:failure',
             'api:error' : _{ '@type' : 'api:ClassUriHasUnknownPrefix',
                              'api:class_uri' : Key},
             'api:message' : Msg
            }.
api_error_jsonld_(frame,error(could_not_create_class_frame(Class),_), JSON) :-
    format(string(Msg), "Could not create class frame for class: ~q", [Class]),
    term_string(Class, Class_String),
    JSON = _{'@type' : 'api:FrameErrorResponse',
             'api:status' : 'api:failure',
             'api:error' : _{ '@type' : 'api:CouldNotCreateClassFrame',
                              'api:class_uri' : Class_String},
             'api:message' : Msg
            }.
api_error_jsonld_(frame,error(could_not_create_class_frame,_), JSON) :-
    format(string(Msg), "Could not create class frames for all classes", []),
    JSON = _{'@type' : 'api:FrameErrorResponse',
             'api:status' : 'api:failure',
             'api:error' : _{ '@type' : 'api:CouldNotCreateClassFrames' },
             'api:message' : Msg
            }.
api_error_jsonld_(frame,error(could_not_create_filled_class_frame(Instance),_), JSON) :-
    format(string(Msg), "Could not create filled class frame for instance: ~q", [Instance]),
    term_string(Instance, Instance_String),
    JSON = _{'@type' : 'api:FrameErrorResponse',
             'api:status' : 'api:failure',
             'api:error' : _{ '@type' : 'api:CouldNotCreateFilledClassFrame',
                              'api:instance_uri' : Instance_String},
             'api:message' : Msg
            }.
api_error_jsonld_(frame,error(unresolvable_collection(Descriptor),_), JSON) :-
    resolve_absolute_string_descriptor(Path, Descriptor),
    format(string(Msg), "The following descriptor could not be resolved to a resource: ~q", [Path]),
    JSON = _{'@type' : 'api:FrameErrorResponse',
             'api:status' : 'api:not_found',
             'api:error' : _{ '@type' : 'api:UnresolvableAbsoluteDescriptor',
                              'api:absolute_descriptor' : Path},
             'api:message' : Msg
            }.
api_error_jsonld_(frame,error(woql_syntax_error(badly_formed_ast(Term)),_), JSON) :-
    term_string(Term,String),
    format(string(Msg), "Badly formed ast after compilation with term: ~q", [Term]),
    JSON = _{'@type' : 'api:FrameErrorResponse',
             'api:status' : 'api:failure',
             'api:error' : _{ '@type' : 'api:WOQLSyntaxError',
                              'api:error_term' : String},
             'api:message' : Msg
            }.
api_error_jsonld_(frame,error(casting_error(Val,Type),_), JSON) :-
    format(string(ValS), "~w", [Val]),
    format(string(Msg), "The value ~s could not be cast as ~q", [ValS,Type]),
    JSON = _{'@type' : 'api:FrameErrorResponse',
             'api:status' : 'api:failure',
             'api:error' : _{ '@type' : 'api:BadCast',
                              'api:value' : ValS,
                              'api:type' : Type},
             'api:message' : Msg
            }.
api_error_jsonld_(woql,error(find_resource_pre_flight_failure_for(AST), _), JSON) :-
    format(string(Msg), "Unable to find and process a resource from the AST ~q", [AST]),
    JSON = _{'@type' : "api:WoqlErrorResponse",
             'api:status' : "api:failure",
             'api:message' : Msg,
             'api:error' : _{ '@type' : "api:FindResourceFailure" }
            }.
api_error_jsonld_(woql,error(not_a_valid_descriptor(Descriptor), _), JSON) :-
    resolve_absolute_string_descriptor(Path, Descriptor),
    format(string(Msg), "The source path ~q is not a valid descriptor for branching", [Path]),
    JSON = _{'@type' : "api:WoqlErrorResponse",
             'api:status' : "api:failure",
             'api:message' : Msg,
             'api:error' : _{ '@type' : "api:NotASourceBranchDescriptorError",
                              'api:absolute_descriptor' : Path}
            }.
api_error_jsonld_(woql,error(unresolvable_collection(Descriptor),_), JSON) :-
    resolve_absolute_string_descriptor(Path, Descriptor),
    format(string(Msg), "The following descriptor could not be resolved to a resource: ~q", [Path]),
    JSON = _{'@type' : 'api:WoqlErrorResponse',
             'api:status' : 'api:not_found',
             'api:error' : _{ '@type' : 'api:UnresolvableAbsoluteDescriptor',
                              'api:absolute_descriptor' : Path},
             'api:message' : Msg
            }.
api_error_jsonld_(woql,error(woql_syntax_error(badly_formed_ast(Term)),_), JSON) :-
    term_string(Term,String),
    format(string(Msg), "Badly formed ast after compilation with term: ~q", [Term]),
    JSON = _{'@type' : 'api:WoqlErrorResponse',
             'api:status' : 'api:failure',
             'api:error' : _{ '@type' : 'api:WOQLSyntaxError',
                              'api:error_term' : String},
             'api:message' : Msg
            }.
api_error_jsonld_(woql,error(woql_syntax_error(Term),_), JSON) :-
    term_string(Term,String),
    format(string(Msg), "Unknown syntax error in WOQL: ~q", [String]),
    JSON = _{'@type' : 'api:WoqlErrorResponse',
             'api:status' : 'api:failure',
             'api:error' : _{ '@type' : 'api:WOQLSyntaxError',
                              'api:error_term' : String},
             'api:message' : Msg
            }.
api_error_jsonld_(woql,error(woql_syntax_error(Query,Path,Element), _), JSON) :-
    json_woql_path_element_error_message(Query,Path,Element,Message),
    reverse(Path,Director),
    Error = _{'@type' : 'vio:WOQLSyntaxError',
              'vio:path' : Director,
              'vio:query' : Query},
    JSON = _{'@type' : 'api:WoqlErrorResponse',
             'api:status' : 'api:failure',
             'api:error' : Error,
             'api:message' : Message
            }.
api_error_jsonld_(woql,error(schema_check_failure(Witnesses),_), JSON) :-
    format(string(Msg), "There was an error when schema checking", []),
    JSON = _{'@type' : 'api:WoqlErrorResponse',
             'api:status' : 'api:failure',
             'api:error' : _{ '@type' : 'api:WOQLSchemaCheckFailure',
                              'api:witnesses' : Witnesses},
             'api:message' : Msg
            }.
api_error_jsonld_(woql,error(woql_instantiation_error(Vars),_), JSON) :-
    format(string(Msg), "The following variables were unbound but must be bound: ~q", [Vars]),
    JSON = _{'@type' : 'api:WoqlErrorResponse',
             'api:status' : 'api:failure',
             'api:error' : _{ '@type' : 'api:WOQLModeError',
                              'api:error_vars' : Vars},
             'api:message' : Msg
            }.
api_error_jsonld_(woql,error(unresolvable_absolute_descriptor(Descriptor), _), JSON) :-
    resolve_absolute_string_descriptor(Path, Descriptor),
    format(string(Msg), "The WOQL query referenced an invalid absolute path for descriptor ~q", [Path]),
    JSON = _{'@type' : "api:WoqlErrorResponse",
             'api:status' : 'api:not_found',
             'api:message' : Msg,
             'api:error' : _{ '@type' : "api:UnresolvableAbsoluteDescriptor",
                              'api:absolute_descriptor' : Path}
            }.
api_error_jsonld_(woql,error(casting_error(Val,Type),_), JSON) :-
    format(string(ValS), "~w", [Val]),
    format(string(Msg), "The value ~s could not be cast as ~q", [ValS,Type]),
    JSON = _{'@type' : 'api:WoqlErrorResponse',
             'api:status' : 'api:failure',
             'api:error' : _{ '@type' : 'api:BadCast',
                              'api:value' : ValS,
                              'api:type' : Type},
             'api:message' : Msg
            }.
api_error_jsonld_(clone,error(no_remote_authorization,_),JSON) :-
    format(string(Msg), "No remote authorization supplied", []),
    JSON = _{'@type' : 'api:CloneErrorResponse',
             'api:status' : 'api:failure',
             'api:error' : _{ '@type' : 'api:AuthorizationError'},
             'api:message' : Msg
            }.
api_error_jsonld_(clone,error(database_already_exists(Organization_Name, Database_Name),_), JSON) :-
    JSON = _{'@type' : 'api:CloneErrorResponse',
             'api:status' : 'api:failure',
             'api:error' : _{'@type' : 'api:DatabaseAlreadyExists',
                             'api:database_name' : Database_Name,
                             'api:organization_name' : Organization_Name},
             'api:message' : 'Database already exists.'
             }.
api_error_jsonld_(clone,error(database_in_inconsistent_state,_), JSON) :-
    JSON = _{'@type' : 'api:CloneErrorResponse',
             'api:status' : 'api:failure',
             'api:error' : _{'@type' : 'api:DatabaseInInconsistentState'},
             'api:message' : 'Database is in an inconsistent state. Partial creation has taken pla.e, but server could not finalize the database.'
            }.
api_error_jsonld_(fetch,error(no_remote_authorization,_),JSON) :-
    format(string(Msg), "No remote authorization supplied", []),
    JSON = _{'@type' : 'api:FetchErrorResponse',
             'api:status' : 'api:failure',
             'api:error' : _{ '@type' : 'api:AuthorizationError'},
             'api:message' : Msg
            }.
api_error_jsonld_(fetch,error(unresolvable_collection(Descriptor),_), JSON) :-
    resolve_absolute_string_descriptor(Path, Descriptor),
    format(string(Msg), "The following descriptor (which should be a repository) could not be resolved to a resource: ~q", [Path]),
    JSON = _{'@type' : 'api:FetchErrorResponse',
             'api:status' : 'api:failure',
             'api:error' : _{ '@type' : 'api:UnresolvableAbsoluteDescriptor',
                              'api:absolute_descriptor' : Path},
             'api:message' : Msg
            }.
api_error_jsonld_(fetch,error(fetch_remote_has_no_url(Descriptor), _), JSON) :-
    resolve_absolute_string_descriptor(Path, Descriptor),
    format(string(Msg), "The remote being fetched has no URL ~q", [Path]),
    JSON = _{'@type' : 'api:FetchErrorResponse',
             'api:status' : "api:failure",
             'api:message' : Msg,
             'api:error' : _{ '@type' : "api:RemoteHasNoURL",
                              'api:absolute_descriptor' : Path}
            }.
api_error_jsonld_(rebase,error(invalid_target_absolute_path(Path),_), JSON) :-
    format(string(Msg), "The following rebase target absolute resource descriptor string is invalid: ~q", [Path]),
    JSON = _{'@type' : 'api:RebaseErrorResponse',
             'api:status' : 'api:failure',
             'api:error' : _{ '@type' : 'api:BadAbsoluteTargetDescriptor',
                              'api:absolute_descriptor' : Path},
             'api:message' : Msg
            }.
api_error_jsonld_(rebase,error(invalid_source_absolute_path(Path),_), JSON) :-
    format(string(Msg), "The following rebase source absolute resource descriptor string is invalid: ~q", [Path]),
    JSON = _{'@type' : 'api:RebaseErrorResponse',
             'api:status' : 'api:failure',
             'api:error' : _{ '@type' : 'api:BadAbsoluteSourceDescriptor',
                              'api:absolute_descriptor' : Path},
             'api:message' : Msg
            }.
api_error_jsonld_(rebase,error(rebase_requires_target_branch(Descriptor),_), JSON) :-
    resolve_absolute_string_descriptor(Path, Descriptor),
    format(string(Msg), "The following rebase target absolute resource descriptor does not describe a branch: ~q", [Path]),
    JSON = _{'@type' : 'api:RebaseErrorResponse',
             'api:status' : 'api:failure',
             'api:error' : _{ '@type' : 'api:NotATargetBranchDescriptorError',
                              'api:absolute_descriptor' : Path},
             'api:message' : Msg
            }.
api_error_jsonld_(rebase,error(rebase_requires_source_branch(Descriptor),_), JSON) :-
    resolve_absolute_string_descriptor(Path, Descriptor),
    format(string(Msg), "The following rebase source absolute resource descriptor does not describe a branch: ~q", [Path]),
    JSON = _{'@type' : 'api:RebaseErrorResponse',
             'api:status' : 'api:failure',
             'api:error' : _{ '@type' : 'api:NotASourceBranchDescriptorError',
                              'api:absolute_descriptor' : Path},
             'api:message' : Msg
            }.
api_error_jsonld_(rebase,error(unresolvable_target_descriptor(Descriptor),_), JSON) :-
    resolve_absolute_string_descriptor(Path, Descriptor),
    format(string(Msg), "The following target descriptor could not be resolved to a branch: ~q", [Path]),
    JSON = _{'@type' : 'api:RebaseErrorResponse',
             'api:status' : 'api:failure',
             'api:error' : _{ '@type' : 'api:UnresolvableTargetAbsoluteDescriptor',
                              'api:absolute_descriptor' : Path},
             'api:message' : Msg
            }.
api_error_jsonld_(rebase,error(unresolvable_source_descriptor(Descriptor),_), JSON) :-
    resolve_absolute_string_descriptor(Path, Descriptor),
    format(string(Msg), "The following source descriptor could not be resolved to a branch: ~q", [Path]),
    JSON = _{'@type' : 'api:RebaseErrorResponse',
             'api:status' : 'api:failure',
             'api:error' : _{ '@type' : 'api:UnresolvableSourceAbsoluteDescriptor',
                              'api:absolute_descriptor' : Path},
             'api:message' : Msg
            }.
api_error_jsonld_(rebase,error(rebase_commit_application_failed(continue_on_valid_commit(Their_Commit_Id), _Commits),_), JSON) :-
    format(string(Msg), "While rebasing, commit ~q applied cleanly, but the 'continue' strategy was specified, indicating this should have errored", [Their_Commit_Id]),
    JSON = _{'@type' : 'api:RebaseErrorResponse',
             'api:status' : 'api:failure',
             'api:error' : _{ '@type' : 'api:RebaseContinueOnValidCommit',
                              'api:their_commit' : Their_Commit_Id},
             'api:message' : Msg
            }.
api_error_jsonld_(rebase,error(rebase_commit_application_failed(fixup_on_valid_commit(Their_Commit_Id), _Commits),_), JSON) :-
    format(string(Msg), "While rebasing, commit ~q applied cleanly, but the 'fixup' strategy was specified, indicating this should have errored", [Their_Commit_Id]),
    JSON = _{'@type' : 'api:RebaseErrorResponse',
             'api:status' : 'api:failure',
             'api:error' : _{ '@type' : 'api:RebaseFixupOnValidCommit',
                              'api:their_commit' : Their_Commit_Id},
             'api:message' : Msg
            }.
api_error_jsonld_(rebase,error(rebase_commit_application_failed(schema_validation_error(Their_Commit_Id, Fixup_Witnesses),_Commits),_), JSON) :-
    format(string(Msg), "Rebase failed on commit ~q due to schema validation errors", [Their_Commit_Id]),
    JSON = _{'@type' : 'api:RebaseErrorResponse',
             'api:status' : 'api:failure',
             'api:error' : _{ '@type' : 'api:RebaseSchemaValidationError',
                              'api:their_commit' : Their_Commit_Id,
                              'api:witness' : Fixup_Witnesses},
             'api:message' : Msg
            }.
api_error_jsonld_(rebase,error(rebase_commit_application_failed(fixup_error(Their_Commit_Id, Fixup_Witnesses), _Commits),_), JSON) :-
    format(string(Msg), "Rebase failed on commit ~q due to fixup error: ~q", [Their_Commit_Id,Fixup_Witnesses]),
    JSON = _{'@type' : 'api:RebaseErrorResponse',
             'api:status' : 'api:failure',
             'api:error' : _{ '@type' : 'api:RebaseFixupError',
                              'api:their_commit' : Their_Commit_Id,
                              'api:witness' : Fixup_Witnesses},
             'api:message' : Msg
            }.
api_error_jsonld_(pack,error(unresolvable_collection(Descriptor),_), JSON) :-
    resolve_absolute_string_descriptor(Path, Descriptor),
    format(string(Msg), "The following descriptor (which should be a repository) could not be resolved to a resource: ~q", [Path]),
    JSON = _{'@type' : 'api:PackErrorResponse',
             'api:status' : 'api:failure',
             'api:error' : _{ '@type' : 'api:UnresolvableAbsoluteDescriptor',
                              'api:absolute_descriptor' : Path},
             'api:message' : Msg
            }.
api_error_jsonld_(pack,error(not_a_repository_descriptor(Descriptor),_), JSON) :-
    resolve_absolute_string_descriptor(Path, Descriptor),
    format(string(Msg), "The following descriptor is not a repository descriptor: ~q", [Path]),
    JSON = _{'@type' : 'api:PackErrorResponse',
             'api:status' : 'api:failure',
             'api:error' : _{ '@type' : 'api:NotARepositoryDescriptorError',
                              'api:absolute_descriptor' : Path},
             'api:message' : Msg
            }.
api_error_jsonld_(unpack,error(not_a_linear_history_in_unpack(_History),_), JSON) :-
    JSON = _{'@type' : "api:UnpackErrorResponse",
             'api:status' : "api:failure",
             'api:error' : _{'@type' : "api:NotALinearHistory"},
             'api:message' : "Not a linear history"
            }.
api_error_jsonld_(unpack,error(unknown_layer_reference(Layer_Id),_), JSON) :-
    JSON = _{'@type' : "api:UnpackErrorResponse",
             'api:status' : "api:failure",
             'api:message' : "A layer in the pack has an unknown parent",
             'api:error' : _{ '@type' : "api:UnknownLayerReference",
                              'api:layer_reference' : Layer_Id}
            }.
api_error_jsonld_(unpack,error(unresolvable_absolute_descriptor(Descriptor), _), JSON) :-
    resolve_absolute_string_descriptor(Path, Descriptor),
    format(string(Msg), "The database to unpack to has not been found at absolute path ~q", [Path]),
    JSON = _{'@type' : "api:UnpackErrorResponse",
             'api:status' : "api:failure",
             'api:message' : Msg,
             'api:error' : _{ '@type' : "api:UnresolvableAbsoluteDescriptor",
                              'api:absolute_descriptor' : Path}
            }.
api_error_jsonld_(unpack,error(not_a_repository_descriptor(Descriptor),_), JSON) :-
    resolve_absolute_string_descriptor(Path, Descriptor),
    format(string(Msg), "The following descriptor is not a repository descriptor: ~q", [Path]),
    JSON = _{'@type' : 'api:UnpackErrorResponse',
             'api:status' : 'api:failure',
             'api:error' : _{ '@type' : 'api:NotARepositoryDescriptorError',
                              'api:absolute_descriptor' : Path},
             'api:message' : Msg
            }.
api_error_jsonld_(push,error(push_requires_branch(Descriptor),_), JSON) :-
    resolve_absolute_string_descriptor(Path, Descriptor),
    format(string(Msg), "The following absolute resource descriptor string does not specify a branch: ~q", [Path]),
    JSON = _{'@type' : 'api:PushErrorResponse',
             'api:status' : 'api:failure',
             'api:error' : _{ '@type' : 'api:NotABranchDescriptorError',
                              'api:absolute_descriptor' : Path},
             'api:message' : Msg
            }.
api_error_jsonld_(push,error(unresolvable_absolute_descriptor(Descriptor), _), JSON) :-
    resolve_absolute_string_descriptor(Path, Descriptor),
    format(string(Msg), "The branch described by the path ~q does not exist", [Path]),
    JSON = _{'@type' : "api:PushErrorResponse",
             'api:status' : "api:failure",
             'api:message' : Msg,
             'api:error' : _{ '@type' : "api:UnresolvableAbsoluteDescriptor",
                              'api:absolute_descriptor' : Path}
            }.
api_error_jsonld_(push,error(unknown_remote_repository(Remote_Repo),_), JSON) :-
    format(string(Msg), "Unknown remote repository: ~w", [Remote_Repo]),
    JSON = _{'@type' : 'api:PushErrorResponse',
             'api:status' : 'api:failure',
             'api:error' : _{ '@type' : "api:UnknownRemoteRepository",
                              'api:remote_repository' : Remote_Repo},
             'api:message' : Msg
            }.
api_error_jsonld_(pull,error(not_a_valid_remote_branch(Descriptor), _), JSON) :-
    resolve_absolute_string_descriptor(Path, Descriptor),
    format(string(Msg), "The remote branch described by the path ~q does not exist", [Path]),
    JSON = _{'@type' : "api:PullErrorResponse",
             'api:status' : "api:failure",
             'api:message' : Msg,
             'api:fetch_status' : false,
             'api:error' : _{ '@type' : "api:UnresolvableAbsoluteDescriptor",
                              'api:absolute_descriptor' : Path}
            }.
api_error_jsonld_(pull,error(pull_divergent_history(Common_Commit,Head_Has_Updated), _), JSON) :-
    format(string(Msg), "History diverges from commit ~q", [Common_Commit]),
    JSON = _{'@type' : "api:PullErrorResponse",
             'api:status' : "api:failure",
             'api:message' : Msg,
             'api:fetch_status' : Head_Has_Updated,
             'api:error' : _{ '@type' : 'api:HistoryDivergedError',
                              'api:common_commit' : Common_Commit
                            }
            }.
api_error_jsonld_(pull,error(pull_no_common_history(Head_Has_Updated), _), JSON) :-
    format(string(Msg), "There is no common history between branches", []),
    JSON = _{'@type' : "api:PullErrorResponse",
             'api:status' : "api:failure",
             'api:message' : Msg,
             'api:fetch_status' : Head_Has_Updated,
             'api:error' : _{ '@type' : 'api:NoCommonHistoryError'
                            }
            }.
api_error_jsonld_(pull,error(branch_does_not_exist(Descriptor), _), JSON) :-
    resolve_absolute_string_descriptor(Path, Descriptor),
    format(string(Msg), "The branch does not exist for ~q", [Path]),
    JSON = _{'@type' : 'api:PullErrorResponse',
             'api:status' : "api:failure",
             'api:message' : Msg,
             'api:error' : _{ '@type' : "api:UnresolvableAbsoluteDescriptor",
                              'api:absolute_descriptor' : Path}
            }.
api_error_jsonld_(pull,error(fetch_remote_has_no_url(Descriptor), _), JSON) :-
    resolve_absolute_string_descriptor(Path, Descriptor),
    format(string(Msg), "The remote being fetched has no URL ~q", [Path]),
    JSON = _{'@type' : 'api:PullErrorResponse',
             'api:status' : "api:failure",
             'api:message' : Msg,
             'api:error' : _{ '@type' : "api:RemoteHasNoURL",
                              'api:absolute_descriptor' : Path}
            }.
api_error_jsonld_(branch,error(invalid_target_absolute_path(Path),_), JSON) :-
    format(string(Msg), "Invalid target absolute resource descriptor: ~q", [Path]),
    JSON = _{'@type' : 'api:BranchErrorResponse',
             'api:status' : 'api:failure',
             'api:error' : _{ '@type' : 'api:BadTargetAbsoluteDescriptor',
                              'api:absolute_descriptor' : Path},
             'api:message' : Msg
            }.
api_error_jsonld_(branch,error(invalid_origin_absolute_path(Path),_), JSON) :-
    format(string(Msg), "Invalid origin absolute resource descriptor: ~q", [Path]),
    JSON = _{'@type' : 'api:BranchErrorResponse',
             'api:status' : 'api:failure',
             'api:error' : _{ '@type' : 'api:BadOriginAbsoluteDescriptor',
                              'api:absolute_descriptor' : Path},
             'api:message' : Msg
            }.
api_error_jsonld_(branch,error(target_not_a_branch_descriptor(Descriptor), _), JSON) :-
    resolve_absolute_string_descriptor(Path, Descriptor),
    format(string(Msg), "The target ~q is not a branch descriptor", [Path]),
    JSON = _{'@type' : "api:BranchErrorResponse",
             'api:status' : "api:failure",
             'api:message' : Msg,
             'api:error' : _{ '@type' : "api:NotATargetBranchDescriptorError",
                              'api:absolute_descriptor' : Path}
            }.
api_error_jsonld_(branch,error(source_not_a_valid_descriptor(Descriptor), _), JSON) :-
    resolve_absolute_string_descriptor(Path, Descriptor),
    format(string(Msg), "The source path ~q is not a valid descriptor for branching", [Path]),
    JSON = _{'@type' : "api:BranchErrorResponse",
             'api:status' : "api:failure",
             'api:message' : Msg,
             'api:error' : _{ '@type' : "api:NotASourceBranchDescriptorError",
                              'api:absolute_descriptor' : Path}
            }.
api_error_jsonld_(branch,error(unknown_origin_database(Organization, Database), _), JSON) :-
    format(string(Msg), "Unknown origin database: ~s/~s", [Organization, Database]),
    JSON = _{'@type' : "api:BranchErrorResponse",
             'api:status' : "api:failure",
             'api:message' : Msg,
             'api:error' : _{ '@type' : "api:UnknownOriginDatabase",
                              'api:database_name' : Database,
                              'api:organization_name' : Organization}
            }.
api_error_jsonld_(branch,error(repository_is_not_local(Descriptor), _), JSON) :-
    resolve_absolute_string_descriptor(Path, Descriptor),
    format(string(Msg), "Attempt to branch from remote repository ~s", [Path]),
    JSON = _{'@type' : "api:BranchErrorResponse",
             'api:status' : "api:failure",
             'api:message' : Msg,
             'api:error' : _{ '@type' : "api:NotLocalRepositoryError",
                              'api:absolute_descriptor' : Path}
            }.
api_error_jsonld_(branch,error(branch_already_exists(Branch_Name), _), JSON) :-
    format(string(Msg), "Branch ~s already exists", [Branch_Name]),
    JSON = _{'@type' : "api:BranchErrorResponse",
             'api:status' : "api:failure",
             'api:message' : Msg,
             'api:error' : _{ '@type' : "api:BranchExistsError",
                              'api:branch_name' : Branch_Name}
            }.
api_error_jsonld_(branch,error(origin_cannot_be_branched(Origin_Descriptor), _), JSON) :-
    resolve_absolute_string_descriptor(Path, Origin_Descriptor),
    format(string(Msg), "Origin is not a branchable path ~q", [Path]),
    JSON = _{'@type' : "api:BranchErrorResponse",
             'api:status' : "api:failure",
             'api:message' : Msg,
             'api:error' : _{ '@type' : "api:NotBranchableError",
                              'api:absolute_descriptor' : Path}
            }.
api_error_jsonld_(user_update,error(user_update_failed_without_error(Name,Document),_),JSON) :-
    atom_json_dict(Atom, Document,[]),
    format(string(Msg), "Update to user ~q failed without an error while updating with document ~q", [Name, Atom]),
    JSON = _{'@type' : "api:UserUpdateErrorResponse",
             'api:status' : "api:failure",
             'api:message' : Msg,
             'api:error' : _{ '@type' : "api:UserUpdateFailedWithoutError",
                              'api:user_name' : Name}
            }.
api_error_jsonld_(user_update,error(malformed_update_user_document(Document,Expected),_),JSON) :-
    format(string(Msg), "An update to a user which does not already exist was attempted with a document missing required fields ~q", [Expected]),
    JSON = _{'@type' : "api:UserUpdateErrorResponse",
             'api:status' : "api:failure",
             'api:message' : Msg,
             'api:document' : Document,
             'api:error' : _{ '@type' : "api:MalformedAddUserDocument"}
            }.
api_error_jsonld_(user_delete,error(user_delete_failed_without_error(Name),_),JSON) :-
    format(string(Msg), "Delete of user ~q failed without an error", [Name]),
    JSON = _{'@type' : "api:UserDeleteErrorResponse",
             'api:status' : "api:failure",
             'api:message' : Msg,
             'api:error' : _{ '@type' : "api:UserDeleteFailedWithoutError",
                              'api:user_name' : Name}
            }.
api_error_jsonld_(add_organization,error(unknown_user(Name),_), JSON) :-
    format(string(Msg), "Attempt to add an Unknown user: ~q", [Name]),
    JSON = _{'@type' : "api:AddOrganizationErrorResponse",
             'api:status' : "api:failure",
             'api:message' : Msg,
             'api:error' : _{ '@type' : "api:UnknownUser",
                              'api:user_name' : Name}
            }.
api_error_jsonld_(add_organization,error(organization_already_exists(Name),_), JSON) :-
    format(string(Msg), "The organization ~q already exists", [Name]),
    JSON = _{'@type' : "api:AddOrganizationErrorResponse",
             'api:status' : "api:failure",
             'api:message' : Msg,
             'api:error' : _{ '@type' : "api:OrganizationAlreadyExists",
                              'api:organization_name' : Name}
            }.
api_error_jsonld_(add_organization,error(organization_creation_requires_superuser,_), JSON) :-
    format(string(Msg), "Organization creation requires super user authority", []),
    JSON = _{'@type' : "api:AddOrganizationErrorResponse",
             'api:status' : "api:failure",
             'api:message' : Msg,
             'api:error' : _{ '@type' : "api:RequiresSuperuserAuthority"}
            }.
api_error_jsonld_(update_organization,error(organization_update_requires_superuser,_), JSON) :-
    format(string(Msg), "Organization update requires super user authority", []),
    JSON = _{'@type' : "api:UpdateOrganizationErrorResponse",
             'api:status' : "api:failure",
             'api:message' : Msg,
             'api:error' : _{ '@type' : "api:RequiresSuperuserAuthority"}
            }.
api_error_jsonld_(delete_organization,error(delete_organization_requires_superuser,_), JSON) :-
    format(string(Msg), "Organization deletion requires super user authority", []),
    JSON = _{'@type' : "api:DeleteOrganizationErrorResponse",
             'api:status' : "api:failure",
             'api:message' : Msg,
             'api:error' : _{ '@type' : "api:RequiresSuperuserAuthority"}
            }.
api_error_jsonld_(update_role,error(no_manage_capability(Organization,Resource_Name), _), JSON) :-
    format(string(Msg), "The organization ~q has no manage capability over the resource ~q", [Organization, Resource_Name]),
    JSON = _{'@type' : "api:UpdateRoleErrorResponse",
             'api:status' : "api:failure",
             'api:message' : Msg,
             'api:error' : _{ '@type' : "api:NoManageCapability",
                              'api:organization_name' : Organization,
                              'api:resource_name' : Resource_Name}
            }.
api_error_jsonld_(squash,error(not_a_branch_descriptor(Descriptor),_), JSON) :-
    resolve_absolute_string_descriptor(Path, Descriptor),
    format(string(Msg), "The path ~s is not a branch descriptor", [Path]),
    JSON = _{'@type' : 'api:SquashErrorResponse',
             'api:status' : "api:failure",
             'api:message' : Msg,
             'api:error' : _{ '@type' : "api:NotABranchDescriptorError",
                              'api:absolute_descriptor' : Path}
            }.
api_error_jsonld_(squash,error(unresolvable_absolute_descriptor(Descriptor),_), JSON) :-
    resolve_absolute_string_descriptor(Path, Descriptor),
    format(string(Msg), "The path ~s can not be resolved to a resource", [Path]),
    JSON = _{'@type' : 'api:SquashErrorResponse',
             'api:status' : "api:failure",
             'api:message' : Msg,
             'api:error' : _{ '@type' : 'api:UnresolvableAbsoluteDescriptor',
                              'api:absolute_descriptor' : Path}
            }.
api_error_jsonld_(reset,error(not_a_branch_descriptor(Descriptor),_), JSON) :-
    resolve_absolute_string_descriptor(Path, Descriptor),
    format(string(Msg), "The path ~s is not a branch descriptor", [Path]),
    JSON = _{'@type' : 'api:ResetErrorResponse',
             'api:status' : "api:failure",
             'api:message' : Msg,
             'api:error' : _{ '@type' : "api:NotABranchDescriptorError",
                              'api:absolute_descriptor' : Path}
            }.
api_error_jsonld_(reset,error(not_a_commit_descriptor(Descriptor),_), JSON) :-
    resolve_absolute_string_descriptor(Path, Descriptor),
    format(string(Msg), "The path ~s is not a commit descriptor", [Path]),
    JSON = _{'@type' : 'api:ResetErrorResponse',
             'api:status' : "api:failure",
             'api:message' : Msg,
             'api:error' : _{ '@type' : "api:NotACommitDescriptorError",
                              'api:absolute_descriptor' : Path}
            }.
api_error_jsonld_(reset,error(different_repositories(Descriptor1,Descriptor2),_),
                    JSON) :-
    resolve_absolute_string_descriptor(Path1, Descriptor1),
    resolve_absolute_string_descriptor(Path2, Descriptor2),
    format(string(Msg), "The repository of the path to be reset ~s is not in the same repository as the commit which is in ~s", [Path1,Path2]),
    JSON = _{'@type' : 'api:ResetErrorResponse',
             'api:status' : "api:failure",
             'api:message' : Msg,
             'api:error' : _{ '@type' : "api:DifferentRepositoriesError",
                              'api:source_absolute_descriptor' : Path1,
                              'api:target_absolute_descriptor': Path2
                            }
            }.
api_error_jsonld_(reset,error(branch_does_not_exist(Descriptor), _), JSON) :-
    resolve_absolute_string_descriptor(Path, Descriptor),
    format(string(Msg), "The branch does not exist for ~q", [Path]),
    JSON = _{'@type' : 'api:ResetErrorResponse',
             'api:status' : "api:failure",
             'api:message' : Msg,
             'api:error' : _{ '@type' : "api:UnresolvableAbsoluteDescriptor",
                              'api:absolute_descriptor' : Path}
            }.
api_error_jsonld_(optimize,error(not_a_valid_descriptor_for_optimization(Descriptor),_), JSON) :-
    resolve_absolute_string_descriptor(Path, Descriptor),
    format(string(Msg), "The path ~s is not an optimizable descriptor", [Path]),
    JSON = _{'@type' : 'api:OptimizeErrorResponse',
             'api:status' : "api:failure",
             'api:message' : Msg,
             'api:error' : _{ '@type' : "api:NotAValidOptimizationDescriptorError",
                              'api:absolute_descriptor' : Path}
            }.
api_error_jsonld_(optimize,error(label_version_changed(Name,Version),_), JSON) :-
    format(string(Msg), "The label ~q to be optimized has moved since loaded as version ~q",
           [Name,Version]),
    JSON = _{'@type' : 'api:OptimizeErrorResponse',
             'api:status' : 'api:failure',
             'api:error' : _{ '@type' : 'api:LabelVersionChanged',
                              'api:version' : Version,
                              'api:label_name' : Name},
             'api:message' : Msg
            }.
api_error_jsonld_(store_init,error(storage_already_exists(Path),_),JSON) :-
    format(string(Msg), "There is already a database initialized at path ~s", [Path]),
    JSON = _{'@type' : 'api:StoreInitErrorResponse',
             'api:status' : 'api:failure',
             'api:message' : Msg,
             'api:error' : _{ '@type' : "api:StorageAlreadyInitializedError",
                              'api:path' : Path}
            }.
api_error_jsonld_(info,error(access_not_authorized(Auth),_),JSON) :-
    format(string(Msg), "Access to `info` is not authorised with auth ~q",
           [Auth]),
    term_string(Auth, Auth_String),
    JSON = _{'api:status' : 'api:forbidden',
             'api:message' : Msg,
             'auth' : Auth_String,
             'action' : 'info',
             'scope' : 'system'
            }.
api_error_jsonld_(remote,error(unresolvable_descriptor(Descriptor),_), JSON) :-
    resolve_absolute_string_descriptor(Path, Descriptor),
    format(string(Msg), "The repository does not exist for ~q", [Path]),
    JSON = _{'@type' : 'api:RemoteErrorResponse',
             'api:status' : "api:failure",
             'api:message' : Msg,
             'api:error' : _{ '@type' : "api:UnresolvableAbsoluteDescriptor",
                              'api:absolute_descriptor' : Path}
            }.
api_error_jsonld_(remote,error(remote_does_not_exist(Name),_), JSON) :-
    format(string(Msg), "The remote does not exist for ~q", [Name]),
    JSON = _{'@type' : 'api:RemoteErrorResponse',
             'api:status' : 'api:not_found',
             'api:message' : Msg,
             'api:error' : _{ '@type' : "api:RemoteDoesNotExist",
                              'api:remote_name' : Name}
            }.
api_error_jsonld_(remote,error(remote_exists(Name),_), JSON) :-
    format(string(Msg), "The remote already exist for ~q", [Name]),
    JSON = _{'@type' : 'api:RemoteErrorResponse',
             'api:status' : "api:failure",
             'api:message' : Msg,
             'api:error' : _{ '@type' : "api:RemoteExists",
                              'api:remote_name' : Name}
            }.
api_error_jsonld_(rollup,error(unresolvable_collection(Descriptor),_), JSON) :-
    resolve_absolute_string_descriptor(Path, Descriptor),
    format(string(Msg), "The following descriptor could not be resolved to a resource: ~q", [Path]),
    JSON = _{'@type' : 'api:RollupErrorResponse',
             'api:status' : 'api:not_found',
             'api:error' : _{ '@type' : 'api:UnresolvableAbsoluteDescriptor',
                              'api:absolute_descriptor' : Path},
             'api:message' : Msg
            }.
api_error_jsonld_(diff,error(explicitly_copied_key_has_changed(Key),_), JSON) :-
    format(string(Msg), "The explicitly copied key ~q is not the same in both documents.", [Key]),
    JSON = _{'@type' : 'api:DiffErrorResponse',
             'api:status' : 'api:failure',
             'api:error' : _{ '@type' : 'api:ExplicitlyCopiedKeyError',
                              'api:key' : Key},
             'api:message' : Msg
            }.
api_error_jsonld_(role,error(no_unique_id_for_role_name(Name),_), JSON) :-
    format(string(Msg), "There is more than one id for role ~s. Consider deleting duplicates if you want to refer to them by name rather than id.", [Name]),
    JSON = _{'@type' : 'api:RoleErrorResponse',
             'api:status' : "api:not_found",
             'api:message' : Msg,
             'api:error' : _{ '@type' : "api:NoUniqueIdForRoleName",
                              'api:role_name' : Name}
            }.
api_error_jsonld_(role,error(no_id_for_role_name(Name),_), JSON) :-
    format(string(Msg), "There is no role with the name ~s.", [Name]),
    JSON = _{'@type' : 'api:RoleErrorResponse',
             'api:status' : "api:not_found",
             'api:message' : Msg,
             'api:error' : _{ '@type' : "api:NoIdForRoleName",
                              'api:role_name' : Name}
            }.
api_error_jsonld_(role,error(can_not_insert_existing_object_with_id(Id),_),JSON) :-
    format(string(Msg), "A role with the id '~s' already exists.  Consider renaming, deleting the old role, or updating the old role.", [Id]),
    JSON = _{'@type' : 'api:RoleErrorResponse',
             'api:status' : "api:failure",
             'api:message' : Msg,
             'api:error' : _{ '@type' : "api:NoUniqueIdForRoleName",
                              'api:role_id' : Id}
            }.
api_error_jsonld_(role,
                  error(
                      schema_check_failure(
                          [json{'http://terminusdb.com/schema/system#action':
                                List}]), _), JSON) :-
    (   List = [Error]
    ->  get_dict(value, Error, Value),
        format(string(Msg), "The action ~s is not a valid Action type for the system schema", [Value]),
        Values = [Value]
    ;   maplist([Error, Value]>>get_dict(value,Error,Value),
                List, Values),
        format(string(Msg), "One of the actions ~q is not a valid Action type for the system schema",
               [Values])
    ),
    JSON = _{'@type' : 'api:RoleErrorResponse',
             'api:status' : "api:failure",
             'api:message' : Msg,
             'api:error' : _{ '@type' : "api:InvalidActionType",
                              'api:action' : Values}
            }.
api_error_jsonld_(organization,error(no_id_for_organization_name(Name),_), JSON) :-
    format(string(Msg), "There is no organization with the name ~s.", [Name]),
    JSON = _{'@type' : 'api:OrganizationErrorResponse',
             'api:status' : "api:not_found",
             'api:message' : Msg,
             'api:error' : _{ '@type' : "api:NoIdForOrganizationName",
                              'api:organization_name' : Name}
            }.
api_error_jsonld_(organization,error(no_id_for_user_name(Name),_), JSON) :-
    format(string(Msg), "There is no user with the name ~s.", [Name]),
    JSON = _{'@type' : 'api:OrganizationErrorResponse',
             'api:status' : "api:not_found",
             'api:message' : Msg,
             'api:error' : _{ '@type' : "api:NoIdForRoleName",
                              'api:user_name' : Name}
            }.
api_error_jsonld_(organization,error(can_not_insert_existing_object_with_id(Id),_),JSON) :-
    format(string(Msg), "An organization with the id '~s' already exists.  Consider renaming, deleting the old role, or updating the old role.", [Id]),
    JSON = _{'@type' : 'api:OrganizationErrorResponse',
             'api:status' : "api:failure",
             'api:message' : Msg,
             'api:error' : _{ '@type' : "api:NoUniqueIdForOrganizationName",
                              'api:organization_id' : Id}
            }.
api_error_jsonld_(organization,
                  error(
                      schema_check_failure([witness{'@type':instance_not_cardinality_one,
                                                    class:'http://terminusdb.com/schema/system#Resource',
                                                    instance:Capability,
                                                    predicate:'http://terminusdb.com/schema/system#scope'}]), _), JSON) :-
    format(string(Msg), "The organization can not be removed as it is referred to by a capability. Remove the grant of this capability to the organization before removing.", []),
    JSON = _{'@type' : 'api:OrganizationErrorResponse',
             'api:status' : "api:failure",
             'api:message' : Msg,
             'api:error' : _{ '@type' : "api:DanglingOrganizationReferencedError",
                              'api:capability' : Capability}
            }.
api_error_jsonld_(user,error(no_id_for_user_name(Name),_), JSON) :-
    format(string(Msg), "No id associated with user name ~s", [Name]),
    JSON = _{'@type' : 'api:UserErrorResponse',
             'api:status' : "api:not_found",
             'api:message' : Msg,
             'api:error' : _{ '@type' : "api:NoIdForUserName",
                              'api:user_name' : Name}
            }.
api_error_jsonld_(user,error(can_not_delete_super_user,_), JSON) :-
    format(string(Msg), "You can not delete the super user!", []),
    JSON = _{'@type' : 'api:UserErrorResponse',
             'api:status' : "api:failure",
             'api:message' : Msg,
             'api:error' : _{ '@type' : "api:CanNotDeleteSuperUser"}
            }.
api_error_jsonld_(user,error(can_not_insert_existing_object_with_id(Id),_), JSON) :-
    format(string(Msg), "A user with this name already exists with id ~s", [Id]),
    JSON = _{'@type' : 'api:UserErrorResponse',
             'api:status' : "api:failure",
             'api:message' : Msg,
             'api:error' : _{ '@type' : "api:NoUniqueIdForUser",
                              'api:user_id' : Id}
            }.
api_error_jsonld_(capability,error(no_role_to_revoke,_), JSON) :-
    format(string(Msg), "You must specify a role to revoke", []),
    JSON = _{'@type' : 'api:CapabilityErrorResponse',
             'api:status' : "api:failure",
             'api:message' : Msg,
             'api:error' : _{ '@type' : "api:NoRoleToRevoke" }
            }.
api_error_jsonld_(capability,error(no_id_for_user_name(Name),_), JSON) :-
    format(string(Msg), "No id associated with user name ~s", [Name]),
    JSON = _{'@type' : 'api:CapabilityErrorResponse',
             'api:status' : "api:not_found",
             'api:message' : Msg,
             'api:error' : _{ '@type' : "api:NoIdForUserName",
                              'api:user_name' : Name}
            }.
api_error_jsonld_(capability,error(no_id_for_resource_name(Name), _), JSON) :-
    format(string(Msg), "No id associated with resource name ~s", [Name]),
    JSON = _{'@type' : 'api:CapabilityErrorResponse',
             'api:status' : "api:not_found",
             'api:message' : Msg,
             'api:error' : _{ '@type' : "api:NoIdForResourceName",
                              'api:resource_name' : Name}
            }.
api_error_jsonld_(capability,error(no_id_for_role_name(Name), _), JSON) :-
    format(string(Msg), "No id associated with role name ~s", [Name]),
    JSON = _{'@type' : 'api:CapabilityErrorResponse',
             'api:status' : "api:not_found",
             'api:message' : Msg,
             'api:error' : _{ '@type' : "api:NoIdForRoleName",
                              'api:role_name' : Name}
            }.
api_error_jsonld_(capability,error(no_unique_id_for_database_name(Name),_), JSON) :-
    format(string(Msg), "There is more than one id for database ~s. Consider deleting duplicates if you want to refer to them by name rather than id, or specify the organization.", [Name]),
    JSON = _{'@type' : 'api:CapabilityErrorResponse',
             'api:status' : "api:not_found",
             'api:message' : Msg,
             'api:error' : _{ '@type' : "api:NoUniqueIdForDatabaseName",
                              'api:database_name' : Name}
            }.
api_error_jsonld_(capability,error(deleted_roles_do_not_exist_in_capability(Roles,Capability),_),JSON) :-
    format(string(Msg), "Deleted roles ~q do not exist for capability ~s", [Roles,Capability]),
    JSON = _{'@type' : 'api:CapabilityErrorResponse',
             'api:status' : "api:failure",
             'api:message' : Msg,
             'api:error' : _{ '@type' : "api:RevokedRolesDoNotExistForCapability",
                              'api:roles' : Roles,
                              'api:capability' : Capability }
            }.
api_error_jsonld_(capability,error(no_capability_for_user_with_scope(User,Scope),_), JSON) :-
    format(string(Msg), "There was no capability for the user ~s with scope ~s", [User, Scope]),
    JSON = _{'@type' : 'api:CapabilityErrorResponse',
             'api:status' : "api:not_found",
             'api:message' : Msg,
             'api:error' : _{ '@type' : "api:NoCapabilityForUserWithScope",
                              'api:user' : User,
                              'api:scope' : Scope }
            }.

api_error_jsonld_(get_documents, Error, JSON) :-
    api_document_error_jsonld(get_documents, Error, JSON).
api_error_jsonld_(insert_documents, Error, JSON) :-
    api_document_error_jsonld(insert_documents, Error, JSON).
api_error_jsonld_(replace_documents, Error, JSON) :-
    api_document_error_jsonld(replace_documents, Error, JSON).
api_error_jsonld_(delete_documents, Error, JSON) :-
    api_document_error_jsonld(delete_documents, Error, JSON).
api_error_jsonld_(diff, Error, JSON) :-
    api_document_error_jsonld(diff, Error, JSON).

error_type(API, Type) :-
    do_or_die(
        error_type_(API, Type),
        error(unrecognized_error_type(API), _)
    ).

error_type_(add_organization, 'api:AddOrganizationErrorResponse').
error_type_(bundle, 'api:BundleErrorResponse').
error_type_(check_db, 'api:DbExistsErrorResponse').
error_type_(clone, 'api:CloneErrorResponse').
error_type_(create_db, 'api:DbCreateErrorResponse').
error_type_(csv, 'api:CsvErrorResponse').
error_type_(delete_db, 'api:DbDeleteErrorResponse').
error_type_(delete_documents, 'api:DeleteDocumentErrorResponse').
error_type_(delete_organization, 'api:DeleteOrganizationErrorResponse').
error_type_(fetch, 'api:FetchErrorResponse').
error_type_(frame, 'api:FrameErrorResponse').
error_type_(get_documents, 'api:GetDocumentErrorResponse').
error_type_(insert_documents, 'api:InsertDocumentErrorResponse').
error_type_(optimize, 'api:OptimizeErrorResponse').
error_type_(pack, 'api:PackErrorResponse').
error_type_(prefix, 'api:PrefixErrorResponse').
error_type_(pull, 'api:PullErrorResponse').
error_type_(push, 'api:PushErrorResponse').
error_type_(remote, 'api:RemoteErrorResponse').
error_type_(replace_documents, 'api:ReplaceDocumentErrorResponse').
error_type_(reset, 'api:ResetErrorResponse').
error_type_(rollup, 'api:RollupErrorResponse').
error_type_(squash, 'api:SquashErrorResponse').
error_type_(unbundle, 'api:UnbundleErrorResponse').
error_type_(unpack, 'api:UnpackErrorResponse').
error_type_(woql, 'api:WoqlErrorResponse').
error_type_(user, 'api:UserErrorResponse').
error_type_(organization, 'api:OrganizationErrorResponse').
error_type_(role, 'api:RoleErrorResponse').
error_type_(capability, 'api:CapabilityErrorResponse').
error_type_(log, 'api:LogErrorResponse').
error_type_(update_db, 'api:DbUpdateErrorResponse').
error_type_(branch, 'api:BranchErrorResponse').

% Graph <Type>
api_error_jsonld(graph,error(invalid_absolute_graph_descriptor(Path),_), Type, JSON) :-
    format(string(Msg), "The following absolute graph descriptor string is invalid: ~q", [Path]),
    JSON = _{'@type' : Type,
             'api:status' : 'api:failure',
             'api:error' : _{ '@type' : 'api:BadAbsoluteGraphDescriptor',
                              'api:absolute_graph_descriptor' : Path},
             'api:message' : Msg
            }.
api_error_jsonld(graph,error(not_a_branch_descriptor(Descriptor),_), Type, JSON) :-
    resolve_absolute_string_descriptor(Path, Descriptor),
    format(string(Msg), "The path ~s is not a branch descriptor", [Path]),
    JSON = _{'@type' : Type,
             'api:status' : "api:failure",
             'api:message' : Msg,
             'api:error' : _{ '@type' : "api:NotABranchDescriptorError",
                              'api:absolute_descriptor' : Path}
            }.
api_error_jsonld(graph,error(unresolvable_absolute_descriptor(Descriptor), _), Type, JSON) :-
    resolve_absolute_string_descriptor(Path, Descriptor),
    format(string(Msg), "The path ~q can not be resolve to a resource", [Path]),
    JSON = _{'@type' : Type,
             'api:status' : "api:failure",
             'api:message' : Msg,
             'api:error' : _{ '@type' : "api:UnresolvableAbsoluteDescriptor",
                              'api:absolute_descriptor' : Path}
            }.
api_error_jsonld(graph,error(branch_does_not_exist(Descriptor), _), Type, JSON) :-
    resolve_absolute_string_descriptor(Path, Descriptor),
    format(string(Msg), "The branch does not exist for ~q", [Path]),
    JSON = _{'@type' : Type,
             'api:status' : "api:failure",
             'api:message' : Msg,
             'api:error' : _{ '@type' : "api:UnresolvableAbsoluteDescriptor",
                              'api:absolute_descriptor' : Path}
            }.
api_error_jsonld(graph,error(graph_already_exists(Descriptor,Graph_Name), _), Type, JSON) :-
    resolve_absolute_string_descriptor(Path, Descriptor),
    format(string(Msg), "The branch ~q already has a graph named ~q", [Path, Graph_Name]),
    JSON = _{'@type' : Type,
             'api:status' : "api:failure",
             'api:message' : Msg,
             'api:error' : _{ '@type' : "api:BranchAlreadyExists",
                              'api:graph_name' : Graph_Name,
                              'api:absolute_descriptor' : Path}
            }.

document_error_type(get_documents, 'api:GetDocumentErrorResponse').
document_error_type(insert_documents, 'api:InsertDocumentErrorResponse').
document_error_type(replace_documents, 'api:ReplaceDocumentErrorResponse').
document_error_type(delete_documents, 'api:DeleteDocumentErrorResponse').
document_error_type(diff, 'api:DiffErrorResponse').
document_error_type(apply, 'api:ApplyErrorResponse').

api_document_error_jsonld(Type,error(unable_to_elaborate_schema_document(Document),_), JSON) :-
    document_error_type(Type, JSON_Type),
    format(string(Msg), "The submitted schema document could not be elaborated due to an unknown syntax error.", []),
    JSON = _{'@type' : JSON_Type,
             'api:status' : "api:failure",
             'api:error' : _{ '@type' : 'api:DocumentElaborationImpossible',
                              'api:document' : Document },
             'api:message' : Msg
            }.
api_document_error_jsonld(Type, error(invalid_path(Path), _), JSON) :-
    document_error_type(Type, JSON_Type),
    format(string(Msg), "Resource path invalid: ~q", [Path]),
    JSON = _{'@type' : JSON_Type,
             'api:status' : "api:failure",
             'api:error' : _{ '@type' : 'api:InvalidResourcePath',
                              'api:resource_path' : Path },
             'api:message' : Msg
            }.
api_document_error_jsonld(Type,error(unresolvable_collection(Descriptor),_), JSON) :-
    document_error_type(Type, JSON_Type),
    resolve_absolute_string_descriptor(Path, Descriptor),
    format(string(Msg), "The following descriptor could not be resolved to a resource: ~q", [Path]),
    JSON = _{'@type' : JSON_Type,
             'api:status' : 'api:not_found',
             'api:error' : _{ '@type' : 'api:UnresolvableAbsoluteDescriptor',
                              'api:absolute_descriptor' : Path},
             'api:message' : Msg
            }.
api_document_error_jsonld(Type,error(branch_does_not_exist(Descriptor), _), JSON) :-
    document_error_type(Type, JSON_Type),
    resolve_absolute_string_descriptor(Path, Descriptor),
    format(string(Msg), "The branch does not exist for ~q", [Path]),
    JSON = _{'@type' : JSON_Type,
             'api:status' : "api:failure",
             'api:message' : Msg,
             'api:error' : _{ '@type' : "api:UnresolvableAbsoluteDescriptor",
                              'api:absolute_descriptor' : Path}
            }.
api_document_error_jsonld(Type, error(same_ids_in_one_transaction(Ids), _), JSON) :-
    document_error_type(Type, JSON_Type),

    format(string(Msg), "Tried to mutate document with same id multiple times", []),
    JSON = _{'@type' : JSON_Type,
             'api:status' : "api:failure",
             'api:error' : _{ '@type' : 'api:SameDocumentIdsMutatedInOneTransaction',
                              'api:duplicate_ids' : Ids},
             'api:message' : Msg
            }.
api_document_error_jsonld(Type, error(document_access_impossible(Descriptor, Graph_Type, Read_Write), _), JSON) :-
    document_error_type(Type, JSON_Type),
    resolve_absolute_string_descriptor(Descriptor_String, Descriptor),
    format(string(Msg), "action '~q' on graph type ~q is impossible on resource ~q", [Read_Write, Graph_Type, Descriptor_String]),
    JSON = _{'@type' : JSON_Type,
             'api:status' : "api:failure",
             'api:error' : _{ '@type' : 'api:DocumentAccessImpossible',
                              'api:resource_path' : Descriptor_String,
                              'api:graph_type': Graph_Type,
                              'api:access_type': Read_Write},
             'api:message' : Msg
            }.
api_document_error_jsonld(Type, error(syntax_error(json(What)), _), JSON) :-
    document_error_type(Type, JSON_Type),
    format(string(Msg), "Submitted JSON data is invalid", []),
    JSON = _{'@type' : JSON_Type,
             'api:status' : "api:failure",
             'api:error' : _{ '@type' : 'api:JSONInvalid'},
             'api:message' : Msg,
             'api:what': What
            }.
api_document_error_jsonld(Type, error(missing_field(Field, Document), _), JSON) :-
    document_error_type(Type, JSON_Type),
    format(string(Msg), "Missing '~s' field in submitted document.", [Field]),
    JSON = _{'@type' : JSON_Type,
             'api:status' : 'api:failure',
             'api:error' : _{ '@type' : 'api:MissingField',
                              'api:field' : Field,
                              'api:document' : Document},
             'api:message' : Msg}.
api_document_error_jsonld(Type, error(type_not_found(Document_Type, Document), _), JSON) :-
    document_error_type(Type, JSON_Type),
    format(string(Msg), "Type in submitted document not found in the schema: ~q", [Document_Type]),
    JSON = _{'@type' : JSON_Type,
             'api:status' : "api:failure",
             'api:error' : _{ '@type' : 'api:TypeNotFound',
                              'api:type' : Document_Type,
                              'api:document' : Document},
             'api:message' : Msg
            }.
api_document_error_jsonld(Type, error(unexpected_array_value(Value, Expected_Type),_),JSON) :-
    document_error_type(Type, JSON_Type),
    format(string(Msg), "Unexpected array value: ~q, expected type: ~q", [Value, Expected_Type]),
    JSON = _{'@type' : JSON_Type,
             'api:status' : "api:failure",
             'api:error' : _{ '@type' : 'api:UnexpectedArrayValue',
                              'api:value' : Value,
                              'api:expected_type' : Expected_Type },
             'api:message' : Msg
            }.
api_document_error_jsonld(Type, error(unexpected_boolean_value(Value, Expected_Type),_),JSON) :-
    document_error_type(Type, JSON_Type),
    format(string(Msg), "Unexpected boolean value: ~q, expected type: ~q", [Value, Expected_Type]),
    JSON = _{'@type' : JSON_Type,
             'api:status' : "api:failure",
             'api:error' : _{ '@type' : 'api:UnexpectedBooleanValue',
                              'api:value' : Value,
                              'api:expected_type' : Expected_Type },
             'api:message' : Msg
            }.
api_document_error_jsonld(Type, error(schema_check_failure(Witnesses),_),JSON) :-
    document_error_type(Type, JSON_Type),
    format(string(Msg), "Schema check failure", []),
    JSON = _{'@type' : JSON_Type,
             'api:status' : "api:failure",
             'api:error' : _{ '@type' : 'api:SchemaCheckFailure',
                              'api:witnesses' : Witnesses },
             'api:message' : Msg
            }.
api_document_error_jsonld(Type, error(schema_type_unknown(Schema_Type),_),JSON) :-
    document_error_type(Type, JSON_Type),
    format(string(Msg), "The '@type' field referred to an unimplemented schema type.", []),
    JSON = _{'@type' : JSON_Type,
             'api:status' : "api:failure",
             'api:error' : _{ '@type' : 'api:UnknownSchemaType',
                              'api:type' : Schema_Type },
             'api:message' : Msg
            }.
api_document_error_jsonld(Type, error(id_could_not_be_elaborated(Document),_),JSON) :-
    document_error_type(Type, JSON_Type),
    format(string(Msg), "No '@id' field found in document, and it could not be determined from its type definition", []),
    JSON = _{'@type' : JSON_Type,
             'api:status' : "api:failure",
             'api:error' : _{ '@type' : 'api:IdCouldNotBeDetermined',
                              'api:document' : Document },
             'api:message' : Msg
            }.
api_document_error_jsonld(Type, error(submitted_document_id_does_not_have_expected_prefix(Submitted_ID, Prefix, Document),_),JSON) :-
    document_error_type(Type, JSON_Type),
    format(string(Msg), "Document id ~q does not have expected prefix ~q", [Submitted_ID, Prefix]),
    JSON = _{'@type' : JSON_Type,
             'api:status' : "api:failure",
             'api:error' : _{ '@type' : 'api:SubmittedDocumentIdDoesNotHaveExpectedPrefix',
                              'api:submitted_id': Submitted_ID,
                              'api:prefix': Prefix,
                              'api:document' : Document },
             'api:message' : Msg
            }.
api_document_error_jsonld(Type, error(submitted_id_does_not_match_generated_id(Submitted_ID, Generated_ID, Document),_),JSON) :-
    document_error_type(Type, JSON_Type),
    format(string(Msg), "Document was submitted with id ~q, but id ~q was generated", [Submitted_ID, Generated_ID]),
    JSON = _{'@type' : JSON_Type,
             'api:status' : "api:failure",
             'api:error' : _{ '@type' : 'api:SubmittedIdDoesNotMatchGeneratedId',
                              'api:submitted_id': Submitted_ID,
                              'api:generated_id': Generated_ID,
                              'api:document' : Document },
             'api:message' : Msg
            }.
api_document_error_jsonld(Type, error(unrecognized_property(Document_Type, Property, _Value, Document),_),JSON) :-
    document_error_type(Type, JSON_Type),
    format(string(Msg), "Submitted document contained unrecognized property ~q for type ~q", [Property, Document_Type]),
    JSON = _{'@type' : JSON_Type,
             'api:status' : "api:failure",
             'api:error' : _{ '@type' : 'api:UnrecognizedProperty',
                              'api:property': Property,
                              'api:type': Document_Type,
                              'api:document' : Document },
             'api:message' : Msg
            }.
api_document_error_jsonld(Type, error(casting_error(Value, Destination_Type, Document),_),JSON) :-
    document_error_type(Type, JSON_Type),
    format(string(Msg), "value ~q could not be casted to a ~q", [Value, Destination_Type]),
    JSON = _{'@type' : JSON_Type,
             'api:status' : "api:failure",
             'api:error' : _{ '@type' : 'api:BadCast',
                              'api:value' : Value,
                              'api:type' : Destination_Type,
                              'api:document' : Document },
             'api:message' : Msg
            }.
api_document_error_jsonld(Type, error(can_not_replace_at_hashed_id(Document), _),JSON) :-
    document_error_type(Type, JSON_Type),
    format(string(Msg), "JSON documents with a hash value id can not be replaced as they are immutable.", []),
    JSON = _{'@type' : JSON_Type,
             'api:status' : "api:failure",
             'api:error' : _{ '@type' : 'api:CanNotReplaceImmutable',
                              'api:document' : Document },
             'api:message' : Msg
            }.
api_document_error_jsonld(get_documents,error(query_is_only_supported_for_instance_graphs,_), JSON) :-
    format(string(Msg), "Query documents are currently only supported for instance graphs", []),
    JSON = _{'@type' : 'api:GetDocumentErrorResponse',
             'api:status' : 'api:failure',
             'api:error' : _{ '@type' : 'api:QueryDocumentOnlySupportedForInstanceGraphs'},
             'api:message' : Msg
            }.
api_document_error_jsonld(get_documents,error(query_error(unknown_prefix(_Query)),_), JSON) :-
    format(string(Msg), "Query document used an undefined prefix", []),
    JSON = _{'@type' : 'api:GetDocumentErrorResponse',
             'api:status' : 'api:failure',
             'api:error' : _{ '@type' : 'api:QueryDocumentHasUndefinedPrefix'},
             'api:message' : Msg
            }.
api_document_error_jsonld(get_documents,error(query_error(unrecognized_query_document(_Query)),_), JSON) :-
    format(string(Msg), "Query document has an unrecognised form", []),
    JSON = _{'@type' : 'api:GetDocumentErrorResponse',
             'api:status' : 'api:failure',
             'api:error' : _{ '@type' : 'api:QueryUnrecognized'},
             'api:message' : Msg
            }.
api_document_error_jsonld(get_documents,error(query_error(missing_type(Query)),_), JSON) :-
    format(string(Msg), "Missing type for query: ~q", [Query]),
    JSON = _{'@type' : 'api:GetDocumentErrorResponse',
             'api:status' : 'api:failure',
             'api:error' : _{ '@type' : 'api:QueryMissingType'},
             'api:message' : Msg
            }.
api_document_error_jsonld(get_documents,error(query_error(unknown_property_for_type(Type, Prop)),_), JSON) :-
    format(string(Msg), "Query contains an unrecognised property ~q for type ~q", [Prop, Type]),
    JSON = _{'@type' : 'api:GetDocumentErrorResponse',
             'api:status' : 'api:failure',
             'api:error' : _{ '@type' : 'api:QueryUnrecognizedPropertyForType'},
             'api:message' : Msg
            }.
api_document_error_jsonld(get_documents,error(query_error(casting_error(Query, Type)),_), JSON) :-
    format(string(Msg), "Query contains a value ~q which can not be cast to the given type ~q", [Query, Type]),
    JSON = _{'@type' : 'api:GetDocumentErrorResponse',
             'api:status' : 'api:failure',
             'api:error' : _{ '@type' : 'api:QueryCastingError'},
             'api:message' : Msg
            }.
api_document_error_jsonld(get_documents,error(query_error(regex_not_a_string(Regex)),_), JSON) :-
    format(string(Msg), "Query contains a regex ~q which is not a string", [Regex]),
    JSON = _{'@type' : 'api:GetDocumentErrorResponse',
             'api:status' : 'api:failure',
             'api:error' : _{ '@type' : 'api:QueryRegexNotString'},
             'api:message' : Msg
            }.
api_document_error_jsonld(get_documents,error(query_error(regex_not_valid(Regex)),_), JSON) :-
    format(string(Msg), "Query contains a regex ~q which is not valid syntax", [Regex]),
    JSON = _{'@type' : 'api:GetDocumentErrorResponse',
             'api:status' : 'api:failure',
             'api:error' : _{ '@type' : 'api:QueryRegexInvalid'},
             'api:message' : Msg
            }.
api_document_error_jsonld(get_documents,error(query_error(regex_against_non_string(Type, Regex)),_), JSON) :-
    format(string(Msg), "Query contains a regex ~q which is attempting to match a ~q", [Regex,Type]),
    JSON = _{'@type' : 'api:GetDocumentErrorResponse',
             'api:status' : 'api:failure',
             'api:error' : _{ '@type' : 'api:QueryRegexNotAString'},
             'api:message' : Msg
            }.
api_document_error_jsonld(get_documents,error(query_error(unknown_query_format_for_datatype(Type, Query)),_), JSON) :-
    format(string(Msg), "Query format ~q is invalid for type ~q", [Query,Type]),
    JSON = _{'@type' : 'api:GetDocumentErrorResponse',
             'api:status' : 'api:failure',
             'api:error' : _{ '@type' : 'api:QueryInvalidFormat'},
             'api:message' : Msg
            }.
api_document_error_jsonld(get_documents,error(query_error(unknown_type(Type)),_), JSON) :-
    format(string(Msg), "Query has an unknown type ~q", [Type]),
    JSON = _{'@type' : 'api:GetDocumentErrorResponse',
             'api:status' : 'api:failure',
             'api:error' : _{ '@type' : 'api:QueryUnknownType'},
             'api:message' : Msg
            }.
api_document_error_jsonld(get_documents,error(query_error(not_a_query_document_list(Documents)),_), JSON) :-
    format(string(Msg), "Query did not specify a list of documents in '@one-of': ~q", [Documents]),
    JSON = _{'@type' : 'api:GetDocumentErrorResponse',
             'api:status' : 'api:failure',
             'api:error' : _{ '@type' : 'api:QueryOneOfNotDocumentList'},
             'api:message' : Msg
            }.
api_document_error_jsonld(get_documents,error(query_error(not_a_subclass(Type, Query_Type_Ex)),_), JSON) :-
    format(string(Msg), "Query provided a type ~q which was not subsumed by documents of type ~q.", [Query_Type_Ex, Type]),
    JSON = _{'@type' : 'api:GetDocumentErrorResponse',
             'api:status' : 'api:failure',
             'api:error' : _{ '@type' : 'api:QueryTypeNotSubsumed'},
             'api:message' : Msg
            }.
api_document_error_jsonld(get_documents,error(query_error(type_not_found(Query_Type)),_), JSON) :-
    format(string(Msg), "Query provided a type ~q which was not found in the schema.", [Query_Type]),
    JSON = _{'@type' : 'api:GetDocumentErrorResponse',
             'api:status' : 'api:failure',
             'api:error' : _{ '@type' : 'api:QueryTypeNotFound'},
             'api:message' : Msg
            }.
api_document_error_jsonld(get_documents,error(query_error(not_a_dict(Query)),_), JSON) :-
    format(string(Msg), "Query provided is not a dict: ~q", [Query]),
    JSON = _{'@type' : 'api:GetDocumentErrorResponse',
             'api:status' : 'api:failure',
             'api:error' : _{ '@type' : 'api:QueryNotADict'},
             'api:message' : Msg
            }.
api_document_error_jsonld(get_documents,error(query_error(not_a_dict(Query)),_), JSON) :-
    format(string(Msg), "Query provided is not a dict: ~q", [Query]),
    JSON = _{'@type' : 'api:GetDocumentErrorResponse',
             'api:status' : 'api:failure',
             'api:error' : _{ '@type' : 'api:QueryNotADict'},
             'api:message' : Msg
            }.
api_document_error_jsonld(insert_documents,error(document_insertion_failed_unexpectedly(Document),_), JSON) :-
    format(string(Msg), "Document insertion failed unexpectedly", []),
    JSON = _{'@type' : 'api:InsertDocumentErrorResponse',
             'api:status' : 'api:server_error',
             'api:error' : _{ '@type' : 'api:DocumentInsertionFailedUnexpectedly',
                              'api:document': Document},
             'api:message' : Msg
            }.
api_document_error_jsonld(insert_documents,error(raw_json_and_schema_disallowed,_), JSON) :-
    format(string(Msg), "Document insertion of raw JSON documents is not possible for the schema graph", []),
    JSON = _{'@type' : 'api:InsertDocumentErrorResponse',
             'api:status' : 'api:failure',
             'api:error' : _{ '@type' : 'api:DocumentInsertionRawJSONSchemaDisallowed'},
             'api:message' : Msg
            }.
api_document_error_jsonld(insert_documents,error(not_a_valid_json_object_id(Id),_), JSON) :-
    format(string(Msg), "Document insertion of raw JSON documents is not possible for the schema graph", []),
    JSON = _{'@type' : 'api:InsertDocumentErrorResponse',
             'api:status' : 'api:failure',
             'api:error' : _{ '@type' : 'api:DocumentInsertionInvalidJSONDocumentId',
                              'api:id' : Id},
             'api:message' : Msg
            }.
api_document_error_jsonld(insert_documents,error(can_not_insert_class_with_reserve_name(Id),_), JSON) :-
    format(string(Msg), "Document for class can not be inserted due to use of reserved name", []),
    JSON = _{'@type' : 'api:InsertDocumentErrorResponse',
             'api:status' : 'api:failure',
             'api:error' : _{ '@type' : 'api:DocumentInsertionReservedName',
                              'api:id': Id},
             'api:message' : Msg
            }.
api_document_error_jsonld(insert_documents,error(document_insertion_failed_unexpectedly(Document),_), JSON) :-
    format(string(Msg), "Query documents are currently only supported for instance graphs", []),
    JSON = _{'@type' : 'api:InsertDocumentErrorResponse',
             'api:status' : 'api:failure',
             'api:error' : _{ '@type' : 'api:DocumentInsertionFailedUnexpectedly',
                              'api:document': Document},
             'api:message' : Msg
            }.
api_document_error_jsonld(insert_documents, error(can_not_insert_existing_object_with_id(Id, Document), _), JSON) :-
    format(string(Msg), "Tried to insert a new document with id ~q, but an object with that id already exists", [Id]),
    JSON = _{'@type' : 'api:InsertDocumentErrorResponse',
             'api:status' : "api:failure",
             'api:error' : _{ '@type' : 'api:DocumentIdAlreadyExists',
                              'api:document_id' : Id,
                              'api:document' : Document},
             'api:message' : Msg
            }.
api_document_error_jsonld(insert_documents, error(no_context_found_in_schema, _), JSON) :-
    format(string(Msg), "No context found in submitted schema", []),
    JSON = _{'@type' : 'api:InsertDocumentErrorResponse',
             'api:status' : "api:failure",
             'api:error' : _{ '@type' : 'api:NoContextFoundInSchema'},
             'api:message' : Msg
            }.
api_document_error_jsonld(delete_documents, error(missing_targets, _), JSON) :-
    JSON = _{'@type' : 'api:DeleteDocumentErrorResponse',
             'api:status' : "api:failure",
             'api:error' : _{ '@type' : 'api:MissingTargets' },
             'api:message' : "Missing target(s) for deletion"
            }.
api_document_error_jsonld(Type, error(unable_to_assign_ids(Document),_),JSON) :-
    document_error_type(Type, JSON_Type),
    format(string(Msg), "Unable to assign ids for document.", []),
    JSON = _{'@type' : JSON_Type,
             'api:status' : "api:failure",
             'api:error' : _{ '@type' : 'api:UnableToAssignIdsToDocument',
                              'api:document' : Document },
             'api:message' : Msg
            }.
api_document_error_jsonld(Type, error(document_key_type_unknown(Key_Type, Document),_),JSON) :-
    document_error_type(Type, JSON_Type),
    format(string(Msg), "Document @key type unknown: ~q. It must be ValueHash, Hash, Lexical, or Random.", [Key_Type]),
    JSON = _{'@type' : JSON_Type,
             'api:status' : "api:failure",
             'api:error' : _{ '@type' : 'api:DocumentKeyTypeUnknown',
                              'api:key_type': Key_Type,
                              'api:document' : Document },
             'api:message' : Msg
            }.
api_document_error_jsonld(Type, error(document_key_type_missing(Key, Document),_),JSON) :-
    document_error_type(Type, JSON_Type),
    format(string(Msg), "Document @key missing @type: ~q", [Key]),
    JSON = _{'@type' : JSON_Type,
             'api:status' : "api:failure",
             'api:error' : _{ '@type' : 'api:DocumentKeyTypeMissing',
                              'api:key': Key,
                              'api:document' : Document },
             'api:message' : Msg
            }.
api_document_error_jsonld(Type, error(subdocument_key_missing(Document),_),JSON) :-
    document_error_type(Type, JSON_Type),
    format(string(Msg), "Subdocument @key missing", []),
    JSON = _{'@type' : JSON_Type,
             'api:status' : "api:failure",
             'api:error' : _{ '@type' : 'api:SubdocumentKeyMissing',
                              'api:document' : Document },
             'api:message' : Msg
            }.
api_document_error_jsonld(Type, error(document_key_not_object(Key_Value, Document),_),JSON) :-
    document_error_type(Type, JSON_Type),
    format(string(Msg), "Document @key value is not an object: ~q", [Key_Value]),
    JSON = _{'@type' : JSON_Type,
             'api:status' : "api:failure",
             'api:error' : _{ '@type' : 'api:DocumentKeyNotObject',
                              'api:key_value' : Key_Value,
                              'api:document' : Document },
             'api:message' : Msg
            }.
api_document_error_jsonld(Type, error(key_missing_required_field(Field,Document),_),JSON) :-
    document_error_type(Type, JSON_Type),
    format(string(Msg), "The required field ~q is missing from the submitted document", [Field]),
    JSON = _{'@type' : JSON_Type,
             'api:status' : "api:failure",
             'api:error' : _{ '@type' : 'api:RequiredKeyFieldMissing',
                              'api:field' : Field,
                              'api:document' : Document },
             'api:message' : Msg
            }.
api_document_error_jsonld(Type, error(empty_key(Document),_),JSON) :-
    document_error_type(Type, JSON_Type),
    format(string(Msg), "Empty key found in the submitted document", []),
    JSON = _{'@type' : JSON_Type,
             'api:status' : "api:failure",
             'api:error' : _{ '@type' : 'api:EmptyKey',
                              'api:document' : Document },
             'api:message' : Msg
            }.
api_document_error_jsonld(Type, error(bad_field_value(Field, Value, Document),_),JSON) :-
    document_error_type(Type, JSON_Type),
    format(string(Msg), "Unexpected value ~q found in the field ~q of the submitted document", [Value, Field]),
    JSON = _{'@type' : JSON_Type,
             'api:status' : "api:failure",
             'api:error' : _{ '@type' : 'api:BadFieldValue',
                              'api:field' : Field,
                              'api:value' : Value,
                              'api:document' : Document },
             'api:message' : Msg
            }.
api_document_error_jsonld(Type, error(key_missing_fields(Key_Type, Document),_),JSON) :-
    document_error_type(Type, JSON_Type),
    format(string(Msg), "Missing required @fields array for key type ~q", [Key_Type]),
    JSON = _{'@type' : JSON_Type,
             'api:status' : "api:failure",
             'api:error' : _{ '@type' : 'api:KeyMissingFields',
                              'api:key_type' : Key_Type,
                              'api:document' : Document },
             'api:message' : Msg
            }.
api_document_error_jsonld(Type, error(key_fields_not_an_array(Fields, Document),_),JSON) :-
    document_error_type(Type, JSON_Type),
    format(string(Msg), "Key @fields value is not an array.", []),
    JSON = _{'@type' : JSON_Type,
             'api:status' : "api:failure",
             'api:error' : _{ '@type' : 'api:KeyFieldsNotAnArray',
                              'api:fields' : Fields,
                              'api:document' : Document },
             'api:message' : Msg
            }.
api_document_error_jsonld(Type, error(key_fields_is_empty(Document),_),JSON) :-
    document_error_type(Type, JSON_Type),
    format(string(Msg), "Key @fields value is empty.", []),
    JSON = _{'@type' : JSON_Type,
             'api:status' : "api:failure",
             'api:error' : _{ '@type' : 'api:KeyFieldsIsEmpty',
                              'api:document' : Document },
             'api:message' : Msg
            }.
api_document_error_jsonld(Type, error(not_all_captures_found(Refs),_),JSON) :-
    document_error_type(Type, JSON_Type),
    format(string(Msg), "Ids were referenced but never captured.", []),
    JSON = _{'@type' : JSON_Type,
             'api:status' : "api:failure",
             'api:error' : _{ '@type' : 'api:NotAllCapturesFound',
                              'api:captures' : Refs },
             'api:message' : Msg
            }.
api_document_error_jsonld(Type, error(inserted_subdocument_as_document(Document), _),JSON) :-
    document_error_type(Type, JSON_Type),
    format(string(Msg), "Tried to insert a subdocument as a document.", []),
    JSON = _{'@type' : JSON_Type,
             'api:status' : "api:failure",
             'api:error' : _{ '@type' : 'api:InsertedSubdocumentAsDocument',
                              'api:document' : Document },
             'api:message' : Msg
            }.
api_document_error_jsonld(Type, error(capture_already_bound(Capture_Id, Document), _), JSON) :-
    document_error_type(Type, JSON_Type),
    format(string(Msg), "Tried to insert a document with capture id ~q which was bound earlier.", [Capture_Id]),
    JSON = _{'@type' : JSON_Type,
             'api:status' : "api:failure",
             'api:error' : _{ '@type' : 'api:CaptureIdAlreadyBound',
                              'api:capture': Capture_Id,
                              'api:document' : Document },
             'api:message' : Msg
            }.
api_document_error_jsonld(Type,error(wrong_array_dimensions(Array,Dimensions,Document),_), JSON) :-
    document_error_type(Type, JSON_Type),
    format(string(Msg), "Document insertion failed as array ~q had wrong dimension ~q", [Array,Dimensions]),
    JSON = _{'@type' : JSON_Type,
             'api:status' : 'api:failure',
             'api:error' : _{ '@type' : 'api:DocumentArrayWrongDimensions',
                              'api:array' : Array,
                              'api:dimensions' : Dimensions,
                              'api:document': Document},
             'api:message' : Msg
            }.
api_document_error_jsonld(Type,error(not_a_unit_type(Value, Document), _), JSON) :-
    document_error_type(Type, JSON_Type),
    format(string(Msg), "Unit value given is not a unit type: ~q", [Value]),
    JSON = _{'@type' : JSON_Type,
             'api:status' : 'api:failure',
             'api:error' : _{ '@type' : 'api:NotAUnitType',
                              'api:value' : Value,
                              'api:document': Document},
             'api:message' : Msg
            }.

/**
 * generic_exception_jsonld(Error,JSON) is det.
 *
 * Return a generic JSON-LD object associated with a given error
 *
 */
generic_exception_jsonld(access_not_authorised(Auth,Action,Scope),JSON) :-
    format(string(Msg), "Access to ~q is not authorised with action ~q and auth ~q",
           [Scope,Action,Auth]),
    term_string(Auth, Auth_String),
    term_string(Action, Action_String),
    term_string(Scope, Scope_String),
    JSON = _{'api:status' : 'api:forbidden',
             'api:message' : Msg,
             'auth' : Auth_String,
             'action' : Action_String,
             'scope' : Scope_String
            }.
generic_exception_jsonld(malformed_api_document(Document),JSON) :-
    format(string(Msg), "The input API document was malformed", []),
    JSON = _{'@type' : 'api:BadAPIDocumentErrorResponse',
             'api:status' : 'api:failure',
             'api:error' : _{'@type' : 'api:MalformedDocument',
                             'api:document' : Document},
             'api:message' : Msg}.
generic_exception_jsonld(bad_api_document(Document,Expected),JSON) :-
    format(string(Msg), "The input API document was missing required fields: ~q", [Expected]),
    JSON = _{'@type' : 'api:BadAPIDocumentErrorResponse',
             'api:status' : 'api:failure',
             'api:error' : _{'@type' : 'api:RequiredFieldsMissing',
                             'api:expected' : Expected,
                             'api:document' : Document},
             'api:message' : Msg}.
generic_exception_jsonld(missing_content_type(Expected), JSON) :-
    format(string(Msg), "Missing 'Content-Type' header. Expected value: ~w", [Expected]),
    JSON = _{'@type' : 'api:MissingContentTypeErrorResponse',
             'api:status' : 'api:failure',
             'api:message' : Msg}.
generic_exception_jsonld(missing_content_length, JSON) :-
    JSON = _{'@type' : 'api:MissingContentLengthErrorResponse',
             'api:status' : 'api:failure',
             'api:message' : "Missing 'Content-Length' header."}.
generic_exception_jsonld(bad_content_type(ContentType, Expected), JSON) :-
    format(string(Msg), "Bad 'Content-Type' header value: ~q. Expected value: ~q", [ContentType, Expected]),
    JSON = _{'@type' : 'api:BadContentTypeErrorResponse',
             'api:status' : 'api:failure',
             'api:message' : Msg}.
generic_exception_jsonld(syntax_error(M),JSON) :-
    format(atom(OM), '~q', [M]),
    JSON = _{'api:status' : 'api:failure',
             'system:witnesses' : [_{'@type' : 'vio:ViolationWithDatatypeObject',
                                     'vio:literal' : OM}]}.
generic_exception_jsonld(duplicate_key(Key), JSON) :-
    format(string(Msg), "Duplicate field in request: ~q", [Key]),
    JSON = _{'@type' : 'api:DuplicateField',
             'api:status' : 'api:failure',
             'api:message' : Msg}.
generic_exception_jsonld(woql_syntax_error(JSON,Path,Element),JSON) :-
    json_woql_path_element_error_message(JSON,Path,Element,Message),
    reverse(Path,Director),
    JSON = _{'@type' : 'vio:WOQLSyntaxError',
             'api:message' : Message,
             'vio:path' : Director,
             'vio:query' : JSON}.
generic_exception_jsonld(type_error(T,O),JSON) :-
    format(atom(M),'Type error for ~q which should be ~q', [O,T]),
    format(atom(OA), '~q', [O]),
    format(atom(TA), '~q', [T]),
    JSON = _{'api:status' : 'api:failure',
             'api:message' : M,
             'system:witnesses' : [_{'@type' : 'vio:ViolationWithDatatypeObject',
                                     'vio:message' : M,
                                     'vio:type' : TA,
                                     'vio:literal' : OA}]}.
generic_exception_jsonld(graph_sync_error(JSON),JSON).
generic_exception_jsonld(time_limit_exceeded,JSON) :-
    JSON = _{'api:status' : 'api:failure',
             'api:message' : 'Connection timed out'
            }.
generic_exception_jsonld(unqualified_resource_id(Doc_ID),JSON) :-
    format(atom(MSG), 'Document resource ~s could not be expanded', [Doc_ID]),
    JSON = _{'api:status' : 'terminus_failure',
             'api:message' : MSG,
             'system:object' : Doc_ID}.
generic_exception_jsonld(unknown_deletion_error(Doc_ID),JSON) :-
    format(atom(MSG), 'unqualfied deletion error for id ~s', [Doc_ID]),
    JSON = _{'api:status' : 'terminus_failure',
             'api:message' : MSG,
             'system:object' : Doc_ID}.
generic_exception_jsonld(schema_check_failure(Witnesses),JSON) :-
    JSON = _{'api:message' : 'Schema check failure',
             'api:status' : 'api:failure',
             'system:witnesses' : Witnesses}.
generic_exception_jsonld(database_not_found(DB),JSON) :-
    format(atom(MSG), 'Database ~s could not be destroyed', [DB]),
    JSON = _{'api:message' : MSG,
             'api:status' : 'api:failure'}.
generic_exception_jsonld(database_files_do_not_exist(DB),JSON) :-
    format(atom(M), 'Database fields do not exist for database with the name ~q', [DB]),
    JSON = _{'api:message' : M,
             'api:status' : 'api:failure'}.
generic_exception_jsonld(database_already_exists(DB),JSON) :-
    format(atom(MSG), 'Database ~s already exists', [DB]),
    JSON = _{'api:status' : 'api:failure',
             'system:object' : DB,
             'api:message' : MSG,
             'system:method' : 'system:create_database'}.
generic_exception_jsonld(database_could_not_be_created(DB),JSON) :-
    format(atom(MSG), 'Database ~s could not be created', [DB]),
    JSON = _{'api:status' : 'api:failure',
             'api:message' : MSG,
             'system:method' : 'system:create_database'}.
generic_exception_jsonld(could_not_create_class_frame(Class),JSON) :-
    format(atom(MSG), 'Class Frame could not be generated for class ~s', [Class]),
    JSON = _{ 'api:message' : MSG,
              'api:status' : 'api:failure',
              'system:class' : Class}.
generic_exception_jsonld(could_not_create_filled_class_frame(Instance),JSON) :-
    format(atom(MSG), 'Class Frame could not be generated for instance ~s', [Instance]),
    JSON = _{ 'api:message' : MSG,
              'api:status' : 'api:failure',
              'system:instance' : Instance}.
generic_exception_jsonld(malformed_json_payload(JSON_String),JSON) :-
    format(atom(MSG), 'Submitted object was not valid JSON', []),
    JSON = _{'api:status' : 'api:failure',
             'api:message' : MSG,
             'system:object' : JSON_String}.
generic_exception_jsonld(no_document_for_key(Key),JSON) :-
    format(atom(MSG), 'No document in request for key ~q', [Key]),
    JSON = _{'api:status' : 'api:failure',
             'api:message' : MSG,
             'system:key' : Key}.
generic_exception_jsonld(no_parameter_key_in_query_parameters(Key,Query_Parameters),JSON) :-
    format(atom(MSG), 'No parameter key ~q in query parameters', [Key]),
    maplist([A=B,A-B]>>true, Query_Parameters, Transformed),
    dict_pairs(Query_Dict, json, Transformed),
    JSON = _{'api:status' : 'api:failure',
             'api:message' : MSG,
             'system:key' : Key,
             'system:query_parameters' : Query_Dict}.
generic_exception_jsonld(no_parameter_key_in_document(Key,Document),JSON) :-
    format(atom(MSG), 'No parameter key ~q in submitted document', [Key]),
    JSON = _{'api:status' : 'api:failure',
             'api:message' : MSG,
             'system:key' : Key,
             'system:object' : Document}.
generic_exception_jsonld(no_parameter_key_for_method(Key,Method),JSON) :-
    format(atom(MSG), 'No parameter key ~q for method ~q', [Key,Method]),
    JSON = _{'api:status' : 'api:failure',
             'api:message' : MSG,
             'system:object' : Key}.
generic_exception_jsonld(no_parameter_key(Key),JSON) :-
    format(atom(MSG), 'No parameter key ~q', [Key]),
    JSON = _{'api:status' : 'api:failure',
             'api:message' : MSG,
             'system:object' : Key}.
generic_exception_jsonld(branch_already_exists(Branch_Name),JSON) :-
    format(string(Msg), "branch ~w already exists", [Branch_Name]),
    JSON = _{'api:status' : 'api:failure',
             'api:message' : Msg}.
generic_exception_jsonld(origin_branch_does_not_exist(Branch_Name),JSON) :-
    format(string(Msg), "origin branch ~w does not exist", [Branch_Name]),
    JSON = _{'api:status' : 'api:failure',
             'api:message' : Msg}.
generic_exception_jsonld(origin_commit_does_not_exist(Commit_Id),JSON) :-
    format(string(Msg), "origin commit ~w does not exist", [Commit_Id]),
    JSON = _{'api:status' : 'api:failure',
             'api:message' : Msg}.
generic_exception_jsonld(origin_cannot_be_branched(Descriptor),JSON) :-
    format(string(Msg), "origin ~w cannot be branched", [Descriptor]),
    JSON = _{'api:status' : 'api:failure',
             'api:message' : Msg}.
generic_exception_jsonld(transaction_retry_exceeded, JSON) :-
    JSON = _{'api:status' : 'api:server_error',
             'api:message': "Transaction retry count exceeded in internal operation"}.

json_http_code(JSON,Code) :-
    Status = (JSON.'api:status'),
    atom_string(Atom_Status,Status),
    status_http_code(Atom_Status,Code).

json_cli_code(JSON,Code) :-
    Status = (JSON.'api:status'),
    atom_string(Atom_Status,Status),
    status_cli_code(Atom_Status,Code).

:- multifile status_http_code/2.
status_http_code('api:success',200).
status_http_code('api:failure',400).
status_http_code('api:unauthorized',401).
status_http_code('api:forbidden',403).
status_http_code('api:not_found',404).
status_http_code('api:method_not_allowed',405).
status_http_code('api:conflict',409).
status_http_code('api:server_error',500).

status_cli_code('api:success',0).
status_cli_code('api:failure',1).
status_cli_code('api:not_found',2).
status_cli_code('api:unauthorized',13).
status_cli_code('api:forbidden',13).
status_cli_code('api:method_not_allowed',126).
status_cli_code('api:server_error',131).

:- begin_tests(error_reporting).

:- use_module(core(query/json_woql)).

test(bad_schema_document, []) :-
    api_error_jsonld(get_documents,
                     error(unable_to_elaborate_schema_document(_{'@type' : 'Garbage'}),_),
                     JSON),
    JSON = _{'@type':'api:GetDocumentErrorResponse',
             'api:error':_{'@type':'api:DocumentElaborationImpossible',
                           'api:document':_{'@type':'Garbage'}},
             'api:message':"The submitted schema document could not be elaborated due to an unknown syntax error.",
             'api:status':"api:failure"}.

:- end_tests(error_reporting).<|MERGE_RESOLUTION|>--- conflicted
+++ resolved
@@ -260,28 +260,24 @@
     JSON = _{'@type' : Type_Displayed,
              'api:status' : "api:failure",
              'api:message' : Msg,
-             'api:fetch_status' : false,
              'api:error' : _{ '@type' : "api:UknownLocalBranch",
                               'api:branch' : Branch}
             }.
-<<<<<<< HEAD
 api_global_error_jsonld(error(origin_branch_does_not_exist(Branch), _), Type, JSON) :-
     error_type(Type, Type_Displayed),
     format(string(Msg), "Origin branch does not exist as specified ~w", [Branch]),
-=======
-api_global_error_jsonld(error(invalid_ref_path(Path), _), Type, JSON) :-
-    error_type(Type, Type_Displayed),
-    format(string(Msg), "Invalid ref path: ~w", [Path]),
->>>>>>> 2f48af3f
-    JSON = _{'@type' : Type_Displayed,
-             'api:status' : "api:failure",
-             'api:message' : Msg,
-             'api:fetch_status' : false,
-<<<<<<< HEAD
+    JSON = _{'@type' : Type_Displayed,
+             'api:status' : "api:failure",
+             'api:message' : Msg,
              'api:error' : _{ '@type' : "api:OriginBranchDoesNotExist",
                               'api:branch' : Branch}
             }.
-=======
+api_global_error_jsonld(error(invalid_ref_path(Path), _), Type, JSON) :-
+    error_type(Type, Type_Displayed),
+    format(string(Msg), "Invalid ref path: ~w", [Path]),
+    JSON = _{'@type' : Type_Displayed,
+             'api:status' : "api:failure",
+             'api:message' : Msg,
              'api:error' : _{ '@type' : "api:InvalidRefPath",
                               'api:ref' : Path}
             }.
@@ -291,7 +287,6 @@
     JSON = _{'@type' : Type_Displayed,
              'api:status' : "api:failure",
              'api:message' : Msg,
-             'api:fetch_status' : false,
              'api:error' : _{ '@type' : "api:UnresolvableCommitId",
                               'api:commit' : Id}
             }.
@@ -304,7 +299,6 @@
              'api:error' : _{ '@type' : "api:UnresolvableAbsoluteDescriptor",
                               'api:absolute_descriptor' : Path},
              'api:message' : Msg}.
->>>>>>> 2f48af3f
 
 :- multifile api_error_jsonld_/3.
 %% DB Exists
