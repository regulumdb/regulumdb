[package]
name = "terminusdb-store-prolog"
version = "0.2.0"
authors = ["Matthijs van Otterdijk <matthijs@terminusdb.com>", "Robin de Rooij <robin@terminusdb.com>", "Gavin Mendel-Gleason <gavin@terminusdb.com>"]
edition = "2018"
publish = false

# See more keys and their definitions at https://doc.rust-lang.org/cargo/reference/manifest.html

[dependencies]
<<<<<<< HEAD
swipl = { git = "https://github.com/terminusdb-labs/swipl-rs", branch = "master" }
=======
swipl = {version="0.3.12", features=["serde"]}
>>>>>>> cec975a5
terminus-store = {version="=0.19.9", features=[]}
csv = "1.1"
sha-1 = "0.9.1"
hex = "0.4.2"
encoding_rs = "0.8.24"
chardetng = "0.1.9"
urlencoding = "1.1.1"<|MERGE_RESOLUTION|>--- conflicted
+++ resolved
@@ -8,11 +8,7 @@
 # See more keys and their definitions at https://doc.rust-lang.org/cargo/reference/manifest.html
 
 [dependencies]
-<<<<<<< HEAD
-swipl = { git = "https://github.com/terminusdb-labs/swipl-rs", branch = "master" }
-=======
 swipl = {version="0.3.12", features=["serde"]}
->>>>>>> cec975a5
 terminus-store = {version="=0.19.9", features=[]}
 csv = "1.1"
 sha-1 = "0.9.1"
