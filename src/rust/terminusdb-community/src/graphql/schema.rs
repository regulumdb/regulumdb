use std::sync::Arc;

use juniper::meta::{DeprecationStatus, EnumValue, Field};
use juniper::{
    DefaultScalarValue, FromInputValue, GraphQLEnum, GraphQLType, GraphQLValue, InputValue,
    Registry, Value, ID,
};
use swipl::prelude::*;
use terminusdb_store_prolog::terminus_store::store::sync::SyncStoreLayer;
use terminusdb_store_prolog::terminus_store::{IdTriple, Layer};

use crate::consts::{RDF_FIRST, RDF_NIL, RDF_REST, RDF_TYPE, SYS_VALUE};
use crate::doc::{retrieve_all_index_ids, ArrayIterator};
use crate::path::iterator::{CachedClonableIterator, ClonableIterator};
use crate::schema::RdfListIterator;
use crate::types::{transaction_instance_layer, transaction_schema_layer};
use crate::value::{
    enum_node_to_value, type_is_big_integer, type_is_bool, type_is_datetime, type_is_float,
    type_is_small_integer, value_string_to_graphql,
};

use super::filter::{FilterInputObject, FilterInputObjectTypeInfo};
use super::frame::*;
use super::query::run_filter_query;
use super::top::System;

pub struct SystemInfo {
    pub user: Atom,
    pub system: SyncStoreLayer,
    pub commit: Option<SyncStoreLayer>,
    pub meta: Option<SyncStoreLayer>,
}

pub struct TerminusContext<'a, C: QueryableContextType> {
    pub context: &'a Context<'a, C>,
    pub system_info: SystemInfo,
    pub schema: SyncStoreLayer,
    pub instance: Option<SyncStoreLayer>,
}

impl<'a, C: QueryableContextType> TerminusContext<'a, C> {
    pub fn new(
        context: &'a Context<'a, C>,
        _auth_term: &Term,
        system_term: &Term,
        meta_term: &Term,
        commit_term: &Term,
        transaction_term: &Term,
    ) -> PrologResult<TerminusContext<'a, C>> {
        let user_: Atom = Atom::new("terminusdb://system/data/User/admin"); //auth_term.get_ex()?;
        let user;
        if user_ == atom!("anonymous") {
            user = atom!("terminusdb://system/data/User/anonymous");
        } else {
            user = user_;
        }
        let system =
            transaction_instance_layer(context, system_term)?.expect("system layer not found");
        let meta = if meta_term.unify(atomable("none")).is_ok() {
            None
        } else {
            transaction_instance_layer(context, meta_term).expect("Missing meta layer")
        };
        let commit = if commit_term.unify(atomable("none")).is_ok() {
            None
        } else {
            transaction_instance_layer(context, commit_term).expect("Missing commit layer")
        };

        let schema =
            transaction_schema_layer(context, transaction_term)?.expect("missing schema layer");
        let instance = transaction_instance_layer(context, transaction_term)?;

        Ok(TerminusContext {
            system_info: SystemInfo {
                user,
                system,
                meta,
                commit,
            },
            context,
            schema,
            instance,
        })
    }
}

pub struct TerminusTypeCollection<'a, C: QueryableContextType> {
    _c: std::marker::PhantomData<&'a Context<'a, C>>,
}

impl<'a, C: QueryableContextType> TerminusTypeCollection<'a, C> {
    pub fn new() -> Self {
        Self {
            _c: Default::default(),
        }
    }
}

pub struct TerminusOrderingInfo {
    ordering_name: String,
    type_name: String,
    allframes: Arc<AllFrames>,
}

impl TerminusOrderingInfo {
    fn new(type_name: &str, allframes: &Arc<AllFrames>) -> Self {
        Self {
            ordering_name: format!("{}_Ordering", type_name),
            type_name: type_name.to_string(),
            allframes: allframes.clone(),
        }
    }
}

fn add_arguments<'r>(
    info: &TerminusTypeInfo,
    registry: &mut juniper::Registry<'r, DefaultScalarValue>,
    mut field: Field<'r, DefaultScalarValue>,
    class_definition: &ClassDefinition,
) -> Field<'r, DefaultScalarValue> {
    field = field.argument(registry.arg::<Option<ID>>("id", &()));
    field = field.argument(
        registry
            .arg::<Option<i32>>("offset", &())
            .description("skip N elements"),
    );
    field = field.argument(
        registry
            .arg::<Option<i32>>("limit", &())
            .description("limit results to N elements"),
    );
    field = field.argument(registry.arg::<Option<FilterInputObject>>(
        "filter",
        &FilterInputObjectTypeInfo::new(&info.class, &info.allframes),
    ));
    if must_generate_ordering(class_definition) {
        field = field.argument(
            registry
                .arg::<Option<TerminusOrderBy>>(
                    "orderBy",
                    &TerminusOrderingInfo::new(&info.class, &info.allframes),
                )
                .description("order by the given fields"),
        );
    }

    field
}

fn must_generate_ordering(class_definition: &ClassDefinition) -> bool {
    for (_, field) in class_definition.fields.iter() {
        if field.base_type().is_some() {
            return true;
        }
    }

    false
}

pub fn is_reserved_field_name(name: &String) -> bool {
    name == "id"
}

impl<'a, C: QueryableContextType + 'a> GraphQLType for TerminusTypeCollection<'a, C> {
    fn name(_info: &Self::TypeInfo) -> Option<&str> {
        Some("Query")
    }

    fn meta<'r>(
        info: &Self::TypeInfo,
        registry: &mut juniper::Registry<'r, DefaultScalarValue>,
    ) -> juniper::meta::MetaType<'r, DefaultScalarValue>
    where
        DefaultScalarValue: 'r,
    {
        let mut fields: Vec<_> = info
            .allframes
            .frames
            .iter()
            .filter_map(|(name, typedef)| {
                if let TypeDefinition::Class(c) = typedef {
                    let newinfo = TerminusTypeInfo {
                        class: name.to_owned(),
                        allframes: info.allframes.clone(),
                    };
                    let field = registry.field::<Vec<TerminusType<'a, C>>>(name, &newinfo);

                    Some(add_arguments(&newinfo, registry, field, &c))
                } else {
                    None
                }
            })
            .collect();

        fields.push(registry.field::<System>("_system", &()));
        registry
            .build_object_type::<TerminusTypeCollection<'a, C>>(info, &fields)
            .into_meta()
    }
}

pub struct TerminusTypeCollectionInfo {
    pub allframes: Arc<AllFrames>,
}

impl<'a, C: QueryableContextType> GraphQLValue for TerminusTypeCollection<'a, C> {
    type Context = TerminusContext<'a, C>;

    type TypeInfo = TerminusTypeCollectionInfo;

    fn type_name<'i>(&self, _info: &'i Self::TypeInfo) -> Option<&'i str> {
        Some("TerminusTypeCollection")
    }

    fn resolve_field(
        &self,
        info: &Self::TypeInfo,
        field_name: &str,
        arguments: &juniper::Arguments<DefaultScalarValue>,
        executor: &juniper::Executor<Self::Context, DefaultScalarValue>,
    ) -> juniper::ExecutionResult<DefaultScalarValue> {
        if field_name == "_system" {
            executor.resolve_with_ctx(&(), &System {})
        } else {
            let objects = match executor.context().instance.as_ref() {
                Some(instance) => run_filter_query(
                    instance,
                    &info.allframes.context,
                    arguments,
                    field_name,
                    &info.allframes,
                    None,
                )
                .into_iter()
                .map(|id| TerminusType::new(id))
                .collect(),
                None => vec![],
            };

            executor.resolve(
                &TerminusTypeInfo {
                    class: field_name.to_owned(),
                    allframes: info.allframes.clone(),
                },
                &objects,
            )
        }
    }
}

pub struct TerminusTypeInfo {
    class: String,
    allframes: Arc<AllFrames>,
}

pub struct TerminusType<'a, C: QueryableContextType> {
    id: u64,
    _x: std::marker::PhantomData<Context<'a, C>>,
}

impl<'a, C: QueryableContextType + 'a> TerminusType<'a, C> {
    fn new(id: u64) -> Self {
        Self {
            id,
            _x: Default::default(),
        }
    }

    fn register_field<'r, T: GraphQLType>(
        registry: &mut Registry<'r, DefaultScalarValue>,
        field_name: &str,
        type_info: &T::TypeInfo,
        kind: FieldKind,
    ) -> Field<'r, DefaultScalarValue> {
        match kind {
            FieldKind::Required => registry.field::<T>(field_name, type_info),
            FieldKind::Optional => registry.field::<Option<T>>(field_name, type_info),
            FieldKind::Array => registry.field::<Vec<Option<T>>>(field_name, type_info),
            _ => registry.field::<Vec<T>>(field_name, type_info),
        }
    }

    fn generate_class_type<'r>(
        d: &ClassDefinition,
        info: &<Self as GraphQLValue>::TypeInfo,
        registry: &mut juniper::Registry<'r, DefaultScalarValue>,
    ) -> juniper::meta::MetaType<'r, DefaultScalarValue>
    where
        DefaultScalarValue: 'r,
    {
        let frames = &info.allframes;
        let mut fields: Vec<_> = d
            .fields()
            .iter()
            .filter_map(|(field_name, field_definition)| {
                if is_reserved_field_name(field_name) {
                    return None;
                }
                Some(
                    if let Some(document_type) = field_definition.document_type(frames) {
                        let field = Self::register_field::<TerminusType<'a, C>>(
                            registry,
                            field_name,
                            &TerminusTypeInfo {
                                class: document_type.to_owned(),
                                allframes: frames.clone(),
                            },
                            field_definition.kind(),
                        );

                        if field_definition.kind().is_collection() {
                            let class_definition =
                                info.allframes.frames[document_type].as_class_definition();
                            let new_info = TerminusTypeInfo {
                                class: document_type.to_owned(),
                                allframes: info.allframes.clone(),
                            };
                            add_arguments(&new_info, registry, field, class_definition)
                        } else {
                            field
                        }
                    } else if let Some(base_type) = field_definition.base_type() {
                        if type_is_bool(base_type) {
                            Self::register_field::<bool>(
                                registry,
                                field_name,
                                &(),
                                field_definition.kind(),
                            )
                        } else if type_is_small_integer(base_type) {
                            Self::register_field::<i32>(
                                registry,
                                field_name,
                                &(),
                                field_definition.kind(),
                            )
                        } else if type_is_big_integer(base_type) {
                            Self::register_field::<BigInt>(
                                registry,
                                field_name,
                                &(),
                                field_definition.kind(),
                            )
                        } else if type_is_float(base_type) {
                            Self::register_field::<f64>(
                                registry,
                                field_name,
                                &(),
                                field_definition.kind(),
                            )
                        } else if type_is_datetime(base_type) {
                            Self::register_field::<DateTime>(
                                registry,
                                field_name,
                                &(),
                                field_definition.kind(),
                            )
                        } else {
                            // assume stringy
                            Self::register_field::<String>(
                                registry,
                                field_name,
                                &(),
                                field_definition.kind(),
                            )
                        }
                    } else if let Some(enum_type) = field_definition.enum_type(frames) {
                        Self::register_field::<TerminusEnum>(
                            registry,
                            field_name,
                            &(enum_type.to_owned(), frames.clone()),
                            field_definition.kind(),
                        )
                    } else {
                        panic!("No known range for field {:?}", field_definition)
                    },
                )
            })
            .collect();

        let mut inverted_fields: Vec<_> = Vec::new();
        if let Some(inverted_frames) = &frames.inverted {
            if let Some(inverted_type) = inverted_frames.classes.get(&info.class) {
                for (field_name, ifd) in inverted_type.domain.iter() {
                    let class = &ifd.class;
                    let kind = &ifd.kind;
<<<<<<< HEAD
                    let class_definition = info.allframes.frames[class].as_class_definition();
                    let new_info = TerminusTypeInfo {
                        class: class.to_string(),
                        allframes: frames.clone(),
                    };
                    let field = Self::register_field::<TerminusType<'a, C>>(
                        registry,
                        &field_name,
                        &new_info,
                        kind.clone(),
                    );
                    let field = add_arguments(&new_info, registry, field, class_definition);
=======
                    let field = Self::register_field::<Vec<TerminusType<'a, C>>>(
                        registry,
                        &field_name,
                        &TerminusTypeInfo {
                            class: class.to_string(),
                            allframes: frames.clone(),
                        },
                        kind.clone(),
                    );
>>>>>>> bee5ec5c
                    inverted_fields.push(field);
                }
            }
        }
        fields.append(&mut inverted_fields);

<<<<<<< HEAD
        let mut path_fields: Vec<_> = Vec::new();
        for (class, _) in &frames.frames {
            let field_name = format!("_path_to_{class}");
            let class_definition = info.allframes.frames[class].as_class_definition();
            let new_info = TerminusTypeInfo {
                class: class.to_string(),
                allframes: frames.clone(),
            };
            let field = Self::register_field::<TerminusType<'a, C>>(
                registry,
                &field_name,
                &new_info,
                FieldKind::Set,
            );
            let field = add_arguments(&new_info, registry, field, class_definition);
            let field = field.argument(registry.arg::<String>("path", &()));
            path_fields.push(field);
        }

        fields.append(&mut path_fields);

=======
>>>>>>> bee5ec5c
        fields.push(registry.field::<ID>("_id", &()));

        registry
            .build_object_type::<TerminusType<'a, C>>(info, &fields)
            .into_meta()
    }
<<<<<<< HEAD
}

impl<'a, C: QueryableContextType + 'a> GraphQLType for TerminusType<'a, C> {
    fn name(info: &Self::TypeInfo) -> Option<&str> {
        Some(&info.class)
    }

    fn meta<'r>(
        info: &Self::TypeInfo,
        registry: &mut juniper::Registry<'r, DefaultScalarValue>,
    ) -> juniper::meta::MetaType<'r, DefaultScalarValue>
    where
        DefaultScalarValue: 'r,
    {
        let class = &info.class;
        let allframes = &info.allframes;
        let frame = &allframes.frames[class];
        match frame {
            TypeDefinition::Class(d) => Self::generate_class_type(d, info, registry),
            TypeDefinition::Enum(_) => panic!("no enum expected here"),
        }
    }
}

fn rewind_rdf_list<'a>(instance: &'a dyn Layer, cons_id: u64) -> Option<u64> {
    if let Some(rdf_rest) = instance.predicate_id(RDF_REST) {
        let mut cons = Some(cons_id);
        while let Some(id) = cons {
            let res = instance
                .triples_o(id)
                .filter(|t| t.predicate == rdf_rest)
                .map(|t| t.subject)
                .next();
            if res == None {
                return cons;
            } else {
                cons = res
            }
        }
        cons
    } else {
        None
    }
}

fn subject_has_type<'a>(instance: &'a dyn Layer, subject_id: u64, class: &str) -> bool {
    if let Some(rdf_type_id) = instance.predicate_id(RDF_TYPE) {
        if let Some(class_id) = instance.object_node_id(class) {
            instance.triple_exists(subject_id, rdf_type_id, class_id)
        } else {
            false
        }
    } else {
        false
    }
}

impl<'a, C: QueryableContextType + 'a> GraphQLValue for TerminusType<'a, C> {
    type Context = TerminusContext<'a, C>;

    type TypeInfo = TerminusTypeInfo;

    fn type_name<'i>(&self, info: &'i Self::TypeInfo) -> Option<&'i str> {
        Some(&info.class)
    }

    fn resolve_field(
        &self,
        info: &Self::TypeInfo,
        field_name: &str,
        arguments: &juniper::Arguments,
        executor: &juniper::Executor<Self::Context, DefaultScalarValue>,
    ) -> juniper::ExecutionResult {
        let get_info = || {
            // TODO: should this really be with a `?`? having an id,
            // we should always have had this instance layer at some
            // point. not having it here would be a weird bug.
            let instance = executor.context().instance.as_ref()?;
            if field_name == "_id" {
                return Some(Ok(Value::Scalar(DefaultScalarValue::String(
                    instance.id_subject(self.id)?,
                ))));
            }

            let allframes = &info.allframes;
            let class = &info.class;

            if let Some(reverse_link) = allframes.reverse_link(class, field_name) {
                let property = &reverse_link.property;
                let domain = &reverse_link.class;
                let kind = &reverse_link.kind;
                let property_expanded = allframes.context.expand_schema(&property);
                let domain_uri = allframes.fully_qualified_class_name(domain);
                let field_id = instance.predicate_id(&property_expanded)?;
                // List and array are special since they are *deep* objects
                match kind {
                    FieldKind::List => {
                        let instance1 = instance.clone();
                        let instance2 = instance.clone();
                        let instance3 = instance.clone();
                        let object_ids = instance
                            .triples_o(self.id)
                            .flat_map(move |t| {
                                instance1
                                    .predicate_id(RDF_FIRST)
                                    .filter(|rdf_first| t.predicate == *rdf_first)
                                    .map(|_| t.subject)
                            })
                            .flat_map(move |cons| rewind_rdf_list(&instance2, cons))
                            .flat_map(move |o| {
                                instance3
                                    .triples_o(o)
                                    .filter(|t| {
                                        t.predicate == field_id
                                            && subject_has_type(&instance3, t.subject, &domain_uri)
                                    })
                                    .map(|t| t.subject)
                                    .next()
                            });
                        collect_into_graphql_list(
                            Some(&domain),
                            executor,
                            info,
                            arguments,
                            ClonableIterator::new(CachedClonableIterator::new(object_ids)),
                            &instance,
                        )
                    }
                    FieldKind::Array => {
                        let instance1 = instance.clone();
                        let instance2 = instance.clone();
                        let instance3 = instance.clone();
                        let object_ids = instance
                            .triples_o(self.id)
                            .flat_map(move |t| {
                                instance1
                                    .predicate_id(SYS_VALUE)
                                    .filter(|sys_value| t.predicate == *sys_value)
                                    .map(|_| t.subject)
                            })
                            .flat_map(move |o| {
                                instance2
                                    .triples_o(o)
                                    .filter(|t| {
                                        t.predicate == field_id
                                            && subject_has_type(&instance3, t.subject, &domain_uri)
                                    })
                                    .map(|t| t.subject)
                                    .next()
                            });
                        collect_into_graphql_list(
                            Some(&domain),
                            executor,
                            info,
                            arguments,
                            ClonableIterator::new(CachedClonableIterator::new(object_ids)),
                            &instance,
                        )
                    }
                    _ => {
                        let instance1 = instance.clone();
                        let object_ids = instance
                            .triples_o(self.id)
                            .filter(move |t| {
                                t.predicate == field_id
                                    && subject_has_type(&instance1, t.subject, &domain_uri)
                            })
                            .map(|t| t.subject);
                        collect_into_graphql_list(
                            Some(&domain),
                            executor,
                            info,
                            arguments,
                            ClonableIterator::new(CachedClonableIterator::new(object_ids)),
                            instance,
                        )
                    }
                }
            } else if is_path_field_name(field_name) {
                let class = &field_name[9..field_name.len()];
                let ids = vec![self.id].into_iter();
                collect_into_graphql_list(
                    Some(class),
                    executor,
                    info,
                    arguments,
                    ClonableIterator::new(CachedClonableIterator::new(ids)),
                    instance,
                )
            } else {
                eprintln!("Field name: {field_name}");
                let field_name_expanded = allframes.context.expand_schema(&field_name);
                let field_id = instance.predicate_id(&field_name_expanded)?;

                let frame = &allframes.frames[&info.class];
                let doc_type;
                let enum_type;
                let kind;
                match frame {
                    TypeDefinition::Class(c) => {
                        let field = &c.resolve_field(&field_name.to_string());
                        doc_type = field.document_type(allframes);
                        enum_type = field.enum_type(allframes);
                        kind = field.kind();
                    }
                    _ => panic!("expected only a class at this level"),
                }

                match kind {
                    FieldKind::Required => {
                        let object_id = instance.single_triple_sp(self.id, field_id)?.object;
                        if let Some(doc_type) = doc_type {
                            Some(executor.resolve(
                                &TerminusTypeInfo {
                                    class: doc_type.to_string(),
                                    allframes: allframes.clone(),
                                },
                                &TerminusType::new(object_id),
                            ))
                        } else if let Some(enum_type) = enum_type {
                            let enum_uri = instance.id_object_node(object_id).unwrap();
                            let enum_value = enum_node_to_value(&enum_type, &enum_uri);
                            let enum_definition = allframes.frames[enum_type].as_enum_definition();
                            let value = juniper::Value::Scalar(DefaultScalarValue::String(
                                enum_definition.name_value(&enum_value).to_string(),
                            ));
                            Some(Ok(value))
                        } else {
                            let val = instance.id_object_value(object_id).unwrap();
                            Some(Ok(value_string_to_graphql(&val)))
                        }
                    }
                    FieldKind::Optional => {
                        let object_id = instance
                            .single_triple_sp(self.id, field_id)
                            .map(|t| t.object);
                        match object_id {
                            Some(object_id) => {
                                if let Some(doc_type) = doc_type {
                                    Some(executor.resolve(
                                        &TerminusTypeInfo {
                                            class: doc_type.to_string(),
                                            allframes: info.allframes.clone(),
                                        },
                                        &TerminusType::new(object_id),
                                    ))
                                } else {
                                    let val = instance.id_object_value(object_id).unwrap();
                                    Some(Ok(value_string_to_graphql(&val)))
                                }
                            }
                            None => Some(Ok(Value::Null)),
                        }
                    }
                    FieldKind::Set => {
                        let object_ids = ClonableIterator::new(CachedClonableIterator::new(
                            instance.triples_sp(self.id, field_id).map(|t| t.object),
                        ));
                        collect_into_graphql_list(
                            doc_type, executor, info, arguments, object_ids, instance,
                        )
                    }
                    FieldKind::Cardinality => {
                        // pretty much a set actually
                        let object_ids = ClonableIterator::new(CachedClonableIterator::new(
                            instance.triples_sp(self.id, field_id).map(|t| t.object),
                        ));
                        collect_into_graphql_list(
                            doc_type, executor, info, arguments, object_ids, instance,
                        )
                    }
                    FieldKind::List => {
                        let list_id = instance
                            .single_triple_sp(self.id, field_id)
                            .expect("list element expected but not found")
                            .object;
                        let object_ids =
                            ClonableIterator::new(CachedClonableIterator::new(RdfListIterator {
                                layer: instance,
                                cur: list_id,
                                rdf_first_id: instance.predicate_id(RDF_FIRST),
                                rdf_rest_id: instance.predicate_id(RDF_REST),
                                rdf_nil_id: instance.subject_id(RDF_NIL),
                            }));
                        collect_into_graphql_list(
                            doc_type, executor, info, arguments, object_ids, instance,
                        )
                    }
                    FieldKind::Array => {
                        let array_element_ids: Box<dyn Iterator<Item = IdTriple> + Send> =
                            Box::new(instance.triples_sp(self.id, field_id));
                        let sys_index_ids = retrieve_all_index_ids(instance);
                        let array_iterator = SimpleArrayIterator(ArrayIterator {
                            layer: instance,
                            it: array_element_ids.peekable(),
                            subject: self.id,
                            predicate: field_id,
                            last_index: None,
                            sys_index_ids: &sys_index_ids,
                            sys_value_id: instance.predicate_id(SYS_VALUE),
                        });

                        let mut elements: Vec<_> = array_iterator.collect();
                        elements.sort();
                        let elements_iterator = ClonableIterator::new(CachedClonableIterator::new(
                            elements.into_iter().map(|(_, elt)| elt),
                        ));
                        collect_into_graphql_list(
                            doc_type,
                            executor,
                            info,
                            arguments,
                            elements_iterator,
                            instance,
                        )
                    }
                }
            }
        };

        let x = get_info();
        match x {
            Some(r) => r,
            None => Ok(Value::Null),
        }
    }
}

fn is_path_field_name(field_name: &str) -> bool {
    field_name.starts_with("_path_to_")
=======
>>>>>>> bee5ec5c
}

pub struct TerminusEnum {
    pub value: String,
}

impl GraphQLType for TerminusEnum {
    fn name(info: &Self::TypeInfo) -> Option<&str> {
        Some(&info.0)
    }

    fn meta<'r>(
        info: &Self::TypeInfo,
        registry: &mut juniper::Registry<'r, DefaultScalarValue>,
    ) -> juniper::meta::MetaType<'r, DefaultScalarValue>
    where
        DefaultScalarValue: 'r,
    {
        if let TypeDefinition::Enum(e) = &info.1.frames[&info.0] {
            let values: Vec<_> = e
                .values
                .iter()
                .map(|v| -> EnumValue {
                    EnumValue {
                        name: v.to_string(),
                        description: None,
                        deprecation_status: DeprecationStatus::Current,
                    }
                })
                .collect();

            registry
                .build_enum_type::<TerminusEnum>(info, &values)
                .into_meta()
        } else {
            panic!("tried to build meta for enum but this is not an enum");
        }
    }
}

impl FromInputValue for TerminusEnum {
    fn from_input_value(v: &InputValue<DefaultScalarValue>) -> Option<Self> {
        match v {
            InputValue::Enum(value) => Some(Self {
                value: value.to_owned(),
            }),
            InputValue::Scalar(DefaultScalarValue::String(value)) => Some(Self {
                value: value.to_owned(),
            }),
            _ => None,
        }
    }
}

impl GraphQLValue for TerminusEnum {
    type Context = ();

    type TypeInfo = (String, Arc<AllFrames>);

    fn type_name<'i>(&self, _info: &'i Self::TypeInfo) -> Option<&'i str> {
        Some("TerminusEnum")
    }
}

<<<<<<< HEAD
=======
impl<'a, C: QueryableContextType + 'a> GraphQLType for TerminusType<'a, C> {
    fn name(info: &Self::TypeInfo) -> Option<&str> {
        Some(&info.class)
    }

    fn meta<'r>(
        info: &Self::TypeInfo,
        registry: &mut juniper::Registry<'r, DefaultScalarValue>,
    ) -> juniper::meta::MetaType<'r, DefaultScalarValue>
    where
        DefaultScalarValue: 'r,
    {
        let name = &info.class;
        let allframes = &info.allframes;
        let frame = &allframes.frames[name];
        match frame {
            TypeDefinition::Class(d) => Self::generate_class_type(d, info, registry),
            TypeDefinition::Enum(_) => panic!("no enum expected here"),
        }
    }
}

fn rewind_rdf_list<'a>(instance: &'a dyn Layer, cons_id: u64) -> Option<u64> {
    if let Some(rdf_rest) = instance.predicate_id(RDF_REST) {
        let mut cons_id = cons_id;
        loop {
            let res = instance
                .triples_o(cons_id)
                .filter(|t| t.predicate == rdf_rest)
                .map(|t| t.subject)
                .next();
            match res {
                None => return Some(cons_id),
                Some(new_cons_id) => cons_id = new_cons_id,
            }
        }
    } else {
        None
    }
}

fn subject_is_type<'a>(instance: &'a dyn Layer, subject_id: u64, class: &str) -> bool {
    if let Some(rdf_type_id) = instance.predicate_id(RDF_TYPE) {
        if let Some(class_id) = instance.object_node_id(class) {
            return instance.triple_exists(subject_id, rdf_type_id, class_id);
        }
    }
    false
}

impl<'a, C: QueryableContextType + 'a> GraphQLValue for TerminusType<'a, C> {
    type Context = TerminusContext<'a, C>;

    type TypeInfo = TerminusTypeInfo;

    fn type_name<'i>(&self, info: &'i Self::TypeInfo) -> Option<&'i str> {
        Some(&info.class)
    }

    fn resolve_field(
        &self,
        info: &Self::TypeInfo,
        field_name: &str,
        arguments: &juniper::Arguments,
        executor: &juniper::Executor<Self::Context, DefaultScalarValue>,
    ) -> juniper::ExecutionResult {
        let get_info = || {
            // TODO: should this really be with a `?`? having an id,
            // we should always have had this instance layer at some
            // point. not having it here would be a weird bug.
            let instance = executor.context().instance.as_ref()?;
            if field_name == "_id" {
                return Some(Ok(Value::Scalar(DefaultScalarValue::String(
                    instance.id_subject(self.id)?,
                ))));
            }

            let allframes = &info.allframes;
            let class = &info.class;

            if let Some(reverse_link) = allframes.reverse_link(class, field_name) {
                let property = &reverse_link.property;
                let domain = &reverse_link.class;
                let kind = &reverse_link.kind;
                let property_expanded = allframes.context.expand_schema(&property);
                let domain_uri = allframes.fully_qualified_class_name(domain);
                let field_id = instance.predicate_id(&property_expanded)?;
                // List and array are special since they are *deep* objects
                match kind {
                    FieldKind::List => {
                        let object_ids =
                            instance
                                .predicate_id(RDF_FIRST)
                                .into_iter()
                                .flat_map(|rdf_first| {
                                    instance
                                        .triples_o(self.id)
                                        .filter(move |t| t.predicate == rdf_first)
                                        .map(|t| t.subject)
                                        .flat_map(|cons| rewind_rdf_list(instance, cons))
                                        .flat_map(|o| {
                                            instance
                                                .triples_o(o)
                                                .filter(|t| {
                                                    t.predicate == field_id
                                                        && subject_is_type(
                                                            instance,
                                                            t.subject,
                                                            &domain_uri,
                                                        )
                                                })
                                                .map(|t| t.subject)
                                                .next()
                                        })
                                });
                        collect_into_graphql_list(
                            Some(&domain),
                            executor,
                            info,
                            arguments,
                            object_ids,
                            instance,
                        )
                    }
                    FieldKind::Array => {
                        let object_ids =
                            instance
                                .predicate_id(SYS_VALUE)
                                .into_iter()
                                .flat_map(|sys_value| {
                                    instance
                                        .triples_o(self.id)
                                        .filter(move |t| t.predicate == sys_value)
                                        .map(|t| t.subject)
                                        .flat_map(|o| {
                                            instance
                                                .triples_o(o)
                                                .filter(|t| {
                                                    t.predicate == field_id
                                                        && subject_is_type(
                                                            instance,
                                                            t.subject,
                                                            &domain_uri,
                                                        )
                                                })
                                                .map(|t| t.subject)
                                                .next()
                                        })
                                });
                        collect_into_graphql_list(
                            Some(&domain),
                            executor,
                            info,
                            arguments,
                            object_ids,
                            instance,
                        )
                    }
                    _ => {
                        let object_ids = instance
                            .triples_o(self.id)
                            .filter(move |t| {
                                t.predicate == field_id
                                    && subject_is_type(instance, t.subject, &domain_uri)
                            })
                            .map(|t| t.subject);
                        collect_into_graphql_list(
                            Some(&domain),
                            executor,
                            info,
                            arguments,
                            object_ids,
                            instance,
                        )
                    }
                }
            } else {
                let field_name_expanded = allframes.context.expand_schema(field_name);
                let field_id = instance.predicate_id(&field_name_expanded)?;

                let frame = &allframes.frames[&info.class];
                let doc_type;
                let enum_type;
                let kind;
                match frame {
                    TypeDefinition::Class(c) => {
                        let field = &c.resolve_field(&field_name.to_string());
                        doc_type = field.document_type(allframes);
                        enum_type = field.enum_type(allframes);
                        kind = field.kind();
                    }
                    _ => panic!("expected only a class at this level"),
                }

                match kind {
                    FieldKind::Required => {
                        let object_id = instance.single_triple_sp(self.id, field_id)?.object;
                        if let Some(doc_type) = doc_type {
                            Some(executor.resolve(
                                &TerminusTypeInfo {
                                    class: doc_type.to_string(),
                                    allframes: allframes.clone(),
                                },
                                &TerminusType::new(object_id),
                            ))
                        } else if let Some(enum_type) = enum_type {
                            let enum_uri = instance.id_object_node(object_id).unwrap();
                            let enum_value = enum_node_to_value(&enum_type, &enum_uri);
                            let enum_definition = allframes.frames[enum_type].as_enum_definition();
                            let value = juniper::Value::Scalar(DefaultScalarValue::String(
                                enum_definition.name_value(&enum_value).to_string(),
                            ));
                            Some(Ok(value))
                        } else {
                            let val = instance.id_object_value(object_id).unwrap();
                            Some(Ok(value_string_to_graphql(&val)))
                        }
                    }
                    FieldKind::Optional => {
                        let object_id = instance
                            .single_triple_sp(self.id, field_id)
                            .map(|t| t.object);
                        match object_id {
                            Some(object_id) => {
                                if let Some(doc_type) = doc_type {
                                    Some(executor.resolve(
                                        &TerminusTypeInfo {
                                            class: doc_type.to_string(),
                                            allframes: info.allframes.clone(),
                                        },
                                        &TerminusType::new(object_id),
                                    ))
                                } else {
                                    let val = instance.id_object_value(object_id).unwrap();
                                    Some(Ok(value_string_to_graphql(&val)))
                                }
                            }
                            None => Some(Ok(Value::Null)),
                        }
                    }
                    FieldKind::Set => {
                        let object_ids = instance.triples_sp(self.id, field_id).map(|t| t.object);
                        collect_into_graphql_list(
                            doc_type, executor, info, arguments, object_ids, instance,
                        )
                    }
                    FieldKind::Cardinality => {
                        // pretty much a set actually
                        let object_ids = instance.triples_sp(self.id, field_id).map(|t| t.object);
                        collect_into_graphql_list(
                            doc_type, executor, info, arguments, object_ids, instance,
                        )
                    }
                    FieldKind::List => {
                        let list_id = instance
                            .single_triple_sp(self.id, field_id)
                            .expect("list element expected but not found")
                            .object;
                        let object_ids = RdfListIterator {
                            layer: instance,
                            cur: list_id,
                            rdf_first_id: instance.predicate_id(RDF_FIRST),
                            rdf_rest_id: instance.predicate_id(RDF_REST),
                            rdf_nil_id: instance.subject_id(RDF_NIL),
                        };
                        collect_into_graphql_list(
                            doc_type, executor, info, arguments, object_ids, instance,
                        )
                    }
                    FieldKind::Array => {
                        let array_element_ids: Box<dyn Iterator<Item = IdTriple> + Send> =
                            Box::new(instance.triples_sp(self.id, field_id));
                        let sys_index_ids = retrieve_all_index_ids(instance);
                        let array_iterator = SimpleArrayIterator(ArrayIterator {
                            layer: instance,
                            it: array_element_ids.peekable(),
                            subject: self.id,
                            predicate: field_id,
                            last_index: None,
                            sys_index_ids: &sys_index_ids,
                            sys_value_id: instance.predicate_id(SYS_VALUE),
                        });

                        let mut elements: Vec<_> = array_iterator.collect();
                        elements.sort();
                        let elements_iterator = elements.into_iter().map(|(_, elt)| elt);
                        collect_into_graphql_list(
                            doc_type,
                            executor,
                            info,
                            arguments,
                            elements_iterator,
                            instance,
                        )
                    }
                }
            }
        };

        let x = get_info();
        match x {
            Some(r) => r,
            None => Ok(Value::Null),
        }
        //Ok(Value::List(vec![Value::Scalar(DefaultScalarValue::String("cow!".to_string())),
        //                    Value::Scalar(DefaultScalarValue::String("duck!".to_string()))]))
    }
}

>>>>>>> bee5ec5c
struct SimpleArrayIterator<'a, L: Layer>(ArrayIterator<'a, L>);

impl<'a, L: Layer> Iterator for SimpleArrayIterator<'a, L> {
    type Item = (Vec<usize>, u64);

    fn next(&mut self) -> Option<Self::Item> {
        let result = self.0.next();
        match result {
            None => None,
            Some(element) => {
                let mut index = None;
                std::mem::swap(&mut index, &mut self.0.last_index);

                Some((index.unwrap(), element))
            }
        }
    }
}

<<<<<<< HEAD
fn collect_into_graphql_list<'a, C: QueryableContextType>(
    doc_type: Option<&'a str>,
    executor: &'a juniper::Executor<TerminusContext<C>>,
    info: &'a TerminusTypeInfo,
    arguments: &'a juniper::Arguments,
    object_ids: ClonableIterator<'a, u64>,
    instance: &'a SyncStoreLayer,
=======
fn collect_into_graphql_list<C: QueryableContextType>(
    doc_type: Option<&str>,
    executor: &juniper::Executor<TerminusContext<C>>,
    info: &TerminusTypeInfo,
    arguments: &juniper::Arguments,
    object_ids: impl Iterator<Item = u64>,
    instance: &SyncStoreLayer,
>>>>>>> bee5ec5c
) -> Option<Result<Value, juniper::FieldError>> {
    if let Some(doc_type) = doc_type {
        let object_ids = match executor.context().instance.as_ref() {
            Some(instance) => run_filter_query(
                instance,
                &info.allframes.context,
                arguments,
                doc_type,
                &info.allframes,
<<<<<<< HEAD
                Some(object_ids),
=======
                Some(Box::new(object_ids)),
>>>>>>> bee5ec5c
            ),
            None => vec![],
        };
        let subdocs: Vec<_> = object_ids.into_iter().map(TerminusType::new).collect();
        Some(executor.resolve(
            &TerminusTypeInfo {
                class: doc_type.to_string(),
                allframes: info.allframes.clone(),
            },
            &subdocs,
        ))
    } else {
        let vals: Vec<_> = object_ids
            .map(|o| {
                let val = instance.id_object_value(o).unwrap();
                value_string_to_graphql(&val)
            })
            .collect();
        Some(Ok(Value::List(vals)))
    }
}

#[derive(GraphQLEnum, Clone, Copy)]
pub enum TerminusOrdering {
    Asc,
    Desc,
}

pub struct TerminusOrderBy {
    pub fields: Vec<(String, TerminusOrdering)>,
}

impl FromInputValue for TerminusOrderBy {
    fn from_input_value(v: &InputValue<DefaultScalarValue>) -> Option<Self> {
        if let InputValue::Object(o) = v {
            let fields: Vec<_> = o
                .iter()
                .map(|(k, v)| {
                    (
                        k.item.to_owned(),
                        TerminusOrdering::from_input_value(&v.item).unwrap(),
                    )
                })
                .collect();

            Some(Self { fields })
        } else {
            None
        }
    }
}

impl GraphQLType for TerminusOrderBy {
    fn name(info: &Self::TypeInfo) -> Option<&str> {
        Some(&info.ordering_name)
    }

    fn meta<'r>(
        info: &Self::TypeInfo,
        registry: &mut Registry<'r, DefaultScalarValue>,
    ) -> juniper::meta::MetaType<'r, DefaultScalarValue>
    where
        DefaultScalarValue: 'r,
    {
        let frames = &info.allframes;
        if let TypeDefinition::Class(d) = &frames.frames[&info.type_name] {
            let arguments: Vec<_> = d
                .fields
                .iter()
                .filter_map(|(field_name, field_definition)| {
                    if let Some(_) = field_definition.base_type() {
                        Some(registry.arg::<Option<TerminusOrdering>>(field_name, &()))
                    } else {
                        None
                    }
                })
                .collect();

            registry
                .build_input_object_type::<TerminusOrderBy>(info, &arguments)
                .into_meta()
        } else {
            panic!("shouldn't be here");
        }
    }
}

impl GraphQLValue for TerminusOrderBy {
    type Context = ();

    type TypeInfo = TerminusOrderingInfo;

    fn type_name<'i>(&self, info: &'i Self::TypeInfo) -> Option<&'i str> {
        Some(&info.ordering_name)
    }

    fn resolve_field(
        &self,
        _info: &Self::TypeInfo,
        _field_name: &str,
        _arguments: &juniper::Arguments<DefaultScalarValue>,
        _executor: &juniper::Executor<Self::Context, DefaultScalarValue>,
    ) -> juniper::ExecutionResult<DefaultScalarValue> {
        panic!("GraphQLValue::resolve_field() must be implemented by objects and interfaces");
    }
}

#[derive(Debug, Clone)]
pub struct BigInt(pub String);

#[juniper::graphql_scalar(
    name = "BigInt",
    description = "The `BigInt` scalar type represents non-fractional signed whole numeric values."
)]
impl<S> GraphQLScalar for BigInt
where
    S: juniper::ScalarValue,
{
    fn resolve(&self) -> juniper::Value {
        juniper::Value::scalar(self.0.to_owned())
    }

    fn from_input_value(value: &juniper::InputValue) -> Option<Self> {
        value.as_string_value().map(|s| Self(s.to_owned()))
    }

    fn from_str<'a>(value: juniper::ScalarToken<'a>) -> juniper::ParseScalarResult<'a, S> {
        <String as juniper::ParseScalarValue<S>>::from_str(value)
    }
}

#[derive(Debug, Clone)]
pub struct DateTime(pub String);

#[juniper::graphql_scalar(
    name = "DateTime",
    description = "The `DateTime` scalar type represents a date encoded as a string using the RFC 3339 profile of the ISO 8601 standard for representation of dates and times using the Gregorian calendar."
)]
impl<S> GraphQLScalar for DateTime
where
    S: juniper::ScalarValue,
{
    fn resolve(&self) -> juniper::Value {
        juniper::Value::scalar(self.0.to_owned())
    }

    fn from_input_value(value: &juniper::InputValue) -> Option<Self> {
        value.as_string_value().map(|s| Self(s.to_owned()))
    }

    fn from_str<'a>(value: juniper::ScalarToken<'a>) -> juniper::ParseScalarResult<'a, S> {
        <String as juniper::ParseScalarValue<S>>::from_str(value)
    }
}<|MERGE_RESOLUTION|>--- conflicted
+++ resolved
@@ -385,7 +385,6 @@
                 for (field_name, ifd) in inverted_type.domain.iter() {
                     let class = &ifd.class;
                     let kind = &ifd.kind;
-<<<<<<< HEAD
                     let class_definition = info.allframes.frames[class].as_class_definition();
                     let new_info = TerminusTypeInfo {
                         class: class.to_string(),
@@ -398,24 +397,13 @@
                         kind.clone(),
                     );
                     let field = add_arguments(&new_info, registry, field, class_definition);
-=======
-                    let field = Self::register_field::<Vec<TerminusType<'a, C>>>(
-                        registry,
-                        &field_name,
-                        &TerminusTypeInfo {
-                            class: class.to_string(),
-                            allframes: frames.clone(),
-                        },
-                        kind.clone(),
-                    );
->>>>>>> bee5ec5c
+
                     inverted_fields.push(field);
                 }
             }
         }
         fields.append(&mut inverted_fields);
 
-<<<<<<< HEAD
         let mut path_fields: Vec<_> = Vec::new();
         for (class, _) in &frames.frames {
             let field_name = format!("_path_to_{class}");
@@ -437,15 +425,12 @@
 
         fields.append(&mut path_fields);
 
-=======
->>>>>>> bee5ec5c
         fields.push(registry.field::<ID>("_id", &()));
 
         registry
             .build_object_type::<TerminusType<'a, C>>(info, &fields)
             .into_meta()
     }
-<<<<<<< HEAD
 }
 
 impl<'a, C: QueryableContextType + 'a> GraphQLType for TerminusType<'a, C> {
@@ -776,8 +761,7 @@
 
 fn is_path_field_name(field_name: &str) -> bool {
     field_name.starts_with("_path_to_")
-=======
->>>>>>> bee5ec5c
+
 }
 
 pub struct TerminusEnum {
@@ -842,318 +826,6 @@
     }
 }
 
-<<<<<<< HEAD
-=======
-impl<'a, C: QueryableContextType + 'a> GraphQLType for TerminusType<'a, C> {
-    fn name(info: &Self::TypeInfo) -> Option<&str> {
-        Some(&info.class)
-    }
-
-    fn meta<'r>(
-        info: &Self::TypeInfo,
-        registry: &mut juniper::Registry<'r, DefaultScalarValue>,
-    ) -> juniper::meta::MetaType<'r, DefaultScalarValue>
-    where
-        DefaultScalarValue: 'r,
-    {
-        let name = &info.class;
-        let allframes = &info.allframes;
-        let frame = &allframes.frames[name];
-        match frame {
-            TypeDefinition::Class(d) => Self::generate_class_type(d, info, registry),
-            TypeDefinition::Enum(_) => panic!("no enum expected here"),
-        }
-    }
-}
-
-fn rewind_rdf_list<'a>(instance: &'a dyn Layer, cons_id: u64) -> Option<u64> {
-    if let Some(rdf_rest) = instance.predicate_id(RDF_REST) {
-        let mut cons_id = cons_id;
-        loop {
-            let res = instance
-                .triples_o(cons_id)
-                .filter(|t| t.predicate == rdf_rest)
-                .map(|t| t.subject)
-                .next();
-            match res {
-                None => return Some(cons_id),
-                Some(new_cons_id) => cons_id = new_cons_id,
-            }
-        }
-    } else {
-        None
-    }
-}
-
-fn subject_is_type<'a>(instance: &'a dyn Layer, subject_id: u64, class: &str) -> bool {
-    if let Some(rdf_type_id) = instance.predicate_id(RDF_TYPE) {
-        if let Some(class_id) = instance.object_node_id(class) {
-            return instance.triple_exists(subject_id, rdf_type_id, class_id);
-        }
-    }
-    false
-}
-
-impl<'a, C: QueryableContextType + 'a> GraphQLValue for TerminusType<'a, C> {
-    type Context = TerminusContext<'a, C>;
-
-    type TypeInfo = TerminusTypeInfo;
-
-    fn type_name<'i>(&self, info: &'i Self::TypeInfo) -> Option<&'i str> {
-        Some(&info.class)
-    }
-
-    fn resolve_field(
-        &self,
-        info: &Self::TypeInfo,
-        field_name: &str,
-        arguments: &juniper::Arguments,
-        executor: &juniper::Executor<Self::Context, DefaultScalarValue>,
-    ) -> juniper::ExecutionResult {
-        let get_info = || {
-            // TODO: should this really be with a `?`? having an id,
-            // we should always have had this instance layer at some
-            // point. not having it here would be a weird bug.
-            let instance = executor.context().instance.as_ref()?;
-            if field_name == "_id" {
-                return Some(Ok(Value::Scalar(DefaultScalarValue::String(
-                    instance.id_subject(self.id)?,
-                ))));
-            }
-
-            let allframes = &info.allframes;
-            let class = &info.class;
-
-            if let Some(reverse_link) = allframes.reverse_link(class, field_name) {
-                let property = &reverse_link.property;
-                let domain = &reverse_link.class;
-                let kind = &reverse_link.kind;
-                let property_expanded = allframes.context.expand_schema(&property);
-                let domain_uri = allframes.fully_qualified_class_name(domain);
-                let field_id = instance.predicate_id(&property_expanded)?;
-                // List and array are special since they are *deep* objects
-                match kind {
-                    FieldKind::List => {
-                        let object_ids =
-                            instance
-                                .predicate_id(RDF_FIRST)
-                                .into_iter()
-                                .flat_map(|rdf_first| {
-                                    instance
-                                        .triples_o(self.id)
-                                        .filter(move |t| t.predicate == rdf_first)
-                                        .map(|t| t.subject)
-                                        .flat_map(|cons| rewind_rdf_list(instance, cons))
-                                        .flat_map(|o| {
-                                            instance
-                                                .triples_o(o)
-                                                .filter(|t| {
-                                                    t.predicate == field_id
-                                                        && subject_is_type(
-                                                            instance,
-                                                            t.subject,
-                                                            &domain_uri,
-                                                        )
-                                                })
-                                                .map(|t| t.subject)
-                                                .next()
-                                        })
-                                });
-                        collect_into_graphql_list(
-                            Some(&domain),
-                            executor,
-                            info,
-                            arguments,
-                            object_ids,
-                            instance,
-                        )
-                    }
-                    FieldKind::Array => {
-                        let object_ids =
-                            instance
-                                .predicate_id(SYS_VALUE)
-                                .into_iter()
-                                .flat_map(|sys_value| {
-                                    instance
-                                        .triples_o(self.id)
-                                        .filter(move |t| t.predicate == sys_value)
-                                        .map(|t| t.subject)
-                                        .flat_map(|o| {
-                                            instance
-                                                .triples_o(o)
-                                                .filter(|t| {
-                                                    t.predicate == field_id
-                                                        && subject_is_type(
-                                                            instance,
-                                                            t.subject,
-                                                            &domain_uri,
-                                                        )
-                                                })
-                                                .map(|t| t.subject)
-                                                .next()
-                                        })
-                                });
-                        collect_into_graphql_list(
-                            Some(&domain),
-                            executor,
-                            info,
-                            arguments,
-                            object_ids,
-                            instance,
-                        )
-                    }
-                    _ => {
-                        let object_ids = instance
-                            .triples_o(self.id)
-                            .filter(move |t| {
-                                t.predicate == field_id
-                                    && subject_is_type(instance, t.subject, &domain_uri)
-                            })
-                            .map(|t| t.subject);
-                        collect_into_graphql_list(
-                            Some(&domain),
-                            executor,
-                            info,
-                            arguments,
-                            object_ids,
-                            instance,
-                        )
-                    }
-                }
-            } else {
-                let field_name_expanded = allframes.context.expand_schema(field_name);
-                let field_id = instance.predicate_id(&field_name_expanded)?;
-
-                let frame = &allframes.frames[&info.class];
-                let doc_type;
-                let enum_type;
-                let kind;
-                match frame {
-                    TypeDefinition::Class(c) => {
-                        let field = &c.resolve_field(&field_name.to_string());
-                        doc_type = field.document_type(allframes);
-                        enum_type = field.enum_type(allframes);
-                        kind = field.kind();
-                    }
-                    _ => panic!("expected only a class at this level"),
-                }
-
-                match kind {
-                    FieldKind::Required => {
-                        let object_id = instance.single_triple_sp(self.id, field_id)?.object;
-                        if let Some(doc_type) = doc_type {
-                            Some(executor.resolve(
-                                &TerminusTypeInfo {
-                                    class: doc_type.to_string(),
-                                    allframes: allframes.clone(),
-                                },
-                                &TerminusType::new(object_id),
-                            ))
-                        } else if let Some(enum_type) = enum_type {
-                            let enum_uri = instance.id_object_node(object_id).unwrap();
-                            let enum_value = enum_node_to_value(&enum_type, &enum_uri);
-                            let enum_definition = allframes.frames[enum_type].as_enum_definition();
-                            let value = juniper::Value::Scalar(DefaultScalarValue::String(
-                                enum_definition.name_value(&enum_value).to_string(),
-                            ));
-                            Some(Ok(value))
-                        } else {
-                            let val = instance.id_object_value(object_id).unwrap();
-                            Some(Ok(value_string_to_graphql(&val)))
-                        }
-                    }
-                    FieldKind::Optional => {
-                        let object_id = instance
-                            .single_triple_sp(self.id, field_id)
-                            .map(|t| t.object);
-                        match object_id {
-                            Some(object_id) => {
-                                if let Some(doc_type) = doc_type {
-                                    Some(executor.resolve(
-                                        &TerminusTypeInfo {
-                                            class: doc_type.to_string(),
-                                            allframes: info.allframes.clone(),
-                                        },
-                                        &TerminusType::new(object_id),
-                                    ))
-                                } else {
-                                    let val = instance.id_object_value(object_id).unwrap();
-                                    Some(Ok(value_string_to_graphql(&val)))
-                                }
-                            }
-                            None => Some(Ok(Value::Null)),
-                        }
-                    }
-                    FieldKind::Set => {
-                        let object_ids = instance.triples_sp(self.id, field_id).map(|t| t.object);
-                        collect_into_graphql_list(
-                            doc_type, executor, info, arguments, object_ids, instance,
-                        )
-                    }
-                    FieldKind::Cardinality => {
-                        // pretty much a set actually
-                        let object_ids = instance.triples_sp(self.id, field_id).map(|t| t.object);
-                        collect_into_graphql_list(
-                            doc_type, executor, info, arguments, object_ids, instance,
-                        )
-                    }
-                    FieldKind::List => {
-                        let list_id = instance
-                            .single_triple_sp(self.id, field_id)
-                            .expect("list element expected but not found")
-                            .object;
-                        let object_ids = RdfListIterator {
-                            layer: instance,
-                            cur: list_id,
-                            rdf_first_id: instance.predicate_id(RDF_FIRST),
-                            rdf_rest_id: instance.predicate_id(RDF_REST),
-                            rdf_nil_id: instance.subject_id(RDF_NIL),
-                        };
-                        collect_into_graphql_list(
-                            doc_type, executor, info, arguments, object_ids, instance,
-                        )
-                    }
-                    FieldKind::Array => {
-                        let array_element_ids: Box<dyn Iterator<Item = IdTriple> + Send> =
-                            Box::new(instance.triples_sp(self.id, field_id));
-                        let sys_index_ids = retrieve_all_index_ids(instance);
-                        let array_iterator = SimpleArrayIterator(ArrayIterator {
-                            layer: instance,
-                            it: array_element_ids.peekable(),
-                            subject: self.id,
-                            predicate: field_id,
-                            last_index: None,
-                            sys_index_ids: &sys_index_ids,
-                            sys_value_id: instance.predicate_id(SYS_VALUE),
-                        });
-
-                        let mut elements: Vec<_> = array_iterator.collect();
-                        elements.sort();
-                        let elements_iterator = elements.into_iter().map(|(_, elt)| elt);
-                        collect_into_graphql_list(
-                            doc_type,
-                            executor,
-                            info,
-                            arguments,
-                            elements_iterator,
-                            instance,
-                        )
-                    }
-                }
-            }
-        };
-
-        let x = get_info();
-        match x {
-            Some(r) => r,
-            None => Ok(Value::Null),
-        }
-        //Ok(Value::List(vec![Value::Scalar(DefaultScalarValue::String("cow!".to_string())),
-        //                    Value::Scalar(DefaultScalarValue::String("duck!".to_string()))]))
-    }
-}
-
->>>>>>> bee5ec5c
 struct SimpleArrayIterator<'a, L: Layer>(ArrayIterator<'a, L>);
 
 impl<'a, L: Layer> Iterator for SimpleArrayIterator<'a, L> {
@@ -1173,7 +845,6 @@
     }
 }
 
-<<<<<<< HEAD
 fn collect_into_graphql_list<'a, C: QueryableContextType>(
     doc_type: Option<&'a str>,
     executor: &'a juniper::Executor<TerminusContext<C>>,
@@ -1181,15 +852,6 @@
     arguments: &'a juniper::Arguments,
     object_ids: ClonableIterator<'a, u64>,
     instance: &'a SyncStoreLayer,
-=======
-fn collect_into_graphql_list<C: QueryableContextType>(
-    doc_type: Option<&str>,
-    executor: &juniper::Executor<TerminusContext<C>>,
-    info: &TerminusTypeInfo,
-    arguments: &juniper::Arguments,
-    object_ids: impl Iterator<Item = u64>,
-    instance: &SyncStoreLayer,
->>>>>>> bee5ec5c
 ) -> Option<Result<Value, juniper::FieldError>> {
     if let Some(doc_type) = doc_type {
         let object_ids = match executor.context().instance.as_ref() {
@@ -1199,11 +861,7 @@
                 arguments,
                 doc_type,
                 &info.allframes,
-<<<<<<< HEAD
                 Some(object_ids),
-=======
-                Some(Box::new(object_ids)),
->>>>>>> bee5ec5c
             ),
             None => vec![],
         };
