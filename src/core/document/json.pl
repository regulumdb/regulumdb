--- conflicted
+++ resolved
@@ -502,13 +502,11 @@
 get_context_metadata(DB, ID, Metadata) :-
     metadata_descriptor(DB, ID, metadata(Metadata)).
 
-<<<<<<< HEAD
 get_context_imports(_DB, _ID, _Metadata) :-
     fail.
-=======
+
 get_schema_context_metadata(Schema, ID, Metadata) :-
     schema_metadata_descriptor(Schema, ID, metadata(Metadata)).
->>>>>>> 55a254be
 
 get_context_documentation(DB, ID, Doc) :-
     database_schema(DB, Schema),
@@ -560,19 +558,9 @@
                '@schema' : Schema_String},
             Prefixes, Context0)
     ),
-<<<<<<< HEAD
-    (   get_context_metadata(DB, ID, Metadata)
-    ->  put_dict(_{'@metadata' : Metadata}, Context0, Context1)
-    ;   Context1 = Context0
-    ),
-    (   get_context_imports(DB, ID, Imports)
-    ->  put_dict(_{'@imports' : Imports}, Context1, Context)
-    ;   Context = Context1
-=======
     (   get_schema_context_metadata(Schema, ID, Metadata)
     ->  put_dict(_{'@metadata' : Metadata}, Context0, Context)
     ;   Context = Context0
->>>>>>> 55a254be
     ).
 
 database_context_object(DB,Prefixes) :-
