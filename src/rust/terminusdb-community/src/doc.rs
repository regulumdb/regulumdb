use std::cmp::Ordering;
use std::collections::{BinaryHeap, HashMap, HashSet};
use std::io::Write;
use std::iter::Peekable;
use std::sync::{mpsc, Arc};

use crate::terminus_store::store::sync::*;
use crate::terminus_store::*;

use lazy_init::Lazy;
use serde_json::map;
use serde_json::{Map, Value};
use thiserror::Error;
use urlencoding;

use super::consts::*;
use super::prefix::PrefixContracter;
use super::schema::*;
use super::value::*;

use lazy_static::lazy_static;
use rayon::prelude::*;
use swipl::prelude::*;

pub struct GetDocumentContext<L: Layer> {
    schema: Option<L>,
    layer: Option<L>,
    prefixes: Lazy<PrefixContracter>,
    default_prefixes: Lazy<PrefixContracter>,
    types: HashSet<u64>,
    subtypes: HashMap<String, HashSet<u64>>,
    document_types: HashSet<u64>,
    unfoldables: HashSet<u64>,
    enums: HashMap<u64, String>,
    set_pairs: HashSet<(u64, u64)>,
    rdf_type_id: Option<u64>,
    rdf_first_id: Option<u64>,
    rdf_rest_id: Option<u64>,
    rdf_nil_id: Option<u64>,
    rdf_list_id: Option<u64>,
    sys_index_ids: Vec<u64>,
    sys_array_id: Option<u64>,
    sys_value_id: Option<u64>,
    sys_json_type_id: Option<u64>,
    sys_json_document_type_id: Option<u64>,
<<<<<<< HEAD
=======
    sys_foreign_type_predicate_id: Option<u64>,
    unfold: bool,
    minimized: bool,
>>>>>>> 92acc370
}

impl<L: Layer> GetDocumentContext<L> {
    pub fn new(schema: L, instance: Option<L>) -> GetDocumentContext<L> {
        let schema_query_context = SchemaQueryContext::new(&schema);

        let mut rdf_type_id = None;
        let mut rdf_first_id = None;
        let mut rdf_rest_id = None;
        let mut rdf_nil_id = None;
        let mut rdf_list_id = None;
        let mut sys_json_type_id = None;
        let mut sys_json_document_type_id = None;
        let mut sys_foreign_type_predicate_id = None;
        let types: HashSet<u64>;
        let mut subtypes: HashMap<String, HashSet<u64>>;
        let mut document_types: HashSet<u64>;
        let unfoldables: HashSet<u64>;
        let mut enums: HashMap<u64, String>;
        let mut set_pairs: HashSet<(u64, u64)>;
        let sys_index_ids: Vec<u64>;
        let mut sys_array_id = None;
        let mut sys_value_id = None;

        if let Some(ref instance) = instance {
            let schema_document_type_ids = schema_query_context.get_document_type_ids_from_schema();
            let schema_type_ids = schema_query_context.get_type_ids_from_schema();
            let schema_subtype_ids = schema_query_context.get_subtype_ids();
            let schema_unfoldable_ids = schema_query_context.get_unfoldable_ids_from_schema();
            let schema_enum_ids = schema_query_context.get_enum_ids_from_schema();

            document_types = schema_query_context
                .schema_to_instance_types(instance, schema_document_type_ids)
                .collect();
            types = schema_query_context
                .schema_to_instance_types(instance, schema_type_ids)
                .collect();

            unfoldables = schema_query_context
                .schema_to_instance_types(instance, schema_unfoldable_ids)
                .collect();

            subtypes = HashMap::new();
            for (schema_sup, schema_subs) in schema_subtype_ids {
                let sup_name = schema.id_subject(schema_sup).unwrap();

                let subs: HashSet<u64> = schema_subs
                    .into_iter()
                    .filter_map(|schema_sub| {
                        schema_query_context.translate_subject_id(instance, schema_sub)
                    })
                    .collect();

                subtypes.insert(sup_name, subs);
            }

            enums = HashMap::new();
            for schema_enum_id in schema_enum_ids {
                let enum_expanded = schema.id_object_node(schema_enum_id).unwrap();
                if let Some(instance_enum_id) = instance.object_node_id(&enum_expanded) {
                    // an enum node is its type concatenated with a / followed by an uri encoded string corresponding to its value
                    let pos = enum_expanded.rfind('/').unwrap();
                    let encoded = &enum_expanded[pos + 1..];

                    let decoded = urlencoding::decode(encoded).unwrap().to_string();
                    enums.insert(instance_enum_id, decoded);
                }
            }

            let schema_set_pairs = schema_query_context.get_set_pairs_from_schema();
            set_pairs = HashSet::new();
            for (schema_type_id, schema_predicate_id) in schema_set_pairs {
                if let Some(type_id) =
                    schema_query_context.translate_subject_id(instance, schema_type_id)
                {
                    if let Some(predicate_id) =
                        schema_query_context.translate_predicate_id(instance, schema_predicate_id)
                    {
                        set_pairs.insert((type_id, predicate_id));
                    }
                }
            }

            rdf_type_id = instance.predicate_id(RDF_TYPE);
            rdf_first_id = instance.predicate_id(RDF_FIRST);
            rdf_rest_id = instance.predicate_id(RDF_REST);
            rdf_nil_id = instance.object_node_id(RDF_NIL);
            rdf_list_id = instance.object_node_id(RDF_LIST);
            sys_json_type_id = instance.object_node_id(SYS_JSON);
            sys_json_document_type_id = instance.object_node_id(SYS_JSON_DOCUMENT);
            sys_foreign_type_predicate_id = instance.predicate_id(SYS_FOREIGN_TYPE_PREDICATE_ID);

            if let Some(sys_json_document_type_id) = sys_json_document_type_id {
                document_types.insert(sys_json_document_type_id);
            }

            sys_index_ids = retrieve_all_index_ids(instance);

            sys_array_id = instance.object_node_id(SYS_ARRAY);
            sys_value_id = instance.predicate_id(SYS_VALUE);
        } else {
            types = HashSet::with_capacity(0);
            subtypes = HashMap::with_capacity(0);
            document_types = HashSet::with_capacity(0);
            unfoldables = HashSet::with_capacity(0);
            enums = HashMap::with_capacity(0);
            set_pairs = HashSet::with_capacity(0);
            sys_index_ids = Vec::with_capacity(0);
        }

        GetDocumentContext {
            layer: instance,
            schema: Some(schema),

            prefixes: Lazy::new(),
            default_prefixes: Lazy::new(),
            types,
            subtypes,
            document_types,
            unfoldables,
            enums,
            set_pairs,
            rdf_type_id,
            rdf_first_id,
            rdf_rest_id,
            rdf_nil_id,
            rdf_list_id,
            sys_index_ids,
            sys_array_id,
            sys_value_id,
            sys_foreign_type_predicate_id,

            sys_json_type_id,
            sys_json_document_type_id,
<<<<<<< HEAD
=======

            unfold,
            minimized,
>>>>>>> 92acc370
        }
    }

    pub fn new_json(instance: Option<L>) -> GetDocumentContext<L> {
        let rdf_type_id;
        let rdf_first_id;
        let rdf_rest_id;
        let rdf_nil_id;
        let rdf_list_id;
        let sys_json_type_id;
        let sys_json_document_type_id;
        if let Some(instance) = instance.as_ref() {
            rdf_type_id = instance.predicate_id(RDF_TYPE);
            rdf_first_id = instance.predicate_id(RDF_FIRST);
            rdf_rest_id = instance.predicate_id(RDF_REST);
            rdf_nil_id = instance.object_node_id(RDF_NIL);
            rdf_list_id = instance.object_node_id(RDF_LIST);
            sys_json_type_id = instance.object_node_id(SYS_JSON);
            sys_json_document_type_id = instance.object_node_id(SYS_JSON_DOCUMENT);
        } else {
            rdf_type_id = None;
            rdf_first_id = None;
            rdf_rest_id = None;
            rdf_nil_id = None;
            rdf_list_id = None;
            sys_json_type_id = None;
            sys_json_document_type_id = None;
        }
        Self {
            layer: instance,
            schema: None,

            default_prefixes: Lazy::new(),
            prefixes: Lazy::new(),
            types: HashSet::with_capacity(0),
            subtypes: HashMap::with_capacity(0),
            document_types: HashSet::with_capacity(0),
            unfoldables: HashSet::with_capacity(0),
            enums: HashMap::with_capacity(0),
            set_pairs: HashSet::with_capacity(0),
            rdf_type_id,
            rdf_first_id,
            rdf_rest_id,
            rdf_nil_id,
            rdf_list_id,
            sys_foreign_type_predicate_id: None,

            sys_json_type_id,
            sys_json_document_type_id,
            sys_index_ids: Vec::with_capacity(0),
            sys_array_id: None,
            sys_value_id: None,
        }
    }

    fn layer(&self) -> &L {
        self.layer.as_ref().unwrap()
    }

<<<<<<< HEAD
    fn prefixes(&self, compress: bool) -> &PrefixContracter {
        if compress {
            self.prefixes.get_or_create(|| match self.schema.as_ref() {
                Some(schema) => prefix_contracter_from_schema_layer(schema),
                None => PrefixContracter::default(),
            })
        } else {
            self.default_prefixes
                .get_or_create(|| PrefixContracter::default())
        }
    }

    pub fn get_document(
        &self,
        iri: &str,
        compress: bool,
        unfold: bool,
    ) -> Option<Map<String, Value>> {
        self.layer.as_ref().and_then(|layer| {
            layer
                .subject_id(iri)
                .map(|id| self.get_id_document(id, compress, unfold))
        })
    }

    fn get_field<'a, 'b>(
        &'a self,
        object: u64,
        compress: bool,
        unfold: bool,
    ) -> Result<Value, StackEntry<L>> {
=======
    pub fn get_document(&self, iri: &str) -> Result<Option<Map<String, Value>>, DocRetrievalError> {
        match self
            .layer
            .as_ref()
            .and_then(|layer| layer.subject_id(iri).map(|id| self.get_id_document(id)))
        {
            Some(Ok(x)) => Ok(Some(x)),
            Some(Err(e)) => Err(e),
            None => Ok(None),
        }
    }

    fn get_field(&self, object: u64) -> Result<Value, StackEntry<L>> {
>>>>>>> 92acc370
        if let Some(val) = self.enums.get(&object) {
            Ok(Value::String(val.clone()))
        } else if Some(object) == self.rdf_nil_id {
            Ok(Value::Array(vec![]))
        } else {
            match self.get_doc_stub(object, true, compress, unfold) {
                // it's not a terminator so we will need to descend into it. That is, we would need to descend into it if there were any children, so let's check.
                Ok((doc, type_id, fields, json)) => Err(StackEntry::Document {
                    id: object,
                    doc,
                    type_id,
                    fields: Some(fields),
                    json,
                }),
                Err(v) => Ok(v),
            }
        }
    }

    fn add_field(&self, obj: &mut Map<String, Value>, key: &str, value: Value, is_set: bool) {
        // add a field, but if the field is already there, make it a collection
        match obj.entry(key) {
            map::Entry::Vacant(e) => {
                if is_set {
                    e.insert(Value::Array(vec![value]));
                } else {
                    e.insert(value);
                }
            }
            map::Entry::Occupied(mut e) => {
                let v = e.get_mut();
                match v {
                    Value::Array(a) => {
                        a.push(value);
                    }
                    _ => {
                        let mut a = Vec::new();
                        let mut old_v = Value::Null;
                        std::mem::swap(&mut old_v, v);
                        a.push(old_v);
                        a.push(value);
                        *v = Value::Array(a);
                    }
                }
            }
        }
    }

    fn get_list_iter(&self, id: u64) -> Peekable<RdfListIterator<L>> {
        RdfListIterator {
            layer: self.layer(),
            cur: id,
            rdf_first_id: self.rdf_first_id,
            rdf_rest_id: self.rdf_rest_id,
            rdf_nil_id: self.rdf_nil_id,
        }
        .peekable()
    }

    fn get_array_iter(&self, stack_entry: &mut StackEntry<L>) -> ArrayIterator<L> {
        if let StackEntry::Document { fields, .. } = stack_entry {
            let mut it = None;
            std::mem::swap(&mut it, fields);
            let mut it = it.unwrap();
            let t = it.peek().unwrap();
            let subject = t.subject;
            let predicate = t.predicate;
            return ArrayIterator {
                layer: self.layer(),
                it,
                subject,
                predicate,
                last_index: None,
                sys_index_ids: &self.sys_index_ids,
                sys_value_id: self.sys_value_id,
            };
        } else {
            panic!("array is not a field of a document");
        }
    }

    fn get_doc_stub(
        &self,
        id: u64,
        terminate: bool,
        compress: bool,
        unfold: bool,
    ) -> Result<
        (
            Map<String, Value>,
            Option<u64>,
            Peekable<Box<dyn Iterator<Item = IdTriple> + Send>>,
            bool,
        ),
        Value,
    > {
        let id_name = self.layer().id_object(id).unwrap();
        if let Some(v) = id_name.value_ref() {
            // this is not actually a document but a value
            return Err(value_to_json(v));
        }

        // we know id_name is properly a node
        let id_name = id_name.node().unwrap();
        let id_name_contracted = self
            .prefixes(compress)
            .instance_contract(&id_name)
            .to_string();

        let rdf_type_id = self.rdf_type_id;
        let mut fields = (Box::new(
            self.layer()
                .triples_s(id)
                .filter(move |f| Some(f.predicate) != rdf_type_id),
        ) as Box<dyn Iterator<Item = IdTriple> + Send>)
            .peekable();

        let mut type_id = None;
        let mut type_name_contracted: Option<String> = None;
        let mut json = false;
        if let Some(rdf_type_id) = self.rdf_type_id {
            if let Some(t) = self.layer().single_triple_sp(id, rdf_type_id) {
                if terminate
                    && (!unfold
                        || (self.document_types.contains(&t.object)
                            && !self.unfoldables.contains(&t.object)))
                {
                    return Err(Value::String(id_name_contracted));
                }

                type_id = Some(t.object);
                if Some(t.object) == self.sys_json_document_type_id
                    || Some(t.object) == self.sys_json_type_id
                {
                    json = true;
                }

                if !json {
                    // json objects are special. We don't care about their type names.
                    // for other types, we do care, so convert to string format.
                    let type_name = self.layer().id_object_node(t.object).unwrap();
                    type_name_contracted = Some(
                        self.prefixes(compress)
                            .schema_contract(&type_name)
                            .to_string(),
                    );
                }
            }
        }

        if type_id.is_none()
            && (fields.peek().is_none()
                || fields.peek().map(|x| x.predicate) == self.sys_foreign_type_predicate_id)
        {
            // we're actually dealing with a raw id here
            Err(Value::String(id_name_contracted))
        } else {
            let mut result = Map::new();

            if type_id.is_none() || type_id != self.sys_json_type_id {
                // we only care about the id for non-json types, and for the top level json documents. Json (sub)documents should not include an id.
                result.insert("@id".to_string(), Value::String(id_name_contracted));
            }
            if let Some(tn) = type_name_contracted {
                // since we only contract types for non-json types, this will only add the @type for actual defined types, not the json types.
                result.insert("@type".to_string(), Value::String(tn));
            }

            Ok((result, type_id, fields, json))
        }
    }

<<<<<<< HEAD
    pub fn get_id_document(&self, id: u64, compress: bool, unfold: bool) -> Map<String, Value> {
=======
    pub fn get_id_document(&self, id: u64) -> Result<Map<String, Value>, DocRetrievalError> {
>>>>>>> 92acc370
        if self.layer.is_none() {
            panic!("expected id to point at document: {}", id);
        }

        let mut stack = Vec::new();

        let (doc, type_id, fields, json) = self.get_doc_stub(id, false, compress, unfold).unwrap();
        stack.push(StackEntry::Document {
            id,
            doc,
            type_id,
            fields: Some(fields),
            json,
        });

        let mut visited: Vec<u64> = Vec::new();
        visited.push(id);

        lazy_static! {
            static ref LIMIT: usize = {
                std::env::var("TERMINUSDB_DOC_WORK_LIMIT")
                    .ok()
                    .and_then(|s| s.parse::<usize>().ok())
                    .unwrap_or(500_000)
            };
        }
        let mut work = 0;
        loop {
            work += 1;
            if work >= *LIMIT {
                break;
            }
            let cur = stack.last_mut().unwrap();
            let is_json = cur.is_json();
            if let Some(next_obj) = cur.peek() {
                // let's first see if this object is one of the expected types
                if is_json || cur.is_document() {
                    if let Some(rdf_type_id) = self.rdf_type_id {
                        if let Some(t) = self.layer().single_triple_sp(next_obj, rdf_type_id) {
                            if Some(t.object) == self.sys_array_id {
                                let array_iter = self.get_array_iter(cur);
                                stack.push(StackEntry::Array(ArrayStackEntry {
                                    collect: Vec::new(),
                                    entries: array_iter,
                                }));
                                continue;
                            } else if Some(t.object) == self.rdf_list_id {
                                let list_iter = self.get_list_iter(next_obj);
                                stack.push(StackEntry::List {
                                    collect: Vec::new(),
                                    entries: list_iter,
                                    json: is_json,
                                });
                                continue;
                            }
                        }
                    }
                }

                // it's not one of the special types, treat it as an ordinary field.
                match self.get_field(next_obj, compress, unfold) {
                    Ok(val) => {
                        cur.integrate_value(self, val, compress);
                    }
                    Err(entry) => {
                        // this is a bit of a silly setup.
                        // we pretty much know for sure that get_field will have returned the stub of a subdocument by now. We could either use the documnet id contained in that stub, or we could use the next_obj id that we already had.
                        // I chose to use document_id() here just in case a future refactor suddenly changes what kind of things come back as field entries here.
                        if entry
                            .document_id()
                            .map(|id| visited.contains(&id))
                            .unwrap_or(false)
                        {
                            // This entry is already visited. We only have to provide a name.
                            cur.integrate_value(
                                self,
                                entry.document_iri().unwrap().clone(),
                                compress,
                            );
                        } else {
                            // We need to iterate deeper, so add it to the stack without iterating past the field.
                            visited.push(next_obj);
                            stack.push(entry);
                        }
                    }
                }
            } else {
                // done!
                visited.pop();
                let cur = stack.pop().unwrap();
                if let Some(parent) = stack.last_mut() {
                    parent.integrate(self, cur, compress);
                } else {
                    // we're done, this was the root, time to return!
                    match cur {
                        StackEntry::Document { doc, .. } => return Ok(doc),
                        _ => panic!("unexpected element at stack top"),
                    }
                }
            }
        }

        // if we are here, it is because doc retrieval got too expensive
        let iri = if let Some(StackEntry::Document { doc, .. }) = stack.first() {
            doc.get("@id")
                .map(|j| j.to_string())
                .unwrap_or_else(|| "unknown".to_string())
        } else {
            "unknown".to_string()
        };
        Err(DocRetrievalError::LimitExceeded(iri))
    }

    fn get_subtypes_for(&self, type_name: &str) -> Vec<u64> {
        let mut types: Vec<u64> = Vec::new();
        if let Some(type_id) = self.layer().object_node_id(type_name) {
            // always at least search for the type itself
            types.push(type_id);
        }
        if let Some(subtypes) = self.subtypes.get(type_name) {
            types.extend(subtypes.iter().cloned());
        }

        types
    }

    fn id_document_exists(&self, id: u64) -> bool {
        self.rdf_type_id
            .map(|rdf_type_id| self.layer().single_triple_sp(id, rdf_type_id).is_some())
            .unwrap_or(false)
    }

    pub fn document_exists(&self, iri: &str) -> bool {
        match self.layer.as_ref() {
            None => false,
            Some(l) => match l.subject_id(iri) {
                Some(id) => self.id_document_exists(id),
                None => false,
            },
        }
    }
}

#[derive(Error, Debug)]
pub enum DocRetrievalError {
    #[error("Limit exceeded while trying to retrieve document with IRI {0}")]
    LimitExceeded(String),
}

impl IntoPrologException for DocRetrievalError {
    fn into_prolog_exception<'a, T: QueryableContextType>(
        self,
        context: &'a Context<'_, T>,
    ) -> PrologResult<Term<'a>> {
        match self {
            DocRetrievalError::LimitExceeded(iri) => {
                term! {context: error(doc_retrieval_limit_exceeded(#iri), _)}
            }
        }
    }
}

pub fn retrieve_all_index_ids<L: Layer>(instance: &L) -> Vec<u64> {
    let mut sys_index_ids = Vec::new();
    let mut index_str = SYS_INDEX.to_string();
    let orig_len = index_str.len();
    let mut ix = 1;
    loop {
        if let Some(index_id) = instance.predicate_id(&index_str) {
            sys_index_ids.push(index_id);
            ix += 1;
            let ix_s = ix.to_string();
            index_str.truncate(orig_len);
            index_str.push_str(&ix_s);
        } else {
            break;
        }
    }

    sys_index_ids
}

enum StackEntry<'a, L: Layer> {
    Document {
        id: u64,
        doc: Map<String, Value>,
        type_id: Option<u64>,
        fields: Option<Peekable<Box<dyn Iterator<Item = IdTriple> + Send>>>,
        json: bool,
    },
    List {
        collect: Vec<Value>,
        entries: Peekable<RdfListIterator<'a, L>>,
        json: bool,
    },
    Array(ArrayStackEntry<'a, L>),
}

impl<'a, L: Layer> StackEntry<'a, L> {
    fn is_document(&self) -> bool {
        matches!(self, Self::Document { .. })
    }

    fn is_json(&self) -> bool {
        match self {
            Self::Document { json, .. } => *json,
            Self::List { json, .. } => *json,
            _ => false,
        }
    }

    fn document_id(&self) -> Option<u64> {
        match self {
            Self::Document { id, .. } => Some(*id),
            _ => None,
        }
    }
    fn document_iri(&self) -> Option<&Value> {
        match self {
            Self::Document { doc, .. } => doc.get("@id"),
            _ => None,
        }
    }
}

struct ArrayStackEntry<'a, L: Layer> {
    collect: Vec<(Vec<usize>, Value)>,
    entries: ArrayIterator<'a, L>,
}

pub struct ArrayIterator<'a, L: Layer> {
    pub layer: &'a L,
    pub it: Peekable<Box<dyn Iterator<Item = IdTriple> + Send>>,
    pub subject: u64,
    pub predicate: u64,
    pub last_index: Option<Vec<usize>>,
    pub sys_index_ids: &'a [u64],
    pub sys_value_id: Option<u64>,
}

impl<'a, L: Layer> Iterator for ArrayIterator<'a, L> {
    type Item = u64;

    fn next(&mut self) -> Option<u64> {
        if let Some(t) = self.it.peek() {
            if t.subject == self.subject && t.predicate == self.predicate {
                let mut indexes = Vec::new();
                for index_id in self.sys_index_ids {
                    if let Some(index_triple) = self.layer.single_triple_sp(t.object, *index_id) {
                        let index_value = self.layer.id_object_value(index_triple.object).unwrap();
                        let index = value_to_array_index(&index_value);
                        indexes.push(index);
                    } else {
                        // no more indexes to come
                        break;
                    }
                }
                indexes.reverse();

                let value_id = self
                    .layer
                    .single_triple_sp(t.object, *self.sys_value_id.as_ref().unwrap())
                    .expect("expected value property on array element")
                    .object;

                // now that we know for sure that we got everything and this is indeed an array cell, let's actually move the field iterator.
                self.it.next().unwrap();
                self.last_index = Some(indexes);
                return Some(value_id);
            }
        }

        None
    }
}

impl<'a, L: Layer> StackEntry<'a, L> {
    fn peek(&mut self) -> Option<u64> {
        match self {
            Self::Document { fields, .. } => fields.as_mut().unwrap().peek().map(|t| t.object),
            Self::List { entries, .. } => entries.peek().copied(),
            Self::Array(a) => a.entries.next(),
        }
    }

    fn into_value(self) -> Value {
        match self {
            Self::Document { doc, .. } => Value::Object(doc),
            Self::List { collect, .. } => Value::Array(collect),
            Self::Array { .. } => panic!("cannot directly turn array into a value"),
        }
    }

    fn integrate(
        &mut self,
        context: &GetDocumentContext<L>,
        child: StackEntry<'a, L>,
        compress: bool,
    ) {
        match child {
            StackEntry::Array(a) => self.integrate_array(context, a, compress),
            _ => self.integrate_value(context, child.into_value(), compress),
        }
    }

    fn integrate_array(
        &mut self,
        context: &GetDocumentContext<L>,
        array: ArrayStackEntry<'a, L>,
        compress: bool,
    ) {
        // self has to be an object, let's make sure of that.
        match self {
            Self::Document { doc, fields, .. } => {
                *fields = Some(array.entries.it);

                let value = collect_array(array.collect);

                let p_name = context
                    .layer()
                    .id_predicate(array.entries.predicate)
                    .unwrap();
                let p_name_contracted = context
                    .prefixes(compress)
                    .schema_contract(&p_name)
                    .to_string();
                context.add_field(doc, &p_name_contracted, value, false);
            }
            _ => panic!("unexpected parent type of array"),
        }
    }

    fn integrate_value(&mut self, context: &GetDocumentContext<L>, value: Value, compress: bool) {
        match self {
            Self::Document {
                doc,
                fields,
                type_id,
                ..
            } => {
                // we previously peeked a field and decided we needed to recurse deeper.
                // this is the time to pop it.
                let t = fields.as_mut().unwrap().next().unwrap();
                let is_set = type_id
                    .map(|type_id| context.set_pairs.contains(&(type_id, t.predicate)))
                    .unwrap_or(false);
                let p_name = context.layer().id_predicate(t.predicate).unwrap();
                let p_name_contracted = context
                    .prefixes(compress)
                    .schema_contract(&p_name)
                    .to_string();
                context.add_field(doc, &p_name_contracted, value, is_set);
            }
            Self::List {
                collect, entries, ..
            } => {
                // We previously peeked a list entry and decided we needed to recurse deeper.
                // this is the time to pop it.
                let _elt = entries.next().unwrap();
                collect.push(value);
            }
            Self::Array(a) => {
                let mut index = None;
                std::mem::swap(&mut index, &mut a.entries.last_index);

                a.collect.push((index.unwrap(), value));
            }
        }
    }
}

fn collect_array(mut elements: Vec<(Vec<usize>, Value)>) -> Value {
    elements.sort_by(|(i1, _), (i2, _)| i1.cmp(i2));

    let dimensions = elements[0].0.len();
    let mut collect: Vec<Vec<Value>> = Vec::with_capacity(dimensions);
    collect.resize_with(dimensions, Vec::new);

    for (index, value) in elements {
        assert!(
            index.len() == dimensions,
            "array elemenet did not have expected amount of dimensions"
        );

        // match indexes
        for d in 0..dimensions {
            let expected = collect[d].len();
            if expected < index[d] {
                // any less significant dimension will need to be gathered up, provided anything was collected to begin with.
                for n in (d + 1..dimensions).rev() {
                    if collect[n].len() != 0 {
                        let mut x = Vec::new();
                        std::mem::swap(&mut x, &mut collect[n]);
                        collect[n - 1].push(Value::Array(x));
                    }
                }

                // Then, we need to add null values until we're at the expected index.
                // Note that we might have just incremented by one due to the collect.
                collect[d].resize(index[d], Value::Null);
            }
        }

        // add the value
        collect[dimensions - 1].push(value);
    }

    // Finally, gather up everything
    for d in (0..dimensions - 1).rev() {
        let x = collect.pop().unwrap();
        if !x.is_empty() {
            collect[d].push(Value::Array(x));
        }
    }

    Value::Array(collect.pop().unwrap())
}

wrapped_arc_blob!(
    "GetDocumentContext",
    GetDocumentContextBlob,
    GetDocumentContext<SyncStoreLayer>,
    defaults
);

fn map_to_writer<W: Write>(
    writer: W,
    m: Map<String, Value>,
    pretty: bool,
) -> serde_json::Result<()> {
    if pretty {
        serde_json::to_writer_pretty(writer, &Value::Object(m))
    } else {
        serde_json::to_writer(writer, &Value::Object(m))
    }
}

fn print_document<C: QueryableContextType>(
    context: &Context<C>,
    stream: &mut WritablePrologStream,
    doc: Map<String, Value>,
    as_list: bool,
    minimized: bool,
    stream_started: &mut bool,
) -> PrologResult<()> {
    if as_list && *stream_started {
        context.try_or_die_generic(stream.write_all(b",\n"))?;
    }
    *stream_started = true;

    context.try_or_die_generic(map_to_writer(&mut *stream, doc, !minimized))?;

    if !as_list {
        context.try_or_die(stream.write_all(b"\n"))?;
    }

    context.try_or_die(stream.flush())?;

    Ok(())
}

fn print_documents_of_types<
    'a,
    C: QueryableContextType,
    L: Layer,
    I: IntoIterator<Item = &'a u64>,
>(
    context: &Context<C>,
    doc_context: &GetDocumentContext<L>,
    stream_term: &Term,
    skip_term: &Term,
    count_term: &Term,
    as_list_term: &Term,
    types: I,
    compress: bool,
    unfold: bool,
    minimize: bool,
) -> PrologResult<()> {
    let mut stream: WritablePrologStream = stream_term.get_ex()?;
    let mut skip: u64 = skip_term.get_ex()?;
    let mut count: Option<u64> = attempt_opt(count_term.get())?;
    let as_list: bool = as_list_term.get_ex()?;
    let mut started = false;

    for typ in types {
        for t in doc_context.layer().triples_o(*typ) {
            if skip != 0 {
                // skip
                skip -= 1;
                continue;
            }
            if let Some(count) = count.as_mut() {
                if *count == 0 {
                    break;
                }
                *count -= 1;
            }

            if Some(t.predicate) != doc_context.rdf_type_id {
                continue;
            }

<<<<<<< HEAD
            let map = doc_context.get_id_document(t.subject, compress, unfold);
            print_document(context, &mut stream, map, as_list, minimize, &mut started)?;
=======
            let map = context.try_or_die(doc_context.get_id_document(t.subject))?;
            print_document(
                context,
                &mut stream,
                map,
                as_list,
                doc_context.minimized,
                &mut started,
            )?;
>>>>>>> 92acc370
        }
    }

    Ok(())
}

fn par_print_documents_of_types<C: QueryableContextType, L: Layer + 'static>(
    context: &Context<C>,
    doc_context: &Arc<GetDocumentContext<L>>,
    stream_term: &Term,
    skip_term: &Term,
    count_term: &Term,
    as_list_term: &Term,
    types: Vec<u64>,
    compress: bool,
    unfold: bool,
    minimize: bool,
) -> PrologResult<()> {
    let mut stream: WritablePrologStream = stream_term.get_ex()?;

    let skip: u64 = skip_term.get_ex()?;
    let count: Option<u64> = attempt_opt(count_term.get())?;
    let as_list: bool = as_list_term.get_ex()?;

    let channel_size = rayon::current_num_threads() * 2;
    let (sender, receiver) = mpsc::sync_channel(channel_size);

    // cloning here cause we need to use the doc context from two places.
    // Since we are dealing with an arc, the clone is cheap.
    let doc_context: Arc<_> = doc_context.clone();
    let doc_context2: Arc<_> = doc_context.clone();

    let rdf_type_id = doc_context.rdf_type_id;
    let iter = types
        .into_iter()
        .flat_map(move |typ| doc_context.layer().triples_o(typ))
        .filter(move |t| Some(t.predicate) == rdf_type_id)
        .skip(skip as usize);
    let iter = if let Some(count) = count {
        itertools::Either::Left(iter.take(count as usize))
    } else {
        itertools::Either::Right(iter)
    };

    rayon::spawn(move || {
        let _result = iter
            .enumerate()
            .par_bridge()
            .try_for_each_with(sender, |sender, (ix, t)| {
                let map = doc_context2.get_id_document(t.subject, compress, unfold);
                sender.send((ix, map)) // failure will kill the task
            });
    });

    let mut started = false;

    let mut result = BinaryHeap::new();
    let mut cur = 0;
    while let Ok((ix, map)) = receiver.recv() {
        let map = context.try_or_die(map)?;
        if ix == cur {
            print_document(context, &mut stream, map, as_list, minimize, &mut started)?;

            cur += 1;
            while result
                .peek()
                .map(|HeapEntry { index, .. }| index == &cur)
                .unwrap_or(false)
            {
                let HeapEntry {
                    index: _index,
                    value,
                } = result.pop().unwrap();

                print_document(context, &mut stream, value, as_list, minimize, &mut started)?;

                cur += 1;
            }
        } else {
            result.push(HeapEntry {
                index: ix,
                value: map,
            });
        }
    }

    assert!(result.is_empty());

    Ok(())
}

fn print_documents_by_id<C: QueryableContextType, L: Layer + 'static>(
    context: &Context<C>,
    doc_context: &Arc<GetDocumentContext<L>>,
    stream_term: &Term,
    skip_term: &Term,
    count_term: &Term,
    as_list_term: &Term,
    iris_term: &Term,
    compress: bool,
    unfold: bool,
    minimize: bool,
) -> PrologResult<()> {
    let mut stream: WritablePrologStream = stream_term.get_ex()?;

    let mut skip: u64 = skip_term.get_ex()?;
    let mut count: Option<u64> = attempt_opt(count_term.get())?;
    let as_list: bool = as_list_term.get_ex()?;

    let mut started = false;
    for iri_term in context.term_list_iter(iris_term) {
        let iri: PrologText = iri_term.get_ex()?;
<<<<<<< HEAD
        if let Some(doc) = doc_context.get_document(&iri, compress, unfold) {
=======
        if let Some(doc) = context.try_or_die(doc_context.get_document(&iri))? {
>>>>>>> 92acc370
            if skip > 0 {
                skip -= 1;
                continue;
            }
            if let Some(count) = count.as_mut() {
                if *count == 0 {
                    break;
                }
                *count -= 1;
            }
            print_document(context, &mut stream, doc, as_list, minimize, &mut started)?;
        }
    }

    Ok(())
}

fn par_print_documents_by_id<C: QueryableContextType, L: Layer + 'static>(
    context: &Context<C>,
    doc_context: &Arc<GetDocumentContext<L>>,
    stream_term: &Term,
    skip_term: &Term,
    count_term: &Term,
    as_list_term: &Term,
    iris_term: &Term,
    compress: bool,
    unfold: bool,
    minimize: bool,
) -> PrologResult<()> {
    let mut stream: WritablePrologStream = stream_term.get_ex()?;

    let skip: u64 = skip_term.get_ex()?;
    let count: Option<u64> = attempt_opt(count_term.get())?;
    let as_list: bool = as_list_term.get_ex()?;

    let channel_size = rayon::current_num_threads() * 2;
    let (sender, receiver) = mpsc::sync_channel(channel_size);

    let doc_context2 = doc_context.clone();
    let doc_context3 = doc_context.clone();
    // for the par version, we pre-scan for existence to handle skip and count more efficiently
    let iris: Vec<String> = context
        .term_list_iter(iris_term)
        .map(|iri_term| iri_term.get_ex::<PrologText>().map(|t| t.to_string()))
        .collect::<Result<_, _>>()?;
    let iter = iris
        .into_iter()
        .filter(move |iri| doc_context3.document_exists(&iri))
        .skip(skip as usize);
    let iter = match count {
        Some(count) => itertools::Either::Left(iter.take(count as usize)),
        None => itertools::Either::Right(iter),
    };
    rayon::spawn(move || {
        let _result =
            iter.enumerate()
                .par_bridge()
                .try_for_each_with(sender, |sender, (ix, iri)| {
<<<<<<< HEAD
                    let map = doc_context2
                        .get_document(&iri, compress, unfold)
                        .expect("expected document to exist");
=======
                    let map = doc_context2.get_document(&iri);
>>>>>>> 92acc370
                    sender.send((ix, map)) // failure will kill the task
                });
    });

    let mut started = false;
    let mut result = BinaryHeap::new();
    let mut cur = 0;
    while let Ok((ix, map)) = receiver.recv() {
        let map = context
            .try_or_die(map)?
            .expect("expected document to exist");
        if ix == cur {
            print_document(context, &mut stream, map, as_list, minimize, &mut started)?;

            cur += 1;
            while result
                .peek()
                .map(|HeapEntry { index, .. }| index == &cur)
                .unwrap_or(false)
            {
                let HeapEntry {
                    index: _index,
                    value,
                } = result.pop().unwrap();

                print_document(context, &mut stream, value, as_list, minimize, &mut started)?;

                cur += 1;
            }
        } else {
            result.push(HeapEntry {
                index: ix,
                value: map,
            });
        }
    }

    assert!(result.is_empty());
    Ok(())
}

use super::types::*;
predicates! {
    #[module("$doc")]
    semidet fn get_document_context(context, transaction_term, context_term) {
        let schema_layer = transaction_schema_layer(context, transaction_term)?.unwrap();
        let instance_layer = transaction_instance_layer(context, transaction_term)?;

        let get_context = GetDocumentContext::new(schema_layer, instance_layer);

        context_term.unify(GetDocumentContextBlob(Arc::new(get_context)))
    }

    #[module("$doc")]
    semidet fn print_document_json(context, stream_term, get_context_term, doc_name_term, as_list_term, compress_term, unfold_term, minimize_term, started_term) {
        let mut stream: WritablePrologStream = stream_term.get_ex()?;
        if !doc_name_term.is_string() && !doc_name_term.is_atom() {
            return fail();
        }

        let doc_context: GetDocumentContextBlob = get_context_term.get()?;
        let s: PrologText = doc_name_term.get()?;
        let as_list: bool = as_list_term.get()?;
        let compress: bool = compress_term.get()?;
        let unfold: bool = unfold_term.get()?;
        let minimize: bool = minimize_term.get()?;
        let started: bool = started_term.get()?;

<<<<<<< HEAD
        if let Some(result) = doc_context.get_document(&s, compress, unfold) {
=======
        if let Some(result) = context.try_or_die(doc_context.get_document(&s))? {
>>>>>>> 92acc370
            if as_list && started {
                context.try_or_die_generic(stream.write_all(b",\n"))?;
            }
            context.try_or_die_generic(map_to_writer(&mut stream, result, !minimize))?;
            if !as_list {
                context.try_or_die(stream.write_all(b"\n"))?;
            }

            Ok(())
        }
        else {
            fail()
        }
    }

    #[module("$doc")]
    semidet fn print_all_documents_json_by_type(context, stream_term, get_context_term, type_term, skip_term, count_term, as_list_term, compress_term, unfold_term, minimize_term) {
        let doc_context: GetDocumentContextBlob = get_context_term.get()?;
        if doc_context.layer.is_none() {
            return Ok(());
        }

        let type_name: PrologText = type_term.get()?;
        let types = doc_context.get_subtypes_for(&type_name);
        let compress: bool = compress_term.get()?;
        let unfold: bool = unfold_term.get()?;
        let minimize: bool = minimize_term.get()?;

        if types.is_empty() {
            // no type found that is subsumed by the given type, so we're done
            return Ok(())
        }

        print_documents_of_types(context, &doc_context, stream_term, skip_term, count_term, as_list_term, types.as_slice(), compress, unfold, minimize)
    }

    #[module("$doc")]
    semidet fn par_print_all_documents_json_by_type(context, stream_term, get_context_term, type_term, skip_term, count_term, as_list_term, compress_term, unfold_term, minimize_term) {
        let doc_context: GetDocumentContextBlob = get_context_term.get()?;
        if doc_context.layer.is_none() {
            return Ok(());
        }

        let type_name: PrologText = type_term.get()?;
        let types = doc_context.get_subtypes_for(&type_name);
        let compress: bool = compress_term.get()?;
        let unfold: bool = unfold_term.get()?;
        let minimize: bool = minimize_term.get()?;

        if types.is_empty() {
            // no type found that is subsumed by the given type, so we're done
            return Ok(())
        }

        par_print_documents_of_types(context, &doc_context.0, stream_term, skip_term, count_term, as_list_term, types, compress, unfold, minimize)
    }

    #[module("$doc")]
    semidet fn print_all_documents_json(context, stream_term, get_context_term, skip_term, count_term, as_list_term, compress_term, unfold_term, minimize_term) {
        let doc_context: GetDocumentContextBlob = get_context_term.get()?;
        if doc_context.layer.is_none() {
            return Ok(());
        }
        let compress: bool = compress_term.get()?;
        let unfold: bool = unfold_term.get()?;
        let minimize: bool = minimize_term.get()?;

        let mut types: Vec<u64> = match unfold {
            true => doc_context.document_types.iter().cloned().collect(),
            false => doc_context.types.iter().cloned().collect()
        };
        types.sort();

        print_documents_of_types(context, &doc_context, stream_term, skip_term, count_term, as_list_term, types.iter(), compress, unfold, minimize)
    }

    #[module("$doc")]
    semidet fn par_print_all_documents_json(context, stream_term, get_context_term, skip_term, count_term, as_list_term, compress_term, unfold_term, minimize_term) {
        let doc_context: GetDocumentContextBlob = get_context_term.get()?;
        if doc_context.layer.is_none() {
            return Ok(());
        }
        let compress: bool = compress_term.get()?;
        let unfold: bool = unfold_term.get()?;
        let minimize: bool = minimize_term.get()?;

        // We either iterate over the document types, or if unfold is false, we iterate over all types
        let mut types: Vec<u64> = match unfold {
            true => doc_context.document_types.iter().cloned().collect(),
            false => doc_context.types.iter().cloned().collect()
        };
        types.sort();

        par_print_documents_of_types(context, &doc_context.0, stream_term, skip_term, count_term, as_list_term, types, compress, unfold, minimize)
    }

    #[module("$doc")]
    semidet fn print_documents_json_by_id(context, stream_term, get_context_term, ids_term, skip_term, count_term, as_list_term, compress_term, unfold_term, minimize_term) {
        let doc_context: GetDocumentContextBlob = get_context_term.get()?;
        if doc_context.layer.is_none() {
            return Ok(());
        }
        let compress: bool = compress_term.get()?;
        let unfold: bool = unfold_term.get()?;
        let minimize: bool = minimize_term.get()?;

        print_documents_by_id(context, &doc_context.0, stream_term, skip_term, count_term, as_list_term, ids_term, compress, unfold, minimize)
    }

    #[module("$doc")]
    semidet fn par_print_documents_json_by_id(context, stream_term, get_context_term, ids_term, skip_term, count_term, as_list_term, compress_term, unfold_term, minimize_term) {
        let doc_context: GetDocumentContextBlob = get_context_term.get()?;
        if doc_context.layer.is_none() {
            return Ok(());
        }
        let compress: bool = compress_term.get()?;
        let unfold: bool = unfold_term.get()?;
        let minimize: bool = minimize_term.get()?;

        par_print_documents_by_id(context, &doc_context.0, stream_term, skip_term, count_term, as_list_term, ids_term, compress, unfold, minimize)
    }
}

struct HeapEntry {
    index: usize,
    value: Map<String, Value>,
}

impl PartialEq for HeapEntry {
    fn eq(&self, other: &Self) -> bool {
        self.index == other.index
    }
}

impl Eq for HeapEntry {}

impl PartialOrd for HeapEntry {
    fn partial_cmp(&self, other: &Self) -> Option<Ordering> {
        Some(self.index.cmp(&other.index).reverse())
    }
}

impl Ord for HeapEntry {
    fn cmp(&self, other: &Self) -> Ordering {
        self.index.cmp(&other.index).reverse()
    }
}

pub fn register() {
    register_get_document_context();
    register_print_document_json();
    register_print_all_documents_json();
    register_par_print_all_documents_json();
    register_print_all_documents_json_by_type();
    register_par_print_all_documents_json_by_type();
    register_print_documents_json_by_id();
    register_par_print_documents_json_by_id();
}

#[cfg(test)]
mod tests {
    use super::*;

    #[test]
    fn single_dim_array() {
        let collected = vec![
            (vec![0], Value::Bool(true)),
            (vec![1], Value::Bool(false)),
            (vec![2], Value::Bool(true)),
        ];

        let json = collect_array(collected);
        assert_eq!(
            Value::Array(vec![
                Value::Bool(true),
                Value::Bool(false),
                Value::Bool(true),
            ]),
            json
        );
    }

    #[test]
    fn single_dim_array_start_offset() {
        let collected = vec![
            (vec![3], Value::Bool(true)),
            (vec![4], Value::Bool(false)),
            (vec![5], Value::Bool(true)),
        ];

        let json = collect_array(collected);
        assert_eq!(
            Value::Array(vec![
                Value::Null,
                Value::Null,
                Value::Null,
                Value::Bool(true),
                Value::Bool(false),
                Value::Bool(true),
            ]),
            json
        );
    }

    #[test]
    fn single_dim_array_holes() {
        let collected = vec![
            (vec![0], Value::Bool(true)),
            (vec![3], Value::Bool(false)),
            (vec![5], Value::Bool(true)),
        ];

        let json = collect_array(collected);
        assert_eq!(
            Value::Array(vec![
                Value::Bool(true),
                Value::Null,
                Value::Null,
                Value::Bool(false),
                Value::Null,
                Value::Bool(true),
            ]),
            json
        );
    }

    #[test]
    fn double_dim_array() {
        let collected = vec![
            (vec![0, 0], Value::Bool(true)),
            (vec![0, 1], Value::Bool(false)),
            (vec![0, 2], Value::Bool(true)),
            (vec![1, 0], Value::Bool(false)),
            (vec![1, 1], Value::Bool(true)),
            (vec![1, 2], Value::Bool(false)),
        ];

        let json = collect_array(collected);
        assert_eq!(
            Value::Array(vec![
                Value::Array(vec![
                    Value::Bool(true),
                    Value::Bool(false),
                    Value::Bool(true),
                ]),
                Value::Array(vec![
                    Value::Bool(false),
                    Value::Bool(true),
                    Value::Bool(false)
                ])
            ]),
            json
        );
    }

    #[test]
    fn double_dim_array_offset() {
        let collected = vec![
            (vec![2, 3], Value::Bool(true)),
            (vec![2, 4], Value::Bool(false)),
            (vec![2, 5], Value::Bool(true)),
            (vec![3, 1], Value::Bool(false)),
            (vec![3, 2], Value::Bool(true)),
            (vec![3, 3], Value::Bool(false)),
        ];

        let json = collect_array(collected);
        assert_eq!(
            Value::Array(vec![
                Value::Null,
                Value::Null,
                Value::Array(vec![
                    Value::Null,
                    Value::Null,
                    Value::Null,
                    Value::Bool(true),
                    Value::Bool(false),
                    Value::Bool(true),
                ]),
                Value::Array(vec![
                    Value::Null,
                    Value::Bool(false),
                    Value::Bool(true),
                    Value::Bool(false)
                ])
            ]),
            json
        );
    }

    #[test]
    fn double_dim_array_holes() {
        let collected = vec![
            (vec![0, 0], Value::Bool(true)),
            (vec![0, 3], Value::Bool(false)),
            (vec![0, 5], Value::Bool(true)),
            (vec![3, 0], Value::Bool(false)),
            (vec![3, 2], Value::Bool(true)),
            (vec![3, 4], Value::Bool(false)),
            (vec![6, 0], Value::Bool(true)),
        ];

        let json = collect_array(collected);
        assert_eq!(
            Value::Array(vec![
                Value::Array(vec![
                    Value::Bool(true),
                    Value::Null,
                    Value::Null,
                    Value::Bool(false),
                    Value::Null,
                    Value::Bool(true),
                ]),
                Value::Null,
                Value::Null,
                Value::Array(vec![
                    Value::Bool(false),
                    Value::Null,
                    Value::Bool(true),
                    Value::Null,
                    Value::Bool(false),
                ]),
                Value::Null,
                Value::Null,
                Value::Array(vec![Value::Bool(true),]),
            ]),
            json
        );
    }
}<|MERGE_RESOLUTION|>--- conflicted
+++ resolved
@@ -11,7 +11,6 @@
 use serde_json::map;
 use serde_json::{Map, Value};
 use thiserror::Error;
-use urlencoding;
 
 use super::consts::*;
 use super::prefix::PrefixContracter;
@@ -43,12 +42,7 @@
     sys_value_id: Option<u64>,
     sys_json_type_id: Option<u64>,
     sys_json_document_type_id: Option<u64>,
-<<<<<<< HEAD
-=======
     sys_foreign_type_predicate_id: Option<u64>,
-    unfold: bool,
-    minimized: bool,
->>>>>>> 92acc370
 }
 
 impl<L: Layer> GetDocumentContext<L> {
@@ -183,12 +177,6 @@
 
             sys_json_type_id,
             sys_json_document_type_id,
-<<<<<<< HEAD
-=======
-
-            unfold,
-            minimized,
->>>>>>> 92acc370
         }
     }
 
@@ -248,7 +236,6 @@
         self.layer.as_ref().unwrap()
     }
 
-<<<<<<< HEAD
     fn prefixes(&self, compress: bool) -> &PrefixContracter {
         if compress {
             self.prefixes.get_or_create(|| match self.schema.as_ref() {
@@ -266,12 +253,16 @@
         iri: &str,
         compress: bool,
         unfold: bool,
-    ) -> Option<Map<String, Value>> {
-        self.layer.as_ref().and_then(|layer| {
+    ) -> Result<Option<Map<String, Value>>, DocRetrievalError> {
+        match self.layer.as_ref().and_then(|layer| {
             layer
                 .subject_id(iri)
                 .map(|id| self.get_id_document(id, compress, unfold))
-        })
+        }) {
+            Some(Ok(x)) => Ok(Some(x)),
+            Some(Err(e)) => Err(e),
+            None => Ok(None),
+        }
     }
 
     fn get_field<'a, 'b>(
@@ -280,21 +271,6 @@
         compress: bool,
         unfold: bool,
     ) -> Result<Value, StackEntry<L>> {
-=======
-    pub fn get_document(&self, iri: &str) -> Result<Option<Map<String, Value>>, DocRetrievalError> {
-        match self
-            .layer
-            .as_ref()
-            .and_then(|layer| layer.subject_id(iri).map(|id| self.get_id_document(id)))
-        {
-            Some(Ok(x)) => Ok(Some(x)),
-            Some(Err(e)) => Err(e),
-            None => Ok(None),
-        }
-    }
-
-    fn get_field(&self, object: u64) -> Result<Value, StackEntry<L>> {
->>>>>>> 92acc370
         if let Some(val) = self.enums.get(&object) {
             Ok(Value::String(val.clone()))
         } else if Some(object) == self.rdf_nil_id {
@@ -467,11 +443,12 @@
         }
     }
 
-<<<<<<< HEAD
-    pub fn get_id_document(&self, id: u64, compress: bool, unfold: bool) -> Map<String, Value> {
-=======
-    pub fn get_id_document(&self, id: u64) -> Result<Map<String, Value>, DocRetrievalError> {
->>>>>>> 92acc370
+    pub fn get_id_document(
+        &self,
+        id: u64,
+        compress: bool,
+        unfold: bool,
+    ) -> Result<Map<String, Value>, DocRetrievalError> {
         if self.layer.is_none() {
             panic!("expected id to point at document: {}", id);
         }
@@ -974,20 +951,9 @@
                 continue;
             }
 
-<<<<<<< HEAD
-            let map = doc_context.get_id_document(t.subject, compress, unfold);
+            let map =
+                context.try_or_die(doc_context.get_id_document(t.subject, compress, unfold))?;
             print_document(context, &mut stream, map, as_list, minimize, &mut started)?;
-=======
-            let map = context.try_or_die(doc_context.get_id_document(t.subject))?;
-            print_document(
-                context,
-                &mut stream,
-                map,
-                as_list,
-                doc_context.minimized,
-                &mut started,
-            )?;
->>>>>>> 92acc370
         }
     }
 
@@ -1100,11 +1066,7 @@
     let mut started = false;
     for iri_term in context.term_list_iter(iris_term) {
         let iri: PrologText = iri_term.get_ex()?;
-<<<<<<< HEAD
-        if let Some(doc) = doc_context.get_document(&iri, compress, unfold) {
-=======
-        if let Some(doc) = context.try_or_die(doc_context.get_document(&iri))? {
->>>>>>> 92acc370
+        if let Some(doc) = context.try_or_die(doc_context.get_document(&iri, compress, unfold))? {
             if skip > 0 {
                 skip -= 1;
                 continue;
@@ -1163,13 +1125,7 @@
             iter.enumerate()
                 .par_bridge()
                 .try_for_each_with(sender, |sender, (ix, iri)| {
-<<<<<<< HEAD
-                    let map = doc_context2
-                        .get_document(&iri, compress, unfold)
-                        .expect("expected document to exist");
-=======
-                    let map = doc_context2.get_document(&iri);
->>>>>>> 92acc370
+                    let map = doc_context2.get_document(&iri, compress, unfold);
                     sender.send((ix, map)) // failure will kill the task
                 });
     });
@@ -1238,11 +1194,7 @@
         let minimize: bool = minimize_term.get()?;
         let started: bool = started_term.get()?;
 
-<<<<<<< HEAD
-        if let Some(result) = doc_context.get_document(&s, compress, unfold) {
-=======
-        if let Some(result) = context.try_or_die(doc_context.get_document(&s))? {
->>>>>>> 92acc370
+        if let Some(result) = context.try_or_die(doc_context.get_document(&s, compress, unfold))? {
             if as_list && started {
                 context.try_or_die_generic(stream.write_all(b",\n"))?;
             }
