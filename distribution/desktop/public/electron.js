--- conflicted
+++ resolved
@@ -150,52 +150,6 @@
 
   MAIN_WINDOW.loadURL('https://127.0.0.1:6363/')
 
-<<<<<<< HEAD
-  const appMenu = new electron.Menu()
-
-  appMenu.append(new electron.MenuItem({
-    label: 'Reload (Ctrl+R)',
-    accelerator: 'CommandOrControl+R',
-    click () {
-      MAIN_WINDOW.reload()
-    }
-  }))
-  appMenu.append(new electron.MenuItem({
-    label: 'Reload (F5)',
-    accelerator: 'f5',
-    click () {
-      MAIN_WINDOW.reload()
-    }
-  }))
-  appMenu.append(new electron.MenuItem({
-    label: 'Back',
-    accelerator: 'Alt+Left',
-    click () {
-      MAIN_WINDOW.webContents.goBack()
-    }
-  }))
-  appMenu.append(new electron.MenuItem({
-    label: 'Back',
-    accelerator: 'Alt+Right',
-    click () {
-      MAIN_WINDOW.webContents.goForward()
-    }
-  }))
-  appMenu.append(new electron.MenuItem({
-    accelerator: 'CommandOrControl+B',
-    label: 'Open in Browser',
-    click () {
-      electron.shell.openExternal('https://127.0.0.1:6363')
-    }
-  }))
-  appMenu.append(new electron.MenuItem({
-    accelerator: 'Ctrl+Shift+I',
-    label: 'Developer Tools',
-    click () {
-      MAIN_WINDOW.webContents.toggleDevTools()
-    }
-  }))
-=======
   if (process.platform !== 'darwin') {
     const appMenu = new electron.Menu()
     appMenu.append(new electron.MenuItem({
@@ -240,7 +194,6 @@
         MAIN_WINDOW.webContents.toggleDevTools()
       }
     }))
->>>>>>> 6431f88c
 
     electron.Menu.setApplicationMenu(appMenu)
     MAIN_WINDOW.setMenuBarVisibility(false)
