use super::consts::*;
use std::borrow::Cow;

fn common_prefix<'a>(s1: &'a [u8], s2: &'a [u8]) -> &'a [u8] {
    for i in 0..s1.len() {
        if s2.len() <= i || s1[i] != s2[i] {
            return &s1[..i];
        }
    }

    s1
}

#[derive(PartialEq, Eq, PartialOrd, Ord, Debug)]
pub enum PrefixContraction<'a> {
    Base,
    Schema,
    Other(&'a str),
    JSON,
}

#[derive(PartialEq, Eq, PartialOrd, Ord, Debug)]
pub enum Prefix {
    Schema(String),
    Base(String),
    Other(String, String),
    JSON,
}

impl Prefix {
    pub fn base(expansion: &str) -> Prefix {
        Prefix::Base(expansion.to_string())
    }
    pub fn schema(expansion: &str) -> Prefix {
        Prefix::Schema(expansion.to_string())
    }
    pub fn other(contraction: &str, expansion: &str) -> Prefix {
        Prefix::Other(contraction.to_string(), expansion.to_string())
    }

    pub fn contraction(&self) -> PrefixContraction {
        match self {
            Prefix::Schema(_) => PrefixContraction::Schema,
            Prefix::Base(_) => PrefixContraction::Base,
            Prefix::Other(contraction, _) => PrefixContraction::Other(contraction),
            Prefix::JSON => PrefixContraction::JSON,
        }
    }

    pub fn expansion(&self) -> &str {
        match self {
            Prefix::Schema(e) => e,
            Prefix::Base(e) => e,
            Prefix::Other(_, e) => e,
            Prefix::JSON => SYS_JSON_PREFIX,
        }
    }
}

#[derive(PartialEq, Eq)]
struct PrefixContracterTree {
    prefix: Option<Prefix>,
    part: Vec<u8>,
    children: Vec<PrefixContracterTree>,
}

impl std::fmt::Debug for PrefixContracterTree {
    fn fmt(&self, f: &mut std::fmt::Formatter<'_>) -> std::fmt::Result {
<<<<<<< HEAD
        write!(
            f,
            "PrefixContracterTree {{ prefix: {:?}, part: {:?}, children: {:?} }}",
            self.prefix,
            String::from_utf8_lossy(&self.part),
            self.children
        )
=======
        write!(f, "PrefixContracterTree {{ prefix: {:?}, part: {:?}, children: {:?} }}",
               self.prefix,
               String::from_utf8_lossy(&self.part),
               self.children)
>>>>>>> 0b2a95d1
    }
}

#[derive(Debug, PartialEq, Eq)]
pub struct PrefixContracter {
    trees: Vec<PrefixContracterTree>,
}

impl PrefixContracter {
    pub fn new<I: IntoIterator<Item = Prefix>>(prefixes: I) -> PrefixContracter {
        let mut items: Vec<_> = prefixes.into_iter().collect();

        items.push(Prefix::JSON);

        items.sort_by(|p1, p2| p1.expansion().cmp(&p2.expansion()));
        items.dedup();
        items.reverse();

        // TODO verify that we don't have duplicates

        let mut stack: Vec<PrefixContracterTree> = Vec::new();

        let mut intermediate: Vec<PrefixContracterTree> = Vec::new();

        let mut offset = 0;
        let mut matched: Vec<u8> = Vec::with_capacity(0);
        loop {
            if let Some(prefix) = items.pop() {
                if let Some(mut previous) = stack.pop() {
                    let common = common_prefix(&matched, prefix.expansion().as_bytes()).to_vec();
                    if common.len() == matched.len() {
                        // this prefix is a continuation of the previous one. neat.
                        let part = prefix.expansion().as_bytes()[common.len()..].to_vec();

                        let current = PrefixContracterTree {
                            part,
                            prefix: Some(prefix),
                            children: Vec::new(),
                        };
                        offset += previous.part.len();
                        matched.extend_from_slice(current.part.as_slice());
                        stack.push(previous);
                        stack.push(current);
                    } else {
                        // This prefix deviates from previous.
                        // we must unwind until we reach a point where it can be made a continuation.
                        // This is either because we discover a point where it is an exact continuation, or we find a point where we can make a branch, or roll up to termination.

                        loop {
                            if common.len() == offset + previous.part.len() {
                                // we found an exact continuation point. by pushing this back onto the stack we're good.
                                stack.push(previous);

                                matched = common;
                                break;
                            } else if common.len() > offset
                                && common.len() < offset + previous.part.len()
                            {
                                // we found a branch point. We set up a branch tree entry and push it onto the stack. next iteration of the outer loop will find it as something it is able to continue on.
                                let part = common[offset..].to_vec();
                                previous.part = previous.part[part.len()..].to_vec();

                                let current = PrefixContracterTree {
                                    part,
                                    prefix: None,
                                    children: vec![previous],
                                };

                                offset = common.len() - current.part.len();
                                matched = common;

                                stack.push(current);

                                break;
                            } else {
                                if let Some(mut parent) = stack.pop() {
                                    // we're rolling up things here. We know there will be no further extensions until we come in a part where we can branch.
                                    //if let Some(last) = stack.last() {
                                    //    offset -= last.part.len();
                                    //}
                                    //else {
                                    //    offset = 0;
                                    //}
                                    offset -= parent.part.len();

                                    parent.children.push(previous);
                                    previous = parent;
                                } else {
                                    // we've terminated, there are no more parents, this is a result.
                                    intermediate.push(previous);
                                    break;
                                }
                            }
                        }

                        // prefix will be re-popped on next iteration
                        items.push(prefix);
                    }
                } else {
                    // nothing on stack means we're starting a completely new segment. exciting.
                    let part = prefix.expansion().as_bytes().to_vec();
                    let current = PrefixContracterTree {
                        part,
                        prefix: Some(prefix),
                        children: Vec::new(),
                    };

                    offset = 0;
                    matched = current.part.clone();
                    stack.push(current);
                }
            } else {
                break;
                // nothing left on item, all that remains to be done is to roll up the stack (if any) into a final result.
            }
        }

        if !stack.is_empty() {
            let mut previous = stack.pop().unwrap();
            loop {
                if let Some(mut parent) = stack.pop() {
                    // we're rolling up things here. We know there will be no further extensions until we come in a part where we can branch.
                    if let Some(last) = stack.last() {
                        offset -= last.part.len();
                    } else {
                        offset = 0;
                    }

                    parent.children.push(previous);
                    previous = parent;
                } else {
                    // we've terminated, there are no more parents, this is a result.
                    intermediate.push(previous);
                    break;
                }
            }
        }

        Self {
            trees: intermediate,
        }
    }

    pub fn contract<'a>(&self, s: &'a str) -> Option<(PrefixContraction, &'a str)> {
        let mut cur: &[PrefixContracterTree] = &self.trees;
        let slice = s.as_bytes();
        let mut offset = 0;
        let mut prefix = None;
        'outer: loop {
            if cur.is_empty() {
                break;
            }

            // TODO There is a chance that using compare instead of
            // equals may result in faster code. After all, the prefix
            // tree is sorted, so if we can stop looking once we
            // encounter parts ordered after our search slice. But
            // whether or not this actually is faster depends on
            // implementation details of string comparison vs string
            // ordering, and this will require measuring to figure out
            // which one is best.
            for c in cur {
                if c.part.len() <= slice.len() - offset
                    && c.part == slice[offset..offset + c.part.len()]
                {
                    if let Some(p) = &c.prefix {
                        // this is a possible match, though a more specific match may be found after.
                        prefix = Some(p);
                    }

                    offset += c.part.len();
                    cur = &c.children;
                    continue 'outer;
                }
            }

            // if we're here, we didn't find anything to descend in, so let's break.
            break;
        }

        if let Some(p) = prefix {
            // Unsafe justification: The slice originates as an utf8
            // string. The eliminated prefix is a complete utf8
            // sequence. Therefore, the remainder must be a complete
            // utf8 sequence too.
            let remainder = unsafe { std::str::from_utf8_unchecked(&slice[p.expansion().len()..]) };

            Some((p.contraction(), remainder))
        } else {
            None
        }
    }

    pub fn schema_contract<'a>(&self, s: &'a str) -> Cow<'a, str> {
        match self.contract(s) {
            None => Cow::Borrowed(s),
            Some((PrefixContraction::Base, rest)) => Cow::Owned(format!("@base:{}", rest)),
            Some((PrefixContraction::Schema, rest)) => Cow::Borrowed(rest),
            Some((PrefixContraction::Other(p), rest)) => Cow::Owned(format!("{}:{}", p, rest)),
            Some((PrefixContraction::JSON, rest)) => Cow::Borrowed(rest),
        }
    }

    pub fn instance_contract<'a>(&self, s: &'a str) -> Cow<'a, str> {
        match self.contract(s) {
            None => Cow::Borrowed(s),
            Some((PrefixContraction::Base, rest)) => Cow::Borrowed(rest),
            Some((PrefixContraction::Schema, rest)) => Cow::Owned(format!("@schema:{}", rest)),
            Some((PrefixContraction::Other(p), rest)) => Cow::Owned(format!("{}:{}", p, rest)),
            Some((PrefixContraction::JSON, rest)) => Cow::Borrowed(rest),
        }
    }
}

#[cfg(test)]
mod tests {
    use super::*;
    #[test]
    fn contracter_builds_right_thing() {
        let x = vec![
            Prefix::other("y", "http://foo/bar/yetanother/"),
            Prefix::base("http://foo/bar/documents/"),
            Prefix::schema("http://foo/bar#"),
            Prefix::other("c", "http://quux/moo"),
            Prefix::other("b", "http://foooo/x/y/"),
            Prefix::other("a", "http://foooo/x/"),
            Prefix::other("d", "abc://def"),
            Prefix::other("x", "http://foo/bar/other/"),
        ];

        let result = PrefixContracter::new(x);
        let expected = PrefixContracter {
            trees: vec![
                PrefixContracterTree {
                    part: b"abc://def".to_vec(),
                    prefix: Some(Prefix::other("d", "abc://def")),
                    children: vec![],
                },
                PrefixContracterTree {
                    part: b"http://".to_vec(),
                    prefix: None,
                    children: vec![
                        PrefixContracterTree {
                            part: b"foo".to_vec(),
                            prefix: None,
                            children: vec![
                                PrefixContracterTree {
                                    part: b"/bar".to_vec(),
                                    prefix: None,
                                    children: vec![
                                        PrefixContracterTree {
                                            part: b"#".to_vec(),
                                            prefix: Some(Prefix::schema("http://foo/bar#")),
                                            children: vec![],
                                        },
                                        PrefixContracterTree {
                                            part: b"/".to_vec(),
                                            prefix: None,
                                            children: vec![
                                                PrefixContracterTree {
                                                    part: b"documents/".to_vec(),
                                                    prefix: Some(Prefix::base(
                                                        "http://foo/bar/documents/",
                                                    )),
                                                    children: vec![],
                                                },
                                                PrefixContracterTree {
                                                    part: b"other/".to_vec(),
                                                    prefix: Some(Prefix::other(
                                                        "x",
                                                        "http://foo/bar/other/",
                                                    )),
                                                    children: vec![],
                                                },
                                                PrefixContracterTree {
                                                    part: b"yetanother/".to_vec(),
                                                    prefix: Some(Prefix::other(
                                                        "y",
                                                        "http://foo/bar/yetanother/",
                                                    )),
                                                    children: vec![],
                                                },
                                            ],
                                        },
                                    ],
                                },
                                PrefixContracterTree {
                                    part: b"oo/x/".to_vec(),
                                    prefix: Some(Prefix::other("a", "http://foooo/x/")),
                                    children: vec![PrefixContracterTree {
                                        part: b"y/".to_vec(),
                                        prefix: Some(Prefix::other("b", "http://foooo/x/y/")),
                                        children: vec![],
                                    }],
                                },
                            ],
                        },
                        PrefixContracterTree {
                            part: b"quux/moo".to_vec(),
                            prefix: Some(Prefix::other("c", "http://quux/moo")),
                            children: vec![],
                        },
<<<<<<< HEAD
=======

>>>>>>> 0b2a95d1
                        // this is the default json prefix
                        PrefixContracterTree {
                            part: b"terminusdb.com/schema/json#".to_vec(),
                            prefix: Some(Prefix::JSON),
                            children: vec![],
                        },
                    ],
                },
            ],
        };

        assert_eq!(expected, result);
    }

    #[test]
    fn contracter_contracts() {
        let x = vec![
            Prefix::other("y", "http://foo/bar/yetanother/"),
            Prefix::base("http://foo/bar/documents/"),
            Prefix::schema("http://foo/bar#"),
            Prefix::other("c", "http://quux/moo"),
            Prefix::other("b", "http://foooo/x/y/"),
            Prefix::other("a", "http://foooo/x/"),
            Prefix::other("d", "abc://def/"),
            Prefix::other("x", "http://foo/bar/other/"),
        ];

        let c = PrefixContracter::new(x);

        assert_eq!(
            Some((PrefixContraction::Base, "moo")),
            c.contract("http://foo/bar/documents/moo")
        );

        assert_eq!(
            Some((PrefixContraction::Schema, "SomeType")),
            c.contract("http://foo/bar#SomeType")
        );

        assert_eq!(
            Some((PrefixContraction::Other("x"), "moo")),
            c.contract("http://foo/bar/other/moo")
        );

        assert_eq!(
            Some((PrefixContraction::Other("d"), "bar")),
            c.contract("abc://def/bar")
        );

        assert_eq!(
            Some((PrefixContraction::Other("b"), "baz")),
            c.contract("http://foooo/x/y/baz")
        );

        assert_eq!(None, c.contract("http://fooo/bar/other/moo"));
    }

    #[test]
    fn contracter_schema_contracts() {
        let x = vec![
            Prefix::other("y", "http://foo/bar/yetanother/"),
            Prefix::base("http://foo/bar/documents/"),
            Prefix::schema("http://foo/bar#"),
            Prefix::other("c", "http://quux/moo"),
            Prefix::other("b", "http://foooo/x/y/"),
            Prefix::other("a", "http://foooo/x/"),
            Prefix::other("d", "abc://def/"),
            Prefix::other("x", "http://foo/bar/other/"),
        ];

        let c = PrefixContracter::new(x);

        assert_eq!(
            "@base:moo",
            c.schema_contract("http://foo/bar/documents/moo")
        );

        assert_eq!("SomeType", c.schema_contract("http://foo/bar#SomeType"));

        assert_eq!("x:moo", c.schema_contract("http://foo/bar/other/moo"));

        assert_eq!("d:bar", c.schema_contract("abc://def/bar"));

        assert_eq!("b:baz", c.schema_contract("http://foooo/x/y/baz"));

        assert_eq!(
            "http://fooo/bar/other/moo",
            c.schema_contract("http://fooo/bar/other/moo")
        );
    }

    #[test]
    fn contracter_instance_contracts() {
        let x = vec![
            Prefix::other("y", "http://foo/bar/yetanother/"),
            Prefix::base("http://foo/bar/documents/"),
            Prefix::schema("http://foo/bar#"),
            Prefix::other("c", "http://quux/moo"),
            Prefix::other("b", "http://foooo/x/y/"),
            Prefix::other("a", "http://foooo/x/"),
            Prefix::other("d", "abc://def/"),
            Prefix::other("x", "http://foo/bar/other/"),
        ];

        let c = PrefixContracter::new(x);

        assert_eq!("moo", c.instance_contract("http://foo/bar/documents/moo"));

        assert_eq!(
            "@schema:SomeType",
            c.instance_contract("http://foo/bar#SomeType")
        );

        assert_eq!("x:moo", c.instance_contract("http://foo/bar/other/moo"));

        assert_eq!("d:bar", c.instance_contract("abc://def/bar"));

        assert_eq!("b:baz", c.instance_contract("http://foooo/x/y/baz"));

        assert_eq!(
            "http://fooo/bar/other/moo",
            c.instance_contract("http://fooo/bar/other/moo")
        );
    }
}<|MERGE_RESOLUTION|>--- conflicted
+++ resolved
@@ -66,7 +66,6 @@
 
 impl std::fmt::Debug for PrefixContracterTree {
     fn fmt(&self, f: &mut std::fmt::Formatter<'_>) -> std::fmt::Result {
-<<<<<<< HEAD
         write!(
             f,
             "PrefixContracterTree {{ prefix: {:?}, part: {:?}, children: {:?} }}",
@@ -74,12 +73,6 @@
             String::from_utf8_lossy(&self.part),
             self.children
         )
-=======
-        write!(f, "PrefixContracterTree {{ prefix: {:?}, part: {:?}, children: {:?} }}",
-               self.prefix,
-               String::from_utf8_lossy(&self.part),
-               self.children)
->>>>>>> 0b2a95d1
     }
 }
 
@@ -382,10 +375,7 @@
                             prefix: Some(Prefix::other("c", "http://quux/moo")),
                             children: vec![],
                         },
-<<<<<<< HEAD
-=======
-
->>>>>>> 0b2a95d1
+
                         // this is the default json prefix
                         PrefixContracterTree {
                             part: b"terminusdb.com/schema/json#".to_vec(),
