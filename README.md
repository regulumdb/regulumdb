--- conflicted
+++ resolved
@@ -84,14 +84,8 @@
 
 ## Contact
 
-<<<<<<< HEAD
-If you have any questions, feel free to ask them on the [TerminusDB discuss forum.](https://discuss.terminusdb.com/)
-
-Of come visit us and have a chat on our [TerminusDB discord server!](https://discord.gg/yTJKAma)
-=======
 Come visit us on our [discord server](https://discord.gg/yTJKAma)
 or our [forum!](https://discuss.terminusdb.com)
->>>>>>> 0b82b6a6
 
 ## Authors
 
