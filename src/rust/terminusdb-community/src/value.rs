use itertools::Itertools;
use juniper::{DefaultScalarValue, FromInputValue};
use lazy_static::*;
use std::borrow::Cow;
use std::collections::HashSet;
use std::str::FromStr;

use serde_json::*;

use crate::consts::XSD_PREFIX;

const TYPE_PREFIX_LEN: usize = XSD_PREFIX.len();
// funnily, this type prefix works for both the xsd types, and our own custom terminusdb xdd types, as the prefix is the same length!
// for terminusdb xdd this is   http://terminusdb.com/schema/xdd#

enum LangOrType<'a> {
    Lang(&'a str, &'a str),
    Type(&'a str, &'a str),
}

// FIXME: this does not currently deal with langstrings
fn value_string_to_slices(s: &str) -> LangOrType {
    // The format of these value strings is something like
    if s.as_bytes()[s.len() - 1] == '\'' as u8 {
        let pos = s[..s.len() - 1].rfind('\'').unwrap();
        if s.as_bytes()[pos - 1] == '^' as u8 {
            assert!(s.as_bytes()[pos - 2] == '^' as u8);
            LangOrType::Type(&s[0..pos - 2], &s[pos + 1 + TYPE_PREFIX_LEN..s.len() - 1])
        } else {
            assert!(s.as_bytes()[pos - 1] == '@' as u8);
            LangOrType::Lang(&s[..pos - 1], &s[pos..])
        }
    } else {
        let pos = s.rfind('@').unwrap();
        LangOrType::Lang(&s[..pos], &s[pos + 1..])
    }
}

lazy_static! {
    static ref NUMERIC_TYPES: HashSet<&'static str> = [
        "decimal",
        "double",
        "float",
        "byte",
        "short",
        "int",
        "long",
        "unsignedByte",
        "unsignedShort",
        "unsignedInt",
        "unsignedLong",
        "integer",
        "positiveInteger",
        "nonNegativeInteger",
        "negativeInteger",
        "nonPositiveInteger"
    ]
    .into_iter()
    .collect();
    static ref FLOAT_TYPES: HashSet<&'static str> =
        ["decimal", "double", "float",].into_iter().collect();
    static ref SMALL_INTEGER_TYPES: HashSet<&'static str> = [
        "byte",
        "short",
        "int",
        "long",
        "unsignedByte",
        "unsignedShort",
        "unsignedInt",
    ]
    .into_iter()
    .collect();
    static ref BIG_INTEGER_TYPES: HashSet<&'static str> = [
        "unsignedLong",
        "integer",
        "positiveInteger",
        "nonNegativeInteger",
        "negativeInteger",
        "nonPositiveInteger"
    ]
    .into_iter()
    .collect();
    static ref INTEGER_TYPES: HashSet<&'static str> = SMALL_INTEGER_TYPES.iter().chain(BIG_INTEGER_TYPES.iter()).map(|x|*x).collect();
}

fn type_is_numeric(s: &str) -> bool {
    NUMERIC_TYPES.contains(s)
}

pub fn type_is_bool(s: &str) -> bool {
    s == "boolean"
}

pub fn type_is_small_integer(s: &str) -> bool {
    SMALL_INTEGER_TYPES.contains(s)
}

pub fn type_is_big_integer(s: &str) -> bool {
    eprintln!("big int? {s}");
    BIG_INTEGER_TYPES.contains(s)
}

pub fn type_is_integer(s: &str) -> bool {
    INTEGER_TYPES.contains(s)
}

pub fn type_is_float(s: &str) -> bool {
    FLOAT_TYPES.contains(s)
}

pub fn value_string_to_json(s: &str) -> Value {
    match value_string_to_slices(s) {
        LangOrType::Type(val, typ) => {
            if typ == "boolean" {
                Value::Bool(val == "\"true\"")
            } else if typ == "token" && val == "\"null\"" {
                Value::Null
            } else if type_is_numeric(typ) {
                // it will have been saved unquoted
                //Value::Number(Number::from_string_unchecked(val.to_string())) // undocumented api - we know this is a number, so might as well save parse effort
                Value::Number(Number::from_str(val).unwrap())
            } else {
                // it will be something quoted, which we're gonna return as a string
                Value::String(prolog_string_to_string(val).into_owned())
            }
        }
        LangOrType::Lang(val, lang) => {
            let s = prolog_string_to_string(val);
            let l = lang[1..lang.len() - 1].to_string();
            json!({ "@lang" : l, "@value" : s })
        }
    }
}

<<<<<<< HEAD
pub fn value_string_to_graphql(s: &str) -> juniper::Value<DefaultScalarValue> {
    match value_string_to_slices(s) {
        LangOrType::Type(val, typ) => {
            if typ == "boolean" {
                juniper::Value::Scalar(DefaultScalarValue::Boolean(val == "\"true\""))
            } else if typ == "token" && val == "\"null\"" {
                juniper::Value::Null
            } else if type_is_small_integer(typ) {
                juniper::Value::Scalar(DefaultScalarValue::Int(i32::from_str(val).unwrap()))
            } else if type_is_big_integer(typ) {
                juniper::Value::Scalar(DefaultScalarValue::String(val.to_owned()))
            } else if type_is_float(typ) {
                juniper::Value::Scalar(DefaultScalarValue::Float(f64::from_str(val).unwrap()))
            } else {
                // it will be something quoted, which we're gonna return as a string
                juniper::Value::Scalar(DefaultScalarValue::String(
                    prolog_string_to_string(val).into_owned()
                ))
            }
        }
        LangOrType::Lang(val, lang) => {
            // TODO: we need to include language tag here somehow
            let s = prolog_string_to_string(val);
            let _l = lang[1..lang.len() - 1].to_string();
            juniper::Value::Scalar(DefaultScalarValue::String(s.into_owned()))
        }
    }
}

=======
#[allow(dead_code)]
>>>>>>> 5903baba
pub fn enum_node_to_value(enum_type: &str, enum_uri: &str) -> String {
    let enum_list: Vec<&str> = enum_uri.split(enum_type).collect();
    // 1.. is from slash on
    let enum_value = &(enum_list[1])[1..];
    enum_value.to_string()
}

<<<<<<< HEAD
=======
#[allow(dead_code)]
>>>>>>> 5903baba
pub enum ScalarInputValue {
    Boolean(bool),
    Int(i32),
    Float(f64),
    String(String),
}

<<<<<<< HEAD
impl FromInputValue for ScalarInputValue {
    fn from_input_value(v: &juniper::InputValue<DefaultScalarValue>) -> Option<Self> {
        match v {
            juniper::InputValue::Scalar(s) => Some(match s {
                DefaultScalarValue::Int(i) => Self::Int(*i),
                DefaultScalarValue::Float(f) => Self::Float(*f),
                DefaultScalarValue::String(s) => Self::String(s.to_owned()),
                DefaultScalarValue::Boolean(b) => Self::Boolean(*b),
            }),
            _ => None,
        }
    }
}

pub fn graphql_scalar_to_value_string(v: ScalarInputValue, base_type: &str) -> String {
    match v {
        ScalarInputValue::Boolean(b) => {
            assert!(type_is_bool(base_type));
            format!("{}^^'{}{}'", b, XSD_PREFIX, base_type)
        }
        ScalarInputValue::Int(i) => {
            assert!(type_is_small_integer(base_type));
            format!("{}^^'{}{}'", i, XSD_PREFIX, base_type)
        }
        ScalarInputValue::Float(f) => {
            assert!(type_is_float(base_type));
            format!("{}^^'{}{}'", f, XSD_PREFIX, base_type)
        }
        ScalarInputValue::String(s) => {
            if type_is_big_integer(base_type) {
                format!("{}^^'{}{}'", s, XSD_PREFIX, base_type)
            }
            else {
                let prolog_string = string_to_prolog_string(&s);
                format!("{}^^'{}{}'", prolog_string, XSD_PREFIX, base_type)
            }
        }
    }
}

=======
>>>>>>> 5903baba
pub fn value_string_to_usize(s: &str) -> usize {
    if let LangOrType::Type(val, typ) = value_string_to_slices(s) {
        if !type_is_numeric(typ) {
            panic!("not a numeric type: {}", typ);
        }

        usize::from_str(val).unwrap()
    } else {
        panic!("unexpected lang string");
    }
}

const SWIPL_CONTROL_CHAR_A: char = 7 as char;
const SWIPL_CONTROL_CHAR_B: char = 8 as char;
const SWIPL_CONTROL_CHAR_E: char = 27 as char;
const SWIPL_CONTROL_CHAR_F: char = 12 as char;
const SWIPL_CONTROL_CHAR_V: char = 11 as char;

<<<<<<< HEAD
=======

>>>>>>> 5903baba
fn prolog_string_to_string(s: &str) -> Cow<str> {
    let mut result: Option<String> = None;
    let mut escaping = false;
    let mut characters = s.chars().enumerate().skip(1).take(s.len()-2);
    while let Some((ix, c)) = characters.next() {
        if escaping {
            let result = result.as_mut().unwrap();
            match c {
                '\\' => result.push('\\'),
                '\"' => result.push('\"'),
<<<<<<< HEAD
                'x' => {
                    let mut digits: String = String::new();
                    loop {
                        let (_,digit) = characters.next().unwrap();
                        if digit == '\\' {
                            let hex = u32::from_str_radix(&digits, 16).unwrap();
                            result.push(char::from_u32(hex).unwrap());
                            break;
                        }
                        else {
                            digits.push(digit);
                        }
                    }
                },
=======
                'x' => result.push(unescape_legacy_prolog_escape_sequence(&mut characters)),
>>>>>>> 5903baba
                'a' => result.push(SWIPL_CONTROL_CHAR_A),
                'b' => result.push(SWIPL_CONTROL_CHAR_B),
                't' => result.push('\t'),
                'n' => result.push('\n'),
                'v' => result.push(SWIPL_CONTROL_CHAR_V),
                'f' => result.push(SWIPL_CONTROL_CHAR_F),
                'r' => result.push('\r'),
                _ => panic!("unknown prolog escape code in string")
            }

            escaping = false;
        }
        else {
            if c == '\\' {
                escaping = true;
<<<<<<< HEAD
                let mut r = String::with_capacity(s.len());
                r.push_str(&s[1..ix]);
                result = Some(r);
=======
                if result.is_none() {
                    let mut r = String::with_capacity(s.len());
                    r.push_str(&s[1..ix]);
                    result = Some(r);
                }
>>>>>>> 5903baba
            }
            else if let Some(result) = result.as_mut(){
                result.push(c);
            }
        }
    }

    match result {
        Some(result) => Cow::Owned(result),
        None => Cow::Borrowed(&s[1..s.len()-1])
    }
}

<<<<<<< HEAD
=======
fn unescape_legacy_prolog_escape_sequence(characters: &mut impl Iterator<Item=(usize, char)>) -> char {
    let mut digits: String = String::new();
    loop {
        let (_,digit) = characters.next().unwrap();
        if digit == '\\' {
            let hex = u32::from_str_radix(&digits, 16).unwrap();
            return char::from_u32(hex).unwrap();
        }
        else {
            digits.push(digit);
        }
    }
}

#[allow(dead_code)]
>>>>>>> 5903baba
fn string_to_prolog_string(s: &str) -> String {
    // incomplete - lots of control characters gets printed weirdly by prolog.
    let mut result = String::with_capacity(s.len() + 10);
    result.push('"');

    for c in s.chars() {
        match c {
            '\\' => result.push_str(r#"\\"#),
            '\n' => result.push_str(r#"\n"#),
            '\t' => result.push_str(r#"\t"#),
            '\r' => result.push_str(r#"\r"#),
            SWIPL_CONTROL_CHAR_A => result.push_str(r#"\\a"#),
            SWIPL_CONTROL_CHAR_B => result.push_str(r#"\\b"#),
            SWIPL_CONTROL_CHAR_E => result.push_str(r#"\u001B"#),
            SWIPL_CONTROL_CHAR_F => result.push_str(r#"\\f"#),
            SWIPL_CONTROL_CHAR_V => result.push_str(r#"\\v"#),
            '\"' => result.push_str(r#"\""#),
            _ => result.push(c)
        }
    }

    result.push('"');
    result
}

<<<<<<< HEAD

=======
>>>>>>> 5903baba
#[cfg(test)]
mod tests {
    use super::*;
    #[test]
    fn escape_strings_to_prolog_string() {
        assert_eq!(r#""hello there""#, string_to_prolog_string("hello there"));
        assert_eq!(r#""hello\nthere""#, string_to_prolog_string("hello\nthere"));
    }
    #[test]
    fn unescape_prolog_strings() {
        assert_eq!("hello there", prolog_string_to_string(r#""hello there""#));
        assert_eq!("hello\"there", prolog_string_to_string(r#""hello\"there""#));
        assert_eq!("hello\nthere", prolog_string_to_string(r#""hello\nthere""#));
        assert_eq!("hello\\there", prolog_string_to_string(r#""hello\\there""#));
        assert_eq!("\"", prolog_string_to_string(r#""\"""#));
        assert_eq!("foo\u{5555}bar", prolog_string_to_string(r#""foo\x5555\bar""#));
<<<<<<< HEAD
=======
        assert_eq!("foo\u{5555}bar\u{6666}baz", prolog_string_to_string(r#""foo\x5555\bar\x6666\baz""#));
>>>>>>> 5903baba
    }
}<|MERGE_RESOLUTION|>--- conflicted
+++ resolved
@@ -132,7 +132,6 @@
     }
 }
 
-<<<<<<< HEAD
 pub fn value_string_to_graphql(s: &str) -> juniper::Value<DefaultScalarValue> {
     match value_string_to_slices(s) {
         LangOrType::Type(val, typ) => {
@@ -162,9 +161,6 @@
     }
 }
 
-=======
-#[allow(dead_code)]
->>>>>>> 5903baba
 pub fn enum_node_to_value(enum_type: &str, enum_uri: &str) -> String {
     let enum_list: Vec<&str> = enum_uri.split(enum_type).collect();
     // 1.. is from slash on
@@ -172,10 +168,6 @@
     enum_value.to_string()
 }
 
-<<<<<<< HEAD
-=======
-#[allow(dead_code)]
->>>>>>> 5903baba
 pub enum ScalarInputValue {
     Boolean(bool),
     Int(i32),
@@ -183,7 +175,6 @@
     String(String),
 }
 
-<<<<<<< HEAD
 impl FromInputValue for ScalarInputValue {
     fn from_input_value(v: &juniper::InputValue<DefaultScalarValue>) -> Option<Self> {
         match v {
@@ -224,8 +215,6 @@
     }
 }
 
-=======
->>>>>>> 5903baba
 pub fn value_string_to_usize(s: &str) -> usize {
     if let LangOrType::Type(val, typ) = value_string_to_slices(s) {
         if !type_is_numeric(typ) {
@@ -244,10 +233,6 @@
 const SWIPL_CONTROL_CHAR_F: char = 12 as char;
 const SWIPL_CONTROL_CHAR_V: char = 11 as char;
 
-<<<<<<< HEAD
-=======
-
->>>>>>> 5903baba
 fn prolog_string_to_string(s: &str) -> Cow<str> {
     let mut result: Option<String> = None;
     let mut escaping = false;
@@ -258,24 +243,7 @@
             match c {
                 '\\' => result.push('\\'),
                 '\"' => result.push('\"'),
-<<<<<<< HEAD
-                'x' => {
-                    let mut digits: String = String::new();
-                    loop {
-                        let (_,digit) = characters.next().unwrap();
-                        if digit == '\\' {
-                            let hex = u32::from_str_radix(&digits, 16).unwrap();
-                            result.push(char::from_u32(hex).unwrap());
-                            break;
-                        }
-                        else {
-                            digits.push(digit);
-                        }
-                    }
-                },
-=======
                 'x' => result.push(unescape_legacy_prolog_escape_sequence(&mut characters)),
->>>>>>> 5903baba
                 'a' => result.push(SWIPL_CONTROL_CHAR_A),
                 'b' => result.push(SWIPL_CONTROL_CHAR_B),
                 't' => result.push('\t'),
@@ -291,17 +259,11 @@
         else {
             if c == '\\' {
                 escaping = true;
-<<<<<<< HEAD
-                let mut r = String::with_capacity(s.len());
-                r.push_str(&s[1..ix]);
-                result = Some(r);
-=======
                 if result.is_none() {
                     let mut r = String::with_capacity(s.len());
                     r.push_str(&s[1..ix]);
                     result = Some(r);
                 }
->>>>>>> 5903baba
             }
             else if let Some(result) = result.as_mut(){
                 result.push(c);
@@ -315,8 +277,6 @@
     }
 }
 
-<<<<<<< HEAD
-=======
 fn unescape_legacy_prolog_escape_sequence(characters: &mut impl Iterator<Item=(usize, char)>) -> char {
     let mut digits: String = String::new();
     loop {
@@ -331,8 +291,6 @@
     }
 }
 
-#[allow(dead_code)]
->>>>>>> 5903baba
 fn string_to_prolog_string(s: &str) -> String {
     // incomplete - lots of control characters gets printed weirdly by prolog.
     let mut result = String::with_capacity(s.len() + 10);
@@ -358,10 +316,6 @@
     result
 }
 
-<<<<<<< HEAD
-
-=======
->>>>>>> 5903baba
 #[cfg(test)]
 mod tests {
     use super::*;
@@ -378,9 +332,6 @@
         assert_eq!("hello\\there", prolog_string_to_string(r#""hello\\there""#));
         assert_eq!("\"", prolog_string_to_string(r#""\"""#));
         assert_eq!("foo\u{5555}bar", prolog_string_to_string(r#""foo\x5555\bar""#));
-<<<<<<< HEAD
-=======
         assert_eq!("foo\u{5555}bar\u{6666}baz", prolog_string_to_string(r#""foo\x5555\bar\x6666\baz""#));
->>>>>>> 5903baba
     }
 }