--- conflicted
+++ resolved
@@ -72,8 +72,6 @@
         s_term.unify(s)
     }
 
-<<<<<<< HEAD
-=======
     #[module("utils")]
     semidet fn random_base64(_context, size_term, s_term) {
         let size: u64 = size_term.get()?;
@@ -107,7 +105,6 @@
     } else {
         b'_'
     }
->>>>>>> 6bd0ad08
 }
 
 pub fn install() {
