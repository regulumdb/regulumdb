--- conflicted
+++ resolved
@@ -8612,11 +8612,7 @@
                           insert_document(C2, Document, _),
                           _).
 
-<<<<<<< HEAD
 test(non_existing_class_reference,
-=======
-test(inherit_missing_class,
->>>>>>> 42454691
      [
          setup(
              (   setup_temp_store(State),
@@ -8627,7 +8623,6 @@
              teardown_temp_store(State)
          ),
          error(schema_check_failure(
-<<<<<<< HEAD
                    [witness{'@type':not_a_class_or_base_type,
                             class:'http://somewhere.for.now/schema#star'}]),
                _)
@@ -8635,7 +8630,22 @@
     Schema1 = _{ '@type' : "Class",
                  '@id' : "Repository",
                  repository_star : _{ '@class' : "star", '@type': "Set" }},
-=======
+    with_test_transaction(Desc,
+                          C1,
+                          insert_schema_document(C1, Schema1),
+                          _).
+
+test(inherit_missing_class,
+     [
+         setup(
+             (   setup_temp_store(State),
+                 create_db_with_empty_schema("admin", "foo"),
+                 resolve_absolute_string_descriptor("admin/foo", Desc)
+             )),
+         cleanup(
+             teardown_temp_store(State)
+         ),
+         error(schema_check_failure(
                    [witness{'@type':inherits_from_non_existent_class,
                             class:'http://somewhere.for.now/schema#Thing',
                             super:'http://somewhere.for.now/schema#Something'}]),_)
@@ -8644,14 +8654,10 @@
                  '@id' : "Thing",
                  '@inherits' : ["Something"],
                  name : "xsd:string" },
->>>>>>> 42454691
     with_test_transaction(Desc,
                           C1,
                           insert_schema_document(C1, Schema1),
                           _).
-
-<<<<<<< HEAD
-=======
 
 test(inherit_tagged_union,
      [
@@ -8720,7 +8726,6 @@
                           ),
                           _).
 
->>>>>>> 42454691
 :- end_tests(schema_checker).
 
 
