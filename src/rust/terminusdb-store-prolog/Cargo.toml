[package]
name = "terminusdb-store-prolog"
version = "0.2.0"
authors = ["Matthijs van Otterdijk <matthijs@terminusdb.com>", "Robin de Rooij <robin@terminusdb.com>", "Gavin Mendel-Gleason <gavin@terminusdb.com>"]
edition = "2018"
publish = false

# See more keys and their definitions at https://doc.rust-lang.org/cargo/reference/manifest.html

[dependencies]
<<<<<<< HEAD
#swipl = "0.3.6"
swipl = {path = "../../../../swipl-rs/swipl"}
terminus-store = {version="0.19.8", features=["noreadlock"]}
=======
swipl = "0.3.6"
#swipl = {path = "../../swipl-rs/swipl"}
terminus-store = {version="=0.19.9", features=["noreadlock"]}
>>>>>>> 0b4d5b88
csv = "1.1"
sha-1 = "0.9.1"
hex = "0.4.2"
encoding_rs = "0.8.24"
chardetng = "0.1.9"
urlencoding = "1.1.1"

[profile.release]
debug = 1<|MERGE_RESOLUTION|>--- conflicted
+++ resolved
@@ -8,15 +8,8 @@
 # See more keys and their definitions at https://doc.rust-lang.org/cargo/reference/manifest.html
 
 [dependencies]
-<<<<<<< HEAD
-#swipl = "0.3.6"
 swipl = {path = "../../../../swipl-rs/swipl"}
-terminus-store = {version="0.19.8", features=["noreadlock"]}
-=======
-swipl = "0.3.6"
-#swipl = {path = "../../swipl-rs/swipl"}
 terminus-store = {version="=0.19.9", features=["noreadlock"]}
->>>>>>> 0b4d5b88
 csv = "1.1"
 sha-1 = "0.9.1"
 hex = "0.4.2"
