:- module('document/migration', [
              perform_instance_migration/5,
              perform_instance_migration_on_transaction/4,
              infer_weakening_migration/3,
              infer_arbitrary_migration/3,
              type_weaken/3
          ]).

:- use_module(instance).
:- use_module(schema).
:- use_module(json).
:- use_module(core(triple/base_type)).

:- use_module(library(assoc)).
:- use_module(library(pcre)).
:- use_module(library(uri)).
:- use_module(library(when)).
:- use_module(library(option)).

% performance
:- use_module(library(apply)).
:- use_module(library(yall)).
:- use_module(library(apply_macros)).

:- use_module(library(terminus_store)).
:- use_module(library(http/json)).
:- use_module(library(lists)).
:- use_module(library(dicts)).
:- use_module(library(solution_sequences)).
:- use_module(library(random)).
:- use_module(library(plunit)).
:- use_module(library(ordsets)).
:- use_module(library(apply)).
:- use_module(library(yall)).
:- use_module(library(http/json)).
:- use_module(library(ordsets)).

:- use_module(config(terminus_config)).

:- use_module(core(api)).
:- use_module(core(util)).
:- use_module(core(query)).
:- use_module(core(triple)).
:- use_module(core(transaction)).
:- use_module(core(util/tables)).
:- use_module(core(api/api_document)).

:- use_module(migration_dict).

/*
Operations Language:

Default_Or_Error := error
                 |  default(Default)
Op := delete_class(Name)
    | replace_context(Context)
    | create_class(ClassDocument)
    | move_class(Old_Name,New_Name)
    | expand_enum(Class,Values)
    | replace_class_metadata(Class,Metadata)
    | replace_class_documentation(Class,Documentation)
    | delete_class_property(Class,Property)
    | create_class_property(Class,Property,Type)  % for option or set
    | create_class_property(Class,Property,Type,Default)
    | move_class_property(Class, Old_Property, New_Property)
    | upcast_class_property(Class, Property, New_Type)
    | cast_class_property(Class, Property, New_Type, Default_Or_Error)
    | change_key(Class, KeyType, [Property1, ..., PropertyN])
    | change_parents(Class,
           [Parent1,...ParentN],
           [property_default(Property1,Default1),
            ...,
            property_default(PropertyN,DefaultN)])

*/

operation_string(Term,String) :-
    migration_dict_to_ast(Dict, Term),
    atom_json_dict(String, Dict, []).

/* delete_class(Name) */
delete_class(Name, Before, After) :-
    atom_string(Name_Key, Name),
    del_dict(Name_Key, Before, _, After).

/* create_class(Class_Document) */
create_class(Class_Document, Before, After) :-
    get_dict('@id', Class_Document, Name),
    atom_string(Name_Key, Name),
    put_dict(Name_Key, Before, Class_Document, After).

/* move_class(Old_Name, New_Name) */
move_class_in_complex_target_type(Before_Class, After_Class, Before_Target_Type, After_Target_Type) :-
    get_dict('@class', Before_Target_Type, Old_Class),
    move_class_in_required_target_type(Before_Class, After_Class, Old_Class, New_Class),
    put_dict(_{'@class' : New_Class}, Before_Target_Type, After_Target_Type).

move_class_in_required_target_type(Before_Class, After_Class, Before_Class, After_Class) :-
    !.
move_class_in_required_target_type(_Before_Class, _After_Class, Target_Type, Target_Type).

move_class_in_target_type('@id', Before_Class, After_Class, Before_Target_Type, After_Target_Type) :-
    !,
    (   atom_string(Before_Target_Type, Before_Class)
    ->  After_Target_Type = After_Class
    ;   After_Target_Type = Before_Target_Type
    ).
move_class_in_target_type('@inherits', Before_Class, After_Class, Before_Target_Type, After_Target_Type) :-
    !,
    (   select(Before_Class, Before_Target_Type, After_Class, After_Target_Type)
    ->  true
    ;   Before_Target_Type = After_Target_Type
    ).
move_class_in_target_type(Key, _Before_Class, _After_Class, Target_Type, Target_Type) :-
    has_at(Key),
    !.
move_class_in_target_type(_Key, Before_Class, After_Class, Before_Target_Type, After_Target_Type) :-
    (   is_dict(Before_Target_Type)
    ->  move_class_in_complex_target_type(Before_Class, After_Class, Before_Target_Type, After_Target_Type)
    ;   move_class_in_required_target_type(Before_Class, After_Class, Before_Target_Type, After_Target_Type)
    ).

move_class_in_document(Before_Class, After_Class, Before_Document, After_Document) :-
    findall(
        Property-After_Target_Type,
        (   get_dict(Property, Before_Document, Before_Target_Type),
            move_class_in_target_type(Property, Before_Class, After_Class,
                                      Before_Target_Type, After_Target_Type)),
        Pairs),
    dict_create(After_Document, json, Pairs).

move_class(Before_Class, After_Class, Before, After) :-
    atom_string(After_Name, After_Class),
    die_if(
        get_dict(After_Name,Before,_),
        error(class_already_exists(After_Class), _)
    ),
    findall(
        Class-After_Document,
        (   get_dict(Name,Before,Before_Document),
            (   atom_string(Name,Before_Class)
            ->  atom_string(Class,After_Class)
            ;   atom_string(Class,Name)
            ),
            move_class_in_document(Before_Class, After_Class, Before_Document, After_Document)
        ),
        Pairs),
    dict_create(After, json, Pairs).

expand_enum(Class, Values, Before, After) :-
    atom_string(Class_Key, Class),
    get_dict(Class_Key, Before, Class_Document),
    get_dict('@value', Class_Document, Old_Values),
    list_to_ord_set(Old_Values, Old_Set),
    list_to_ord_set(Values, New_Set),
    union(Old_Set,New_Set, New_Values),
    put_dict(json{ '@value' : New_Values}, Class_Document, After_Document),
    put_dict(Class_Key, Before, After_Document, After).

/* replace_class_metadata(Class,Metadata) */
replace_class_metadata(Class, Metadata, Before, After) :-
    atom_string(Class_Key, Class),
    get_dict(Class_Key, Before, Class_Document),
    put_dict('@metadata', Class_Document, Metadata, Final_Document),
    put_dict(Class_Key, Before, Final_Document, After).

/* replace_class_documentation(Class,Documentation) */
replace_class_documentation(Class, Documentation, Before, After) :-
    atom_string(Class_Key, Class),
    get_dict(Class_Key, Before, Class_Document),
    put_dict('@documentation', Class_Document, Documentation, Final_Document),
    put_dict(Class_Key, Before, Final_Document, After).


/* replace_context(Context) */
replace_context(Context, Before, After) :-
    throw(error(not_implemented('replace_context'), _)),
    put_dict(_{'@context' : Context}, Before, After).


/* delete_class_property(Class,Property) */
delete_class_property(Class, Property, Before, After) :-
    atom_string(Class_Key, Class),
    atom_string(Property_Key, Property),
    get_dict(Class_Key, Before, Class_Document),
    del_dict(Property_Key, Class_Document, _, Final_Document),
    put_dict(Class_Key, Before, Final_Document, After).


/* create_class_property(Class,Property,Type) */
create_class_property(Class, Property, Type, Before, After) :-
    atom_string(Class_Key, Class),
    atom_string(Property_Key, Property),
    get_dict(Class_Key, Before, Class_Document),
    \+ get_dict(Property_Key, Class_Document, _),
    put_dict(Property_Key, Class_Document, Type, Final_Document),
    put_dict(Class_Key, Before, Final_Document, After).

/* create_class_property(Class,Property,Type,Default) */
create_class_property(Class, Property, Type, _Default, Before, After) :-
    atom_string(Class_Key, Class),
    atom_string(Property_Key, Property),
    get_dict(Class_Key, Before, Class_Document),
    \+ get_dict(Property_Key, Class_Document, _),
    put_dict(Property_Key, Class_Document, Type, Final_Document),
    put_dict(Class_Key, Before, Final_Document, After).

/* move_class_property(Class, Old_Property, New_Property) */
move_class_property(Class, Old_Property, New_Property, Before, After) :-
    atom_string(Class_Key, Class),
    atom_string(Old_Property_Key, Old_Property),
    atom_string(New_Property_Key, New_Property),
    get_dict(Class_Key, Before, Before_Class_Document),
    del_dict(Old_Property_Key, Before_Class_Document, Type_Definition, Class_Document0),
    put_dict(New_Property_Key, Class_Document0, Type_Definition, After_Class_Document),
    put_dict(Class_Key, Before, After_Class_Document, After).

family_weaken('List','List').
family_weaken('Set','Set').
family_weaken('Optional', 'Optional').
family_weaken('Cardinality', 'Set').
family_weaken('Optional', 'Set').

class_weaken(Class, Class, _Supermap) :-
    !.
class_weaken(ClassA, ClassB, _Supermap) :-
    base_type(ClassA),
    !,
    base_type(ClassB),
    basetype_subsumption_of(ClassA, ClassB).
class_weaken(ClassA, ClassB, Supermap) :-
    atom_string(ClassA_Atom,ClassA),
    atom_string(ClassB_Atom,ClassB),
    get_dict(ClassA_Atom, Supermap, Supers),
    memberchk(ClassB_Atom, Supers).

type_weaken(Type1, Type2, SuperMap) :-
    is_dict(Type1),
    is_dict(Type2),
    !,
    get_dict('@type', Type1, FamilyString1),
    get_dict('@type', Type2, FamilyString2),
    atom_string(Family1,FamilyString1),
    atom_string(Family2,FamilyString2),
    (   family_weaken(Family1, Family2)
    ->  true
    ;   Family1 = 'Cardinality',
        Family2 = 'Cardinality'
    ->  get_dict('@min_cardinality', Type1, Min1),
        get_dict('@max_cardinality', Type1, Max1),
        get_dict('@min_cardinality', Type2, Min2),
        get_dict('@max_cardinality', Type2, Max2),
        Min2 =< Min1,
        Max2 >= Max1
    ;   Family1 = 'Array',
        Family2 = 'Array'
    ->  get_dict('@dimensions', Type1, Dim1),
        get_dict('@dimensions', Type2, Dim2),
        Dim1 = Dim2
    ),
    get_dict('@class', Type1, Class1Text),
    get_dict('@class', Type2, Class2Text),
    atom_string(Class1, Class1Text),
    atom_string(Class2, Class2Text),
    class_weaken(Class1, Class2, SuperMap).
type_weaken(Type1Text, Type2, SuperMap) :-
    is_dict(Type2),
    text(Type1Text),
    !,
    atom_string(Type1, Type1Text),
    type_is_optional(Type2),
    get_dict('@class', Type2, Class2Text),
    atom_string(Class2, Class2Text),
    class_weaken(Type1, Class2, SuperMap).
type_weaken(Type1Text, Type2Text, Supermap) :-
    text(Type1Text),
    text(Type2Text),
    !,
    atom_string(Type1, Type1Text),
    atom_string(Type2, Type2Text),
    supermap_class_subsumes(Supermap, Type1, Type2).
type_weaken(Type1, Type2, _) :-
    is_dict(Type1),
    text(Type2),
    !,
    fail.

supermap_class_subsumes(_, Type,Type) :-
    !.
supermap_class_subsumes(Supermap, Type1, Type2) :-
    get_dict(Type1, Supermap, Supers),
    memberchk(Type2, Supers).

type_is_optional(Type) :-
    is_dict(Type),
    get_dict('@type', Type, FamilyElt),
    atom_string(Family, FamilyElt),
    (   memberchk(Family, ['Set', 'Optional'])
    ->  true
    ;   Family = 'Cardinality'
    ->  get_dict('@min_cardinality', Type, Min),
        get_dict('@max_cardinality', Type, Max),
        Min =< 1,
        Max >= 1
    ).

one_of_subsumed(OriginalOneOf, WeakeningOneOf) :-
    forall(
        member(Spec, OriginalOneOf),
        \+ forall(
               member(Spec2, WeakeningOneOf),
               \+ Spec :< Spec2
           )
    ).

/* Failure is no-op, success is operation, and no clause head is an error

class_property_weakened(+,+,+,-) is semidet  + error
*/
class_property_weakened(Property, Original, Weakening, _Class, _SuperMap, _Operation),
memberchk(Property,['@type','@key','@subdocument','@inherits','@id','@unfoldable']),
get_dict(Property,Weakening,New_Value),
get_dict(Property,Original,Old_Value),
New_Value = Old_Value =>
    fail.
class_property_weakened('@oneOf', Original, Weakening, Class, _SuperMap, _Operation) =>
    get_dict('@oneOf', Original, OriginalOneOf),
    get_dict('@oneOf', Weakening, WeakeningOneOf),
    do_or_die(
        one_of_subsumed(OriginalOneOf,WeakeningOneOf),
        error(weakening_failure(json{reason: class_enum_value_change_not_a_weakening,
                                     message: "An enum was changed to include a @oneOf specification which did not subsume the original",
                                     class: Class,
                                     old: OriginalOneOf,
                                     new: WeakeningOneOf}), _)
    ),
    fail.
<<<<<<< HEAD
class_property_weakened('@metadata', _Original, Weakening, Class, _SuperMap, Operation) =>
=======
class_property_weakened('@metadata', Original, Weakening, Class, Operation) =>
    get_dict('@metadata',Original, Old_Metadata),
>>>>>>> e2eccd81
    get_dict('@metadata',Weakening, New_Metadata),
    \+ Old_Metadata = New_Metadata,
    Operation = replace_class_metadata(Class,New_Metadata).
<<<<<<< HEAD
class_property_weakened('@documentation', _Original, Weakening, Class, _SuperMap, Operation) =>
=======
class_property_weakened('@documentation', Original, Weakening, Class, Operation) =>
    get_dict('@documentation',Original, Old_Docs),
>>>>>>> e2eccd81
    get_dict('@documentation',Weakening, New_Docs),
    \+ Old_Docs = New_Docs,
    Operation = replace_class_documentation(Class,New_Docs).
class_property_weakened(Property, Original, Weakening, _Class, _SuperMap, _Operation),
get_dict(Property,Weakening,New_Value),
get_dict(Property,Original,Old_Value),
New_Value = Old_Value =>
    fail.
class_property_weakened('@value', Original, Weakening, Class, _SuperMap, Operation),
get_dict('@value',Weakening,New_Value),
get_dict('@value',Original,Old_Value) =>
    list_to_ord_set(New_Value,New_Set),
    list_to_ord_set(Old_Value,Old_Set),
    (   ord_subset(Old_Set, New_Set)
    ->  subtract(New_Set, Old_Set, Difference),
        Operation = expand_enum(Class, Difference)
    ;   throw(error(weakening_failure(json{reason: class_enum_value_change_not_a_weakening,
                                           message: "An enum was changed to include a set of values which is not a superset",
                                           class: Class,
                                           old: Old_Set,
                                           new: New_Set}), _))
    ).
class_property_weakened(Property, Original, Weakening, Class, SuperMap, Operation),
get_dict(Property, Original, Original_Type),
get_dict(Property, Weakening, Weakening_Type) =>
    do_or_die(type_weaken(Original_Type, Weakening_Type, SuperMap),
              error(weakening_failure(json{ reason: class_property_change_not_a_weakening,
                                            message: "The class property was changed to a type which was not weaker",
                                            class: Class,
                                            property: Property,
                                            original: Original,
                                            candidate: Weakening}),_)),
    Operation = upcast_class_property(Class,Property,Weakening_Type).
<<<<<<< HEAD
class_property_weakened(Property, Value, Weakening, Class, _SuperMap, _Operation) =>
=======
class_property_weakened(Property, Value, Weakening, Class, _Operation) =>
>>>>>>> e2eccd81
    throw(error(weakening_failure(json{ reason: class_definition_not_a_weakening,
                                        message: "The class definition was not a weakening of the original",
                                        class: Class,
                                        property: Property,
                                        value: Value,
                                        candidate: Weakening}),_)).

class_property_optional('@oneOf', Weakening, Class, _) :-
    throw(error(weakening_failure(json{ reason: class_property_addition_not_optional,
                                        message: "@oneOf can not include optionals",
                                        class: Class,
                                        property: '@oneOf',
                                        candidate: Weakening}),_)).
class_property_optional(Property,Weakening,Class,Operation) :-
    get_dict(Property,Weakening,Type),
    do_or_die(
        type_is_optional(Type),
        error(weakening_failure(json{ reason: class_property_addition_not_optional,
                                      message: "The class property which was not added, did not have an optional type",
                                      class: Class,
                                      property: Property,
                                      candidate: Weakening}),_)),
    Operation = create_class_property(Class,Property,Type).

class_weakened(Class, Definition, Weakening, Supermap, Operations) :-
    dict_keys(Weakening, New),
    dict_keys(Definition, Old),
    ord_subtract(Old,New,Dropped),
    % deleted
    do_or_die(
        Dropped = [],
        error(weakening_failure(json{ reason: class_property_deletion_not_a_weakening,
                                      message: "Deletion of a class property is never a weakening",
                                      dropped: Dropped,
                                      definition: Definition,
                                      candidate: Weakening}),_)
    ),
    % added
    ord_subtract(New,Old,Added),
    findall(Operation0,
            (   member(Property, Added),
                class_property_optional(Property,Weakening,Class,Operation0)
            ),
            Operations0),
    % shared
    ord_intersection(New,Old,Shared),
    findall(Operation1,
            (   member(Property,Shared),
                class_property_weakened(Property,Definition,Weakening,Class,Supermap,Operation1)
            ),
            Operations1),
    append(Operations0,Operations1,Operations).

immediate_class_supers(Class, Schema, Immediate) :-
    get_dict(Class, Schema, Record),
    (   get_dict('@inherits', Record, Immediate)
    ->  true
    ;   Immediate = []
    ).

class_supers(Class, Schema, Supers) :-
    immediate_class_supers(Class, Schema, Immediate),
    maplist({Schema}/[I,Sups]>>class_supers(I,Schema,Sups), Immediate, Transitive),
    append(Transitive, Upper),
    append(Immediate, Upper, Supers).

frame_supermap(Schema,Supermap) :-
    dict_keys(Schema, Classes),
    findall(
        Class-Supers,
        (   member(Class, Classes),
            class_supers(Class, Schema, Supers)),
        Class_Supers),
    dict_create(Supermap, supermap, Class_Supers).

schema_weakening(Schema,Weakened,Operations) :-
    dict_keys(Schema,Old),
    dict_keys(Weakened,New),
    ord_subtract(Old,New,Deleted),
    do_or_die(
        Deleted = [],
        error(weakening_failure(json{ reason: not_a_weakening_class_definitions_deleted,
                                      message: "The specified class(es) were deleted, violating the weakening conditions",
                                      deleted: Deleted}),_)),
    ord_subtract(New,Old,Added),
    maplist({Weakened}/[Class,Operation]>>(
                get_dict(Class, Weakened, Definition),
                (   Class = '@context'
                ->  Operation = replace_context(Definition)
                ;   get_dict(Class, Weakened, Definition),
                    Operation = create_class(Definition)
                )
            ),
            Added,
            Operations0),
    ord_intersection(Old,New,Shared),
    (   Shared \= []
    ->  frame_supermap(Schema,Supermap)
    ;   Supermap = supermap{}
    ),
    findall(Intermediate_Operations,
            (   member(Key, Shared),
                get_dict(Key,Schema,Old_Class),
                get_dict(Key,Weakened,New_Class),
                (   Key = '@context'
                ->  (   Old_Class = New_Class % no change
                    ->  fail
                    ;   throw(error(
                                  weakening_failure(json{ reason: not_a_weakening_context_changed,
                                                          message: "The change of context may cause changes of instance data"}), _)))
                ;   class_weakened(Key,Old_Class,New_Class,Supermap,Intermediate_Operations)
                )
            ),
            Operations_List),
    append(Operations_List, Operations1),
    append(Operations0,Operations1,Operations).

class_strengthened('@context',Old_Class,New_Class,_Supermap,Operations) :-
    !,
    \+ Old_Class = New_Class,
    Operations = [replace_context(New_Class)].
class_strengthened(Key,Old_Class,New_Class,Supermap,Operations) :-
    class_weakened(Key,Old_Class,New_Class,Supermap,Operations).

schema_strengthening(Schema,Weakened,Operations) :-
    dict_keys(Schema,Old),
    dict_keys(Weakened,New),
    ord_subtract(Old,New,Deleted),
    maplist([Deleted,delete_class(Deleted)]>>true, Deleted, Operations0),
    ord_subtract(New,Old,Added),
    maplist({Weakened}/[Class,Operation]>>(
                (   Class = '@context'
                ->  get_dict(Class, Weakened, Definition),
                    Operation = replace_context(Definition)
                ;   get_dict(Class, Weakened, Definition),
                    Operation = create_class(Definition)
                )
            ),
            Added,
            Operations1),
    ord_intersection(Old,New,Shared),
    (   Shared \= []
    ->  frame_supermap(Schema,Supermap)
    ;   Supermap = supermap{}
    ),
    % We can do more here! Dropped properties should be accepted
    findall(Intermediate_Operations,
            (   member(Key, Shared),
                get_dict(Key,Schema,Old_Class),
                get_dict(Key,Weakened,New_Class),
                class_strengthened(Key,Old_Class,New_Class,Supermap,Intermediate_Operations)
            ),
            Operations_List),
    append(Operations_List, Operations2),
    append([Operations0,Operations1,Operations2],Operations).

schema_inference_rule(weakening, Before, After, Operations) :-
    catch(
        schema_weakening(Before, After, Operations),
        error(weakening_failure(_),_),
        fail
    ).
schema_inference_rule(strengthening, Before, After, Operations) :-
    schema_strengthening(Before, After, Operations).

perform_migration_rule(weakening,_Before, After, Operations_List, Validation_Out, Meta_Data) :-
    transaction_objects_to_validation_objects([After], [Validation]),
    length(Operations_List, Schema_Operations),
    Meta_Data = _{ instance_operations:0,
				   schema_operations: Schema_Operations
                 },
    (   Operations_List = []
    ->  Validation = Validation_Out
    ;   get_dict(schema_objects, Validation, [Schema_Object]),
        put_dict(_{changed:true}, Schema_Object, Schema_Object_Changed),
        put_dict(_{schema_objects:[Schema_Object_Changed]}, Validation, Validation_Out)
    ).
perform_migration_rule(strengthening, Before, After, Operations_List, Validation_Out, Meta_Data) :-
    interpret_instance_operations(Operations_List, Before, After, Count),
    transaction_objects_to_validation_objects([After], [Validation]),
    length(Operations_List, Schema_Operations),
    Meta_Data = _{ instance_operations: Count,
				   schema_operations: Schema_Operations
                 },
    (   Operations_List = []
    ->  Validation = Validation0
    ;   get_dict(schema_objects, Validation, [Schema_Object]),
        put_dict(_{changed:true}, Schema_Object, Schema_Object_Changed),
        put_dict(_{schema_objects:[Schema_Object_Changed]}, Validation, Validation0)
    ),
    (   Count > 0
    ->  Validation0 = Validation_Out
    ;   get_dict(schema_objects, Validation0, [Schema_Object]),
        put_dict(_{changed:true}, Schema_Object, Schema_Object_Changed),
        put_dict(_{schema_objects:[Schema_Object_Changed]}, Validation0, Validation_Out)
    ).

infer_migration(Rule, [Validation], [New_Validation], Meta_Data) :-
    validation_objects_to_transaction_objects([Validation],[After_Transaction]),
    Descriptor = (Validation.descriptor),
    open_descriptor(Descriptor, Before_Transaction),
    create_class_dictionary(Before_Transaction, Before),
    create_class_dictionary(After_Transaction, After),
    schema_inference_rule(Rule, Before, After, Operations),
    migration_list_to_ast_list(Operations_List,Operations),
    !,
    perform_migration_rule(Rule, Before_Transaction, After_Transaction, Operations_List, Validation0, Meta_Data),
    atom_json_dict(Migration, Operations_List, [default_tag(json), width(0)]),
    (   get_dict(commit_info, Validation, Commit_Info)
    ->  true
    ;   Commit_Info = commit_info{}),
    put_dict(_{ migration: Migration }, Commit_Info, Commit_Info0),
    put_dict(_{commit_info: Commit_Info0}, Validation0, New_Validation),
    copy_validation_change_status(Validation, New_Validation).

copy_validation_change_status(Old_Validation,New_Validation) :-
    Old_Schemas = (Old_Validation.schema_objects),
    sort(descriptor, @<, Old_Schemas, Old_Schemas_Sorted),
    New_Schemas = (New_Validation.schema_objects),
    sort(descriptor, @<, New_Schemas, New_Schemas_Sorted),
    maplist(
        [Old_Schema, New_Schema]>>(
            get_dict(changed, Old_Schema, Changed),
            nb_set_dict(changed, New_Schema, Changed)
        ),
        Old_Schemas_Sorted,
        New_Schemas_Sorted
    ).

infer_weakening_migration(Validations,New_Validations, Meta_Data) :-
    infer_migration(weakening, Validations, New_Validations, Meta_Data).

infer_arbitrary_migration(Validations,New_Validations, Meta_Data) :-
    infer_migration(strengthening, Validations, New_Validations, Meta_Data).

/* upcast_class_property(Class, Property, New_Type) */
upcast_class_property(Class, Property, New_Type_Candidate, Before, After) :-
    atom_string(Class_Key, Class),
    atom_string(Property_Key, Property),

    % Backward compatible fix for bug https://github.com/terminusdb/terminusdb/issues/1853
    (   is_dict(New_Type_Candidate),
        get_dict('@type', New_Type_Candidate, 'Class')
    ->  get_dict(Property_Key, New_Type_Candidate, New_Type)
    ;   New_Type = New_Type_Candidate
    ),

    get_dict(Class_Key, Before, Before_Class_Document),
    get_dict(Property_Key, Before_Class_Document, Type_Definition),
    frame_supermap(Before, Supermap),
    do_or_die(
        type_weaken(Type_Definition, New_Type, Supermap),
        error(not_an_irrefutable_weakening_operation(
                  upcast_class_property,
                  Class,
                  Property,
                  New_Type),
              _)
    ),
    put_dict(Property_Key, Before_Class_Document, New_Type, After_Class_Document),
    put_dict(Class_Key, Before, After_Class_Document, After).

/* cast_class_property(Class, Property, New_Type, Default_Or_Error) */
cast_class_property(Class, Property, New_Type, _Default_Or_Error, Before, After) :-
    atom_string(Class_Key, Class),
    atom_string(Property_Key, Property),

    get_dict(Class_Key, Before, Before_Class_Document),
    get_dict(Property_Key, Before_Class_Document, _Type_Definition),
    put_dict(Property_Key, Before_Class_Document, New_Type, After_Class_Document),
    put_dict(Class_Key, Before, After_Class_Document, After).

/***********************************
 *                                 *
 *  The schema update interpreter  *
 *                                 *
 ***********************************/
interpret_schema_operation_(Op, Before, After) :-
    Op =.. [OpName|Args],
    append(Args, [Before, After], Args1),
    Pred =.. [OpName|Args1],
    catch(
        call(Pred),
        error(existence_error(procedure,_), _),
        (   operation_string(Op, Op_String),
            throw(error(schema_operation_failed(Op_String, Before), _))
        )
    ),
    !.
interpret_schema_operation_(Op, Before, _After) :-
    operation_string(Op, Op_String),
    throw(error(schema_operation_failed(Op_String, Before), _)).

interpret_schema_operations([], Schema, Schema).
interpret_schema_operations([Op|Operations], Before_Schema, After_Schema) :-
    interpret_schema_operation_(Op, Before_Schema, Middle_Schema),
    interpret_schema_operations(Operations, Middle_Schema, After_Schema).

interpret_schema_operation(Operation, Before, After) :-
    calculate_schema_migration(Before, [Operation], Schema),
    replace_schema(Before, Schema, After).

/*************************************
 *                                   *
 *  The instance update interpreter  *
 *                                   *
 *************************************/
/*

We will use a shared instance, but a different schema

Schema1   Instance   Schema2
       \  /       \   /
     Before,      After


TODO: We need to pay attempt to the schema type, as we need to know if we are an Array, or List.

*/


extract_simple_type(Type, Simple) :-
    is_dict(Type),
    !,
    get_dict('@type', Type, Family),
    memberchk(Family, ["Set", "Optional", "Cardinality"]),
    get_dict('@class', Type, Simple_Unexpanded),
    default_prefixes(Prefixes),
    prefix_expand_schema(Simple_Unexpanded, Prefixes, Simple).
extract_simple_type(Type, Type). % implict \+ is_dict(Type)


rewrite_document_key_value('@id',Id_A,Type_A,Type_B,Key,Id_B) =>
    atom_concat(Type_A, Id_Suffix, Id_A),
    atom_concat(Type_B, Id_Suffix, Id_B),
    Key = '@id'.
rewrite_document_key_value('@type',Type,Type_A,Type_B,Key,Value),
atom_string(Type,Type_A) =>
    atom_string(Value,Type_B),
    Key = '@type'.
rewrite_document_key_value(P,V,Type_A,Type_B,Key,Value) =>
    P = Key,
    rewrite_document_ids(V,Type_A,Type_B,Value).

rewrite_document_ids(Document, Class_A, Class_B, New_Document),
is_dict(Document) =>
    findall(
        Key-Value,
        (   get_dict(K, Document, V),
            rewrite_document_key_value(K,V,Class_A,Class_B,Key,Value)
        ),
        Pairs
    ),
    dict_create(New_Document, json, Pairs).
rewrite_document_ids(Document, Class_A, Class_B, New_Document),
is_list(Document) =>
    maplist({Class_A,Class_B}/[D0,D1]>>rewrite_document_ids(D0,Class_A,Class_B,D1),
            Document, New_Document).
rewrite_document_ids(Value, _Class_A, _Class_B, New_Value) =>
    Value = New_Value.

rewrite_uri(Old_Context, New_Context, URI, New_URI) :-
    atom(URI),
    get_dict('@base', Old_Context, Old_Base),
    string_length(Old_Base, Base_Length),
    sub_atom(URI, 0, Base_Length, _, Old_Base),
    !,
    sub_atom(URI, Base_Length, _, 0, Branch),
    get_dict('@base', New_Context, New_Base),
    atomic_concat(New_Base, Branch, New_URI).
rewrite_uri(Old_Context, New_Context, URI, New_URI) :-
    atom(URI),
    get_dict('@schema', Old_Context, Old_Schema),
    string_length(Old_Schema, Schema_Length),
    sub_atom(URI, 0, Schema_Length, _, Old_Schema),
    !,
    sub_atom(URI, Schema_Length, _, 0, Branch),
    get_dict('@schema', New_Context, New_Schema),
    atomic_concat(New_Schema, Branch, New_URI).
rewrite_uri(_Old_Context, _New_Context, URI, URI).

rewrite_triple(Old_Context,New_Context,S,P,O,NS,NP,NO) :-
    rewrite_uri(Old_Context,New_Context,S,NS),
    rewrite_uri(Old_Context,New_Context,P,NP),
    rewrite_uri(Old_Context,New_Context,O,NO).

delete_value(base_class(_),_,_) => true.
delete_value(unit,_,_) => true.
delete_value(enum(_,_),_,_) => true.
delete_value(_, Before, Value) =>
    database_prefixes(Before, Prefixes),
    delete_subdocument(Before, Prefixes, Value).

interpret_instance_operation_(delete_class(Class), Before, After, Count) :-
    count_solutions(
        (   get_document_uri_by_type(Before, Class, Uri),
            delete_document(After, Uri)
        ),
        Count
    ).
interpret_instance_operation_(create_class(_), _Before, _After, 0).
interpret_instance_operation_(replace_class_metadata(_,_), _Before, _After, 0).
interpret_instance_operation_(replace_class_documentation(_,_), _Before, _After, 0).
interpret_instance_operation_(replace_context(New_Context), Before, After, Count) :-
    (   database_context_object(Before,Old_Context)
    ->  count_solutions(
            (   ask(Before,
                    (   t(S, P, O),
                        delete(S, P, O)),
                    [compress_prefixes(false)]),
                rewrite_triple(Old_Context,New_Context,S,P,O,NS,NP,NO),
                ask(After,
                    insert(NS,NP,NO))),
            Count
        )
    ;   Count = 0
    ).
interpret_instance_operation_(expand_enum(_Class, _Values), _Before, _After, 0).
interpret_instance_operation_(move_class(Old_Class, New_Class), Before, After, Count) :-
    database_prefixes(Before, Prefixes),
    prefix_expand_schema(Old_Class, Prefixes, Old_Class_Ex),
    count_solutions(
        (   ask(Before,
                t(Uri, rdf:type, Old_Class_Ex)),
            once(
                (   get_document(Before, Uri, Document),
                    delete_document(Before, Uri),
                    rewrite_document_ids(Document, Old_Class, New_Class, Final_Document),
                    insert_document(After, Final_Document, New_Uri),
                    forall(
                        ask(After,
                            (   t(X, P, Uri),
                                delete(X, P, Uri),
                                insert(X, P, New_Uri))),
                        true)
                )
            )
        ),
        Count
    ).
interpret_instance_operation_(delete_class_property(Class, Property), Before, _After, Count) :-
    % Todo: Tagged Union
    database_prefixes(Before, Prefixes),
    prefix_expand_schema(Class, Prefixes, Class_Ex),
    prefix_expand_schema(Property, Prefixes, P),
    once(class_predicate_type(Before,Class_Ex, P, Type)),
    count_solutions(
        (   ask(Before,
                (   isa(X, Class_Ex),
                    t(X, P, Value),
                    delete(X, P, Value))),
            delete_value(Type,Before,Value)
        ),
        Count
    ).
interpret_instance_operation_(create_class_property(Class, Property, Type, Default), _Before, After, Count) :-
    (   is_dict(Type),
        get_dict('@type', Type, "List")
    ->  database_prefixes(After, Prefixes),
        get_dict('@class', Type, List_Class),
        prefix_expand_schema(List_Class, Prefixes, List_Class_Ex),
        prefix_expand_schema(Property, Prefixes, P),
        count_solutions(
            (   ask(After,
                    isa(X, Class)),
                forall(
                    'document/json':list_id_key_context_triple(
                        Default,
                        object{'@type' : List_Class_Ex},
                        X,
                        P,
                        Prefixes,
                        t(ListS,ListP,ListO)),
                    ask(After,
                        insert(ListS, ListP, ListO)))),
            Count
        )
    ;   is_dict(Type),
        get_dict('@type', Type, "Array")
    ->  get_dict('@dimensions', Type, Dimensions),
        get_dict('@class', Type, Array_Class),
        prefix_expand_schema(Array_Class, Prefixes, Array_Class_Ex),
        database_prefixes(After, Prefixes),
        prefix_expand_schema(Property, Prefixes, P),
        count_solutions(
            (   ask(After,
                    isa(X, Class)),
                forall(
                    'document/json':array_id_key_context_triple(
                        Default,
                        object{'@type' : Array_Class_Ex},
                        Dimensions,
                        X,
                        P,
                        Prefixes,
                        t(ListS,ListP,ListO)),
                    ask(After,
                        insert(ListS, ListP, ListO)))),
            Count
        )
    ;   is_dict(Type),
        get_dict('@type', Type, Family),
        memberchk(Family, ["Set", "Optional", "Cardinality"])
    ->  get_dict('@class', Type, Value_Type),
        default_prefixes(Prefixes),
        prefix_expand_schema(Value_Type, Prefixes, Value_Type_Atom),
        (   Family = "Optional"
        ->  Default_List = [Default]
        ;   Default_List = Default),
        count_solutions(
            (   ask(After,
                    isa(X, Class)),
                forall(
                    member(V, Default_List),
                    ask(After,
                        insert(X, Property, V^^Value_Type_Atom))
                )
            ),
            Count
        )
    ;   text(Type)
    ->  default_prefixes(Prefixes),
        prefix_expand_schema(Type, Prefixes, Value_Type_Atom),
        count_solutions(
            ask(After,
                (   isa(X, Class),
                    insert(X, Property, Default^^Value_Type_Atom))),
            Count)
    ;   throw(
            error(
                not_irrefutable_property_creation(Class,Property,Type)))
    ).
interpret_instance_operation_(create_class_property(Class, Property, Type), _Before, After, Count) :-
    (   is_dict(Type),
        get_dict('@type', Type, "List")
    ->  count_solutions(
            ask(After,
                (   isa(X, Class),
                    insert(X, Property, rdf:nil))),
            Count
        )
    ;   is_dict(Type),
        type_is_optional(Type)
    ->  Count = 0
    ;   throw(
            error(
                unknown_irrefutable_property_creation(Class,Property,Type)))
    ).
interpret_instance_operation_(upcast_class_property(Class, Property, New_Type_Candidate), _Before, After, Count) :-
    % Backward compatible fix for bug https://github.com/terminusdb/terminusdb/issues/1853
    (   is_dict(New_Type_Candidate),
        get_dict('@type', New_Type_Candidate, 'Class'),
        atom_string(Property_Key, Property)
    ->  get_dict(Property_Key, New_Type_Candidate, New_Type)
    ;   New_Type = New_Type_Candidate
    ),

    (   extract_simple_type(New_Type, Simple_Type)
    ->  count_solutions(
            (   default_prefixes(Prefixes),
                prefix_expand_schema(Simple_Type, Prefixes, Simple_Type_Ex),
                ask(After,
                    (   isa(X, Class),
                        t(X, Property, Old_Value),
                        delete(X, Property, Old_Value),
                        typecast(Old_Value, Simple_Type_Ex, [], Cast),
                        insert(X, Property, Cast)
                    )
                   )
            ),
            Count
        )
    ;   % Todo: Array / List
        operation_string(upcast_class_property(Class,Property,New_Type), Op_String),
        throw(error(not_implemented(Op_String), _))
    ).
interpret_instance_operation_(cast_class_property(Class, Property, New_Type, Default_or_Error), Before, After, Count) :-
    (   extract_simple_type(New_Type, Simple_Type)
    ->  count_solutions(
            (   default_prefixes(Prefixes),
                prefix_expand_schema(Simple_Type, Prefixes, Simple_Type_Ex),
                ask(Before,
                    (   t(X, rdf:type, '@schema':Class),
                        t(X, Property, Value),
                        delete(X, Property, Value)
                    )),
                once(
                    (   Value = V^^Old_Type,
                        global_prefix_expand(Old_Type, Old_Type_Ex),
                        (   typecast(V^^Old_Type_Ex, Simple_Type_Ex, [], Cast)
                        ->  true
                        ;   Default_or_Error = default(Default)
                        ->  Cast = Default^^Simple_Type
                        ;   Value = _^^Old_Type,
                            throw(error(bad_cast_in_schema_migration(Class,Property,Old_Type,New_Type), _))
                        ),
                        ask(After,
                            (   insert(X, Property, Cast)))
                    ))
            ),
            Count
        )
    ;   % Todo: Array / List
        operation_string(cast_class_property(Class, Property, New_Type, Default_or_Error), Op_String),
        throw(error(not_implemented(Op_String), _))
    ).
interpret_instance_operation_(change_parents(Class,Parents,Property_Defaults), _Before, _After,_Count) :-
    operation_string(change_parents(Class,Parents,Property_Defaults), Op_String),
    throw(error(not_implemented(Op_String), _)).

interpret_instance_operation(Op, Before, After, Count) :-
    interpret_instance_operation_(Op, Before, After, Count),
    !.
interpret_instance_operation(Op, _Before, _After, _Count) :-
    operation_string(Op, Op_String),
    throw(error(instance_operation_failed(Op_String), _)).

object_type(instance,instance_objects).
object_type(schema,schema_objects).

cycle_layer(Type, Before_Transaction, After_Transaction) :-
    object_type(Type,OT),
    get_dict(OT, Before_Transaction, [RWO]),
    get_dict(write, RWO, Builder),
    (   var(Builder)
    ->  Before_Transaction = After_Transaction
    ;   nb_commit(Builder, Layer),
        put_dict(_{read: Layer, write: _}, RWO, New_RWO),
        put_dict(OT, Before_Transaction, [New_RWO], After_Transaction)
    ),
    ensure_transaction_has_builder(Type, After_Transaction).

interpret_instance_operations([], _Before, _After, Instance_Count, Instance_Count).
interpret_instance_operations([Operation|Operations], Before, After, Instance_Count_In, Instance_Count_Out) :-
    interpret_instance_operation(Operation, Before, After, Instance_Count),
    Instance_Count1 is Instance_Count + Instance_Count_In,

    interpret_instance_operations(Operations, Before, After, Instance_Count1, Instance_Count_Out).

interpret_instance_operations(JSONOps, Before, After, Instance_Count) :-
    migration_list_to_ast_list(JSONOps, Ops),
    interpret_instance_operations(Ops, Before, After, 0, Instance_Count).


interpret_operations([], After_Transaction, After_Transaction, Instance_Count, Instance_Count).
interpret_operations([Operation|Operations], Before, After, Instance_Count_In, Instance_Count_Out) :-
    interpret_schema_operation(Operation, Before, Intermediate0),
    cycle_layer(schema,Intermediate0,Intermediate1),

    interpret_instance_operation(Operation, Before, Intermediate1, Instance_Count),
    Instance_Count1 is Instance_Count + Instance_Count_In,
    cycle_layer(instance,Intermediate1, Intermediate2),

    interpret_operations(Operations, Intermediate2, After, Instance_Count1, Instance_Count_Out).

interpret_operations(JSONOps, Before, After, Instance_Count) :-
    migration_list_to_ast_list(JSONOps, Ops),
    % Preflight to test that everything is ok...
    calculate_schema_migration(Before, Ops, _),
    interpret_operations(Ops, Before, Intermediate, 0, Instance_Count),
    squash_layer(Before, Intermediate, After).

squash_layer(Before,Intermediate,After) :-
    squash_layer(instance, Before, Intermediate, Intermediate0),
    squash_layer(schema, Before, Intermediate0, After).

squash_layer(Type,Before,Intermediate,After) :-
    % squash the result
    object_type(Type,OT),
    get_dict(OT, Before, [Before_RWO]),
    get_dict(read, Before_RWO, Before_Layer),

    get_dict(OT, Intermediate, [Intermediate_RWO]),
    get_dict(read, Intermediate_RWO, Intermediate_Layer),

    (   ground(Intermediate_Layer)
    ->  (   ground(Before_Layer)
        ->  squash_upto(Intermediate_Layer, Before_Layer, After_Layer)
        ;   After_Layer = Intermediate_Layer % first write to DB
        ),
        (   layer_addition_count(After_Layer, Additions),
            layer_removal_count(After_Layer, Removals),
            (   Additions \= 0
            ;   Removals \= 0)
        ->  Force_Write = true
        ;   Force_Write = false
        )
    ;   Force_Write = false % no data ever written to db
    ),

    put_dict(_{read: After_Layer, write: _, force_write: Force_Write}, Intermediate_RWO, After_RWO),
    put_dict(OT, Intermediate, [After_RWO], After).

/*
 * A convenient intermediate form using a dictionary:
 * { Class1 : Class_Description1, ... ClassN : Class_DescriptionN }
 *
 */
create_class_dictionary(Transaction, Dictionary) :-
    is_transaction(Transaction),
    Schema_Objects = (Transaction.schema_objects),
    forall(
        member(Schema_Object,Schema_Objects),
        (   get_dict(read, Schema_Object, Read),
            var(Read))
    ),
    !,
    Dictionary = json{}.
create_class_dictionary(Transaction, Dictionary) :-
    Config = config{
                 skip: 0,
                 count: unlimited,
                 as_list: false,
                 compress: true,
                 unfold: true,
                 minimized: true
             },
    %test_utils:print_all_triples(Transaction, schema),
    database_context_object(Transaction, Context),
    findall(
        Class-Class_Document,
        (   api_document:api_get_documents(Transaction, schema, Config, Class_Document),
            get_dict('@id',Class_Document, Class_String),
            atom_string(Class,Class_String)
        ),
        Pairs
    ),
    dict_create(Dictionary, json, ['@context'-Context|Pairs]).

class_dictionary_to_schema(Dictionary, [Context|Schema]) :-
    del_dict('@context', Dictionary, Context0, Class_Dictionary),
    put_dict(_{ '@type' : "@context"}, Context0, Context),
    dict_pairs(Class_Dictionary, _, Pairs),
    maplist([_-Class,Class]>>true, Pairs, Schema).

calculate_schema_migration(Transaction, Ops, Schema) :-
    create_class_dictionary(Transaction, Dictionary),
    interpret_schema_operations(Ops, Dictionary, After),
    class_dictionary_to_schema(After, Schema).

/*
 * Actually perform the upgrade
 */

replace_schema(Before_Transaction, Schema, After_Transaction) :-
    api_full_replace_schema(Before_Transaction, Schema),
    get_dict(schema_objects,Before_Transaction,[Schema_RW_Obj]),
    get_dict(write,Schema_RW_Obj,Builder),
    nb_commit(Builder, Layer),
    put_dict(_{write:_, read:Layer, force_write: true}, Schema_RW_Obj, New_Schema_RW_Obj),
    put_dict(_{schema_objects: [New_Schema_RW_Obj]}, Before_Transaction, After_Transaction).

perform_instance_migration(Descriptor, Commit_Info, Operations, Result, Options) :-
    (   option(dry_run(true), Options)
    ->  do_or_die(
            open_descriptor(Descriptor, Commit_Info, Transaction),
            error(unresolvable_absolute_descriptor(Descriptor),_)
        ),
        perform_instance_migration_on_transaction(Transaction, Operations, Result, Options)
    ;   perform_instance_migration_retry(Descriptor, Commit_Info, Operations, Result, Options)
    ).

perform_instance_migration_retry(Descriptor, Commit_Info, Operations, Result, Options) :-
    % restart logic here
    max_transaction_retries(Max),
    between(0, Max, _),
    do_or_die(
        open_descriptor(Descriptor, Commit_Info, Transaction),
        error(unresolvable_absolute_descriptor(Descriptor),_)
    ),
    perform_instance_migration_on_transaction(Transaction, Operations, Result, Options),
    !.
perform_instance_migration_retry(_, _, _, _, _) :-
    throw(error(transaction_retry_exceeded, _)).

perform_instance_migration_on_transaction(Before_Transaction, Operations, Result, Options) :-
    perform_instance_migration_on_transaction(Before_Transaction, Operations, _, Result, Options).

perform_instance_migration_on_transaction(Before_Transaction, Operations, After_Transaction, Result, Options) :-
    ensure_transaction_has_builder(instance, Before_Transaction),
    ensure_transaction_has_builder(schema, Before_Transaction),
    interpret_operations(Operations,Before_Transaction,After_Transaction,Count),
    length(Operations, Op_Count),
    % run logic here.
    (   option(dry_run(true), Options)
    ->  true
    ;   run_transactions([After_Transaction], false, _, [inside_migration(true)])
    ),

    (   option(verbose(true), Options)
    ->  create_class_dictionary(After_Transaction, Dictionary),
        class_dictionary_to_schema(Dictionary, Schema),
        Result = metadata{ schema_operations: Op_Count,
                           schema: Schema,
                           instance_operations: Count }
    ;   Result = metadata{ schema_operations: Op_Count,
                           instance_operations: Count }
    ).

:- begin_tests(migration).

:- use_module(core(util/test_utils)).

test(property_weakening_optional, [
         error(
             weakening_failure(
                 json{ reason: class_property_addition_not_optional,
                       message: "The class property which was not added, did not have an optional type",
                       class: 'Squash',
                       property: is_a_pumpkin,
                       candidate: _Weakening}),
             _)]) :-

    class_property_optional(
        is_a_pumpkin,
        json{'@id':'Squash', '@key':json{'@fields':[genus, species], '@type':"Hash"}, '@type':'Class', colour:'xsd:string', genus:'xsd:string', is_a_pumpkin:'xsd:boolean', name:'xsd:string', shape:'xsd:string', species:'xsd:string'},
        'Squash', _Optional).

test(property_weakening, []) :-
    \+ class_property_weakened(
           d,
           json{'@id':'D', '@type':'Class', d:json{'@class':'xsd:string', '@type':'List'}},
           json{'@id':'D', '@type':'Class', d:json{'@class':'xsd:string', '@type':'List'}},
           'D',
           json{'D' : []},
           _Weakened).

test(weaken_enum_failure, [
         error(weakening_failure(json{class:'Team',message:"An enum was changed to include a set of values which is not a superset",new:['Amazing Marketing','Information Technology'],old:['IT','Marketing'],reason:class_enum_value_change_not_a_weakening}), _)
     ]) :-
    schema_weakening(json{'@context':_1124{'@base':"http://i/",
                                           '@schema':"http://s/",
                                           '@type':'Context'},
                      'Team':json{'@id':'Team', '@type':'Enum',
                                  '@value':['IT', 'Marketing']}},
                     json{'@context':_1580{'@base':"http://i/",
                                           '@schema':"http://s/",
                                           '@type':'Context'},
                      'Team':json{'@id':'Team', '@type':'Enum',
                                  '@value':['Information Technology', 'Amazing Marketing']}}, _8856).

test(weaken_enum_success, []) :-
    schema_weakening(json{'@context':_1124{'@base':"http://i/",
                                           '@schema':"http://s/",
                                           '@type':'Context'},
                          'Team':json{'@id':'Team', '@type':'Enum',
                                      '@value':['IT', 'Marketing']}},
                     json{'@context':_1580{'@base':"http://i/",
                                           '@schema':"http://s/",
                                           '@type':'Context'},
                          'Team':json{'@id':'Team', '@type':'Enum',
                                      '@value':['IT', 'Marketing', 'Finance']}}, Operations),

    Operations = [  expand_enum('Team',['Finance']) ].

before1('
{ "@base": "terminusdb:///data/",
  "@schema": "terminusdb:///schema#",
  "@type": "@context"}


{ "@type" : "Class",
  "@id" : "A",
  "a" : "xsd:string" }

').

test(add_remove_classes,
     [setup((setup_temp_store(State),
             test_document_label_descriptor(Before),
             write_schema(before1,Before)
            )),
      cleanup(teardown_temp_store(State))
     ]) :-

    Ops = [
        delete_class("A"),
        create_class(_{ '@type' : "Class",
                        '@id' : "C",
                        c : "xsd:string" })
    ],
    open_descriptor(Before, Transaction),
    create_class_dictionary(Transaction, Dictionary),
    Dictionary = json{'@context':json{'@base':"terminusdb:///data/",
                                      '@schema':"terminusdb:///schema#",
                                      '@type':'Context'},
                      'A':json{'@id':'A', '@type':'Class', a:'xsd:string'}},

    interpret_schema_operations(Ops, Dictionary, After),

    After = json{'@context':json{'@base':"terminusdb:///data/",
                                 '@schema':"terminusdb:///schema#",
                                 '@type':'Context'},
                 'C':json{'@id':"C", '@type':"Class", c:"xsd:string"}}.


before2('
{ "@base": "terminusdb:///data/",
  "@schema": "terminusdb:///schema#",
  "@type": "@context"}

{ "@type" : "Class",
  "@id" : "A",
  "a" : "xsd:string" }

{ "@type" : "Class",
  "@id" : "Super",
  "sub" : "Sub" }

{ "@type" : "Class",
  "@id" : "Sub",
  "@subdocument" : [],
  "@key" : { "@type" : "Lexical", "@fields" : ["value"] },
  "value" : "xsd:string" }

{ "@type" : "Class",
  "@id" : "C",
  "c" : "xsd:string" }

{ "@type" : "Class",
  "@id" : "D",
  "d" : { "@type" : "List",
          "@class" : "xsd:string" }}

{ "@type" : "Class",
  "@id" : "E",
  "e" : { "@type" : "List",
          "@class" : "Sub" }}

{ "@type" : "Class",
  "@id" : "F",
  "f" : { "@type" : "Optional", "@class" : "xsd:float" }}

').

test(move_and_weaken,
     [setup((setup_temp_store(State),
             test_document_label_descriptor(Before),
             write_schema(before2,Before)
            )),
      cleanup(teardown_temp_store(State))
     ]) :-

    Term_Ops = [
        move_class("A", "B"),
        upcast_class_property("B", "a", _{ '@type' : "Optional", '@class' : "xsd:string"})
    ],

    open_descriptor(Before, Transaction),
    create_class_dictionary(Transaction, Dictionary),

    json{'A':json{'@id':'A','@type':'Class',a:'xsd:string'}} :< Dictionary,

    interpret_schema_operations(Term_Ops, Dictionary, After),

    json{ 'B': json{ '@id':"B",
					 '@type':'Class',
					 a:_{ '@class':"xsd:string",
						  '@type':"Optional"
						}
				   }
		} :< After.

test(move_and_weaken_with_instance_data,
     [setup((setup_temp_store(State),
             test_document_label_descriptor(database,Descriptor),
             write_schema(before2,Descriptor)
            )),
      cleanup(teardown_temp_store(State))
     ]) :-

    with_test_transaction(
        Descriptor,
        C1,
        (   insert_document(C1,
                            _{ '@id' : 'A/1', a : "foo" },
                            _),
            insert_document(C1,
                            _{ '@id' : 'A/2', a : "bar" },
                            _)
        )
    ),

    Term_Ops = [
        move_class("A", "B"),
        upcast_class_property("B", "a", _{ '@type' : "Optional", '@class' : "xsd:string"})
    ],
    migration_list_to_ast_list(Ops,Term_Ops),
    perform_instance_migration(Descriptor, commit_info{ author: "me",
                                                        message: "Fancy" },
                               Ops,
                               Result,
                               []),
    Result = metadata{instance_operations:4,schema_operations:2},
    findall(
        DocA,
        get_document_by_type(Descriptor, "A", DocA),
        A_Docs),
    A_Docs = [],
    findall(
        DocB,
        get_document_by_type(Descriptor, "B", DocB),
        B_Docs),

    B_Docs = [ json{'@id':'B/1','@type':'B',a:"foo"},
	           json{'@id':'B/2','@type':'B',a:"bar"}
	         ].

test(move_and_weaken_with_deformed_upcast,
     [setup((setup_temp_store(State),
             test_document_label_descriptor(database,Descriptor),
             write_schema(before2,Descriptor)
            )),
      cleanup(teardown_temp_store(State))
     ]) :-

    with_test_transaction(
        Descriptor,
        C1,
        (   insert_document(C1,
                            _{ '@id' : 'A/1', a : "foo" },
                            _),
            insert_document(C1,
                            _{ '@id' : 'A/2', a : "bar" },
                            _)
        )
    ),

    Term_Ops = [
        move_class("A", "B"),
        upcast_class_property("B", "a", json{ '@id' : "B",
                                              '@type' : 'Class',
                                              a:json{ '@type' : "Optional",
                                                      '@class' : "xsd:string"}})
    ],
    migration_list_to_ast_list(Ops,Term_Ops),
    perform_instance_migration(Descriptor, commit_info{ author: "me",
                                                        message: "Fancy" },
                               Ops,
                               Result,
                               []),
    Result = metadata{instance_operations:4,schema_operations:2},
    findall(
        DocA,
        get_document_by_type(Descriptor, "A", DocA),
        A_Docs),
    A_Docs = [],
    findall(
        DocB,
        get_document_by_type(Descriptor, "B", DocB),
        B_Docs),

    B_Docs = [ json{'@id':'B/1','@type':'B',a:"foo"},
	           json{'@id':'B/2','@type':'B',a:"bar"}
	         ].

test(delete_class_property,
     [setup((setup_temp_store(State),
             test_document_label_descriptor(database,Descriptor),
             write_schema(before2,Descriptor)
            )),
      cleanup(teardown_temp_store(State))
     ]) :-

    with_test_transaction(
        Descriptor,
        C1,
        (   insert_document(C1,
                            _{ '@id' : 'A/1', a : "foo" },
                            _),
            insert_document(C1,
                            _{ '@id' : 'A/2', a : "bar" },
                            _)
        )
    ),

    Term_Ops = [
        delete_class_property("A", "a")
    ],
    migration_list_to_ast_list(Ops,Term_Ops),
    perform_instance_migration(Descriptor, commit_info{ author: "me",
                                                        message: "Fancy" },
                               Ops,
                               Result,
                               []),

    Result = metadata{instance_operations:2,schema_operations:1},
    findall(
        DocA,
        get_document_by_type(Descriptor, "A", DocA),
        A_Docs),

    A_Docs = [ json{ '@id':'A/1',
					 '@type':'A'
				   },
			   json{ '@id':'A/2',
					 '@type':'A'
				   }
			 ].

test(rewrite_subdocument_ids, []) :-
    rewrite_document_ids(
        json{'@id':'Super/1', '@type':'Super',
             sub:json{'@id':'Super/1/sub/Sub/asdf',
                      '@type':'Sub', value:"asdf"}},
        "Super",
        "Duper",
        Result),
    Result =
    json{'@id':'Duper/1', '@type':'Duper',
         sub:json{'@id':'Duper/1/sub/Sub/asdf',
                  '@type':'Sub', value:"asdf"}}.

test(subdocument_move_class,
     [setup((setup_temp_store(State),
             test_document_label_descriptor(database,Descriptor),
             write_schema(before2,Descriptor)
            )),
      cleanup(teardown_temp_store(State))
     ]) :-

    with_test_transaction(
        Descriptor,
        C1,
        (   insert_document(C1,
                            _{ '@id' : 'Super/1', sub : _{ '@id' : "Super/1/sub/Sub/asdf",
                                                           value : "asdf" }},
                            _),
            insert_document(C1,
                            _{ '@id' : 'Super/2', sub : _{ '@id' : "Super/2/sub/Sub/fdsa",
                                                           value: "fdsa" }},
                            _)
        )
    ),

    Term_Ops = [
        move_class("Super", "Duper")
    ],
    migration_list_to_ast_list(Ops,Term_Ops),
    perform_instance_migration(Descriptor, commit_info{ author: "me",
                                                        message: "Fancy" },
                               Ops,
                               Result,
                               []),

    Result = metadata{instance_operations:2,schema_operations:1},
    findall(
        DocDuper,
        get_document_by_type(Descriptor, "Duper", DocDuper),
        Duper_Docs),
    Duper_Docs = [
        json{ '@id':'Duper/1',
			  '@type':'Duper',
			  sub:json{ '@id':'Duper/1/sub/Sub/asdf',
						'@type':'Sub',
						value:"asdf"
					  }
			},
		json{ '@id':'Duper/2',
			  '@type':'Duper',
			  sub:json{ '@id':'Duper/2/sub/Sub/fdsa',
						'@type':'Sub',
						value:"fdsa"
					  }
			}
	].

test(move_to_existing_fails,
     [setup((setup_temp_store(State),
             test_document_label_descriptor(database,Descriptor),
             write_schema(before2,Descriptor)
            )),
      cleanup(teardown_temp_store(State)),
      error(class_already_exists("C"),_)
     ]) :-

    with_test_transaction(
        Descriptor,
        C1,
        (   insert_document(C1,
                            _{ '@id' : 'A/1', a : "foo" },
                            _),
            insert_document(C1,
                            _{ '@id' : 'A/2', a : "bar" },
                            _)
        )
    ),

    Term_Ops = [
        move_class("A", "C")
    ],
    migration_list_to_ast_list(Ops,Term_Ops),
    perform_instance_migration(Descriptor, commit_info{ author: "me",
                                                        message: "Fancy" },
                               Ops,
                               Result,
                               []),

    Result = metadata{instance_operations:2,schema_operations:1},
    findall(
        DocDuper,
        get_document_by_type(Descriptor, "Duper", DocDuper),
        Duper_Docs),
    Duper_Docs = [
        json{ '@id':'Duper/1',
			  '@type':'Duper',
			  sub:json{ '@id':'Duper/1/sub/Sub/asdf',
						'@type':'Sub',
						value:"asdf"
					  }
			},
		json{ '@id':'Duper/2',
			  '@type':'Duper',
			  sub:json{ '@id':'Duper/2/sub/Sub/fdsa',
						'@type':'Sub',
						value:"fdsa"
					  }
			}
	].


test(delete_list_property,
     [setup((setup_temp_store(State),
             test_document_label_descriptor(database,Descriptor),
             write_schema(before2,Descriptor)
            )),
      cleanup(teardown_temp_store(State))
     ]) :-

    with_test_transaction(
        Descriptor,
        C1,
        (   insert_document(C1,
                            _{ '@id' : 'D/1', d : ["foo","bar"] },
                            _),
            insert_document(C1,
                            _{ '@id' : 'D/2', d : ["baz","qux"] },
                            _)
        )
    ),

    Term_Ops = [
        delete_class_property("D", "d")
    ],
    migration_list_to_ast_list(Ops,Term_Ops),
    perform_instance_migration(Descriptor, commit_info{ author: "me",
                                                        message: "Fancy" },
                               Ops,
                               Result,
                               []),

    Result = metadata{instance_operations:2,schema_operations:1},
    findall(
        DocD,
        get_document_by_type(Descriptor, "D", DocD),
        D_Docs),

    D_Docs = [ json{ '@id':'D/1',
					 '@type':'D'
				   },
			   json{ '@id':'D/2',
					 '@type':'D'
				   }
			 ].

test(delete_list_of_subdocument_property,
     [setup((setup_temp_store(State),
             test_document_label_descriptor(database,Descriptor),
             write_schema(before2,Descriptor)
            )),
      cleanup(teardown_temp_store(State))
     ]) :-

    with_test_transaction(
        Descriptor,
        C1,
        (   insert_document(C1,
                            _{ '@id' : 'E/1',
                               e :
                               [
                                   json{ '@type':'Sub',
						                 value:"asdf"
					                   },
                                   json{ '@type':'Sub',
						                 value:"fdsa"
					                   }
                               ] },
                            _),
            insert_document(C1,
                            _{ '@id' : 'E/2',
                               e :
                               [
                                   json{ '@type':'Sub',
						                 value:"boo"
					                   },
                                   json{ '@type':'Sub',
						                 value:"oob"
					                   }
                               ] },
                            _)
        )
    ),

    Term_Ops = [
        delete_class_property("E", "e")
    ],
    migration_list_to_ast_list(Ops,Term_Ops),

    perform_instance_migration(Descriptor, commit_info{ author: "me",
                                                        message: "Fancy" },
                               Ops,
                               Result,
                               []),

    Result = metadata{instance_operations:2,schema_operations:1},
    findall(
        DocE,
        get_document_by_type(Descriptor, "E", DocE),
        E_Docs),

    E_Docs = [ json{ '@id':'E/1',
					 '@type':'E'
				   },
			   json{ '@id':'E/2',
					 '@type':'E'
				   }
			 ].


test(delete_and_create_class_property,
     [setup((setup_temp_store(State),
             test_document_label_descriptor(database,Descriptor),
             write_schema(before2,Descriptor)
            )),
      cleanup(teardown_temp_store(State))
     ]) :-

    with_test_transaction(
        Descriptor,
        C1,
        (   insert_document(C1,
                            _{ '@id' : 'A/1', a : "foo" },
                            _),
            insert_document(C1,
                            _{ '@id' : 'A/2', a : "bar" },
                            _)
        )
    ),

    Term_Ops = [
        delete_class_property("A", "a"),
        create_class_property("A", "a",
                              _{'@type' : "Optional",
                                '@class': "xsd:integer"})
    ],
    migration_list_to_ast_list(Ops,Term_Ops),

    perform_instance_migration(Descriptor, commit_info{ author: "me",
                                                        message: "Fancy" },
                               Ops,
                               Result,
                               []),
    Result = metadata{instance_operations:2,schema_operations:2},
    findall(
        DocA,
        get_document_by_type(Descriptor, "A", DocA),
        A_Docs),

    A_Docs = [ json{ '@id':'A/1',
					 '@type':'A'
				   },
			   json{ '@id':'A/2',
					 '@type':'A'
				   }
			 ].

test(float_to_string,
     [setup((setup_temp_store(State),
             test_document_label_descriptor(database,Descriptor),
             write_schema(before2,Descriptor)
            )),
      cleanup(teardown_temp_store(State))
     ]) :-

    with_test_transaction(
        Descriptor,
        C1,
        (   insert_document(C1,
                            _{ '@id' : 'F/1', f : 33.4 },
                            _),
            insert_document(C1,
                            _{ '@id' : 'F/2', f : 44.3 },
                            _)
        )
    ),

    Term_Ops = [
        cast_class_property("F", "f",_{ '@type' : "Optional",
                                        '@class' : "xsd:string"},error)
    ],
    migration_list_to_ast_list(Ops,Term_Ops),

    perform_instance_migration(Descriptor, commit_info{ author: "me",
                                                        message: "Fancy" },
                               Ops,
                               Result,
                               []),

    Result = metadata{instance_operations:2,schema_operations:1},
    findall(
        DocF,
        get_document_by_type(Descriptor, "F", DocF),
        F_Docs),

    F_Docs = [ json{'@id':'F/1','@type':'F',f:"33.400001525878906"},
			   json{'@id':'F/2','@type':'F',f:"44.29999923706055"}
			 ].

test(cast_to_required_fails,
     [setup((setup_temp_store(State),
             test_document_label_descriptor(database,Descriptor),
             write_schema(before2,Descriptor)
            )),
      cleanup(teardown_temp_store(State)),
      error(not_an_irrefutable_weakening_operation(
                upcast_class_property,"F","f","xsd:string"
            ),_)
     ]) :-


    with_test_transaction(
        Descriptor,
        C1,
        (   insert_document(C1,
                            _{ '@id' : 'F/1', f : 33.4 },
                            _),
            insert_document(C1,
                            _{ '@id' : 'F/2', f : 44.3 },
                            _)
        )
    ),

    Term_Ops = [
        upcast_class_property("F", "f","xsd:string")
    ],
    migration_list_to_ast_list(Ops,Term_Ops),

    perform_instance_migration(Descriptor, commit_info{ author: "me",
                                                        message: "Fancy" },
                               Ops,
                               _Result,
                               []).

test(cast_to_required_or_error,
     [setup((setup_temp_store(State),
             test_document_label_descriptor(database,Descriptor),
             write_schema(before2,Descriptor)
            )),
      cleanup(teardown_temp_store(State))
     ]) :-


    with_test_transaction(
        Descriptor,
        C1,
        (   insert_document(C1,
                            _{ '@id' : 'F/1', f : 33.4 },
                            _),
            insert_document(C1,
                            _{ '@id' : 'F/2', f : 44.3 },
                            _)
        )
    ),

    Term_Ops = [
        cast_class_property("F", "f", "xsd:string", error)
    ],
    migration_list_to_ast_list(Ops,Term_Ops),

    perform_instance_migration(Descriptor, commit_info{ author: "me",
                                                        message: "Fancy" },
                               Ops,
                               Result,
                               []),
    Result = metadata{ instance_operations:2,
					   schema_operations:1
					 },
    findall(
        DocF,
        get_document_by_type(Descriptor, "F", DocF),
        F_Docs),

    F_Docs = [ json{'@id':'F/1','@type':'F',f:"33.400001525878906"},
			   json{'@id':'F/2','@type':'F',f:"44.29999923706055"}
			 ].


test(garbage_op,
     [setup((setup_temp_store(State),
             test_document_label_descriptor(database,Descriptor),
             write_schema(before2,Descriptor)
            )),
      cleanup(teardown_temp_store(State)),
      error(unknown_schema_migration_operation(foo),_)
     ]) :-

    Ops = [
        foo
    ],

    perform_instance_migration(Descriptor, commit_info{ author: "me",
                                                        message: "Fancy" },
                               Ops,
                               _Result,
                               []).

test(replace_metadata,
     [setup((setup_temp_store(State),
             test_document_label_descriptor(database,Descriptor),
             write_schema(before2,Descriptor)
            )),
      cleanup(teardown_temp_store(State))
     ]) :-

    Term_Ops = [
        replace_class_metadata("F", _{ asdf : "fdsa" })
    ],
    migration_list_to_ast_list(Ops,Term_Ops),

    perform_instance_migration(Descriptor, commit_info{ author: "me",
                                                        message: "Fancy" },
                               Ops,
                               Result,
                               []),

    get_schema_document(Descriptor, "F", F),
    F = json{ '@id':'F',
              '@metadata':json{asdf:"fdsa"},
              '@type':'Class',
              f:json{'@class':'xsd:float','@type':'Optional'}
            },
    Result = metadata{instance_operations:0,schema_operations:1}.

test(weakening_inference,
     [setup((setup_temp_store(State),
             test_document_label_descriptor(database,Descriptor),
             write_schema(before1,Descriptor)
            )),
      cleanup(teardown_temp_store(State))
     ]) :-
    create_class_dictionary(Descriptor, Before),
    After = json{'@context':_{ '@base':"terminusdb:///data/",
							   '@schema':"terminusdb:///schema#",
							   '@type':'Context'
						     },
                 'A':json{'@id':'A','@type':'Class', a:json{ '@type' : "Optional",
                                                             '@class' : 'xsd:string'}},
                 'B':json{'@id': 'B', '@type':'Class', b: 'xsd:integer'}},
    schema_weakening(Before, After, Operations),

    Operations = [ create_class(json{ '@id':'B',
							          '@type':'Class',
							          b:'xsd:integer'
							        }),
				   upcast_class_property('A',
								         a,
								         json{ '@class':'xsd:string',
									           '@type':"Optional"
									         })
				 ].

test(weakening_inference_class_missing,
     [setup((setup_temp_store(State),
             test_document_label_descriptor(database,Descriptor),
             write_schema(before1,Descriptor)
            )),
      cleanup(teardown_temp_store(State)),
      error(weakening_failure(json{deleted:['A'],
                                   message:"The specified class(es) were deleted, violating the weakening conditions",
                                   reason:not_a_weakening_class_definitions_deleted}),_)
     ]) :-

    create_class_dictionary(Descriptor, Before),
    After = json{
                '@context':_{ '@base':"terminusdb:///data/",
							  '@schema':"terminusdb:///schema#",
							  '@type':'Context'
							}
			},
    schema_weakening(Before, After, _Operations).


test(weakening_inference_property_missing,
     [setup((setup_temp_store(State),
             test_document_label_descriptor(database,Descriptor),
             write_schema(before1,Descriptor)
            )),
      cleanup(teardown_temp_store(State)),
      error(weakening_failure(json{definition:json{'@id':'A','@type':'Class',a:'xsd:string'},
                                   dropped:[a],
                                   message:"Deletion of a class property is never a weakening",
                                   reason:class_property_deletion_not_a_weakening,
                                   candidate:json{'@id':'A','@type':'Class'}}),_)
     ]) :-

    create_class_dictionary(Descriptor, Before),
    After = json{ '@context':_{ '@base':"terminusdb:///data/",
							    '@schema':"terminusdb:///schema#",
							    '@type':'Context'
							  },
                  'A':json{'@id':'A','@type':'Class'}},
    schema_weakening(Before, After, _Operations).

test(dry_run,
     [setup((setup_temp_store(State),
             test_document_label_descriptor(database,Descriptor),
             write_schema(before2,Descriptor)
            )),
      cleanup(teardown_temp_store(State))
     ]) :-

    with_test_transaction(
        Descriptor,
        C1,
        (   insert_document(C1,
                            _{ '@id' : 'F/1', f : 33.4 },
                            _),
            insert_document(C1,
                            _{ '@id' : 'F/2', f : 44.3 },
                            _)
        )
    ),

    Term_Ops = [
        cast_class_property("F", "f", "xsd:string", error)
    ],
    migration_list_to_ast_list(Ops,Term_Ops),

    perform_instance_migration(Descriptor, commit_info{ author: "me",
                                                        message: "Fancy" },
                               Ops,
                               Result,
                               [dry_run(true), verbose(true)]),

    Result = metadata{ instance_operations:2,
					   schema_operations:1,
                       schema: Schema
					 },

    memberchk(json{'@id':'F','@type':'Class',f:'xsd:string'}, Schema),

    findall(
        DocF,
        get_document_by_type(Descriptor, "F", DocF),
        F_Docs),

    F_Docs = [ json{'@id':'F/1','@type':'F',f:33.400001525878906},
			   json{'@id':'F/2','@type':'F',f:44.29999923706055}
			 ].

test(verbose,
     [setup((setup_temp_store(State),
             test_document_label_descriptor(database,Descriptor),
             write_schema(before2,Descriptor)
            )),
      cleanup(teardown_temp_store(State))
     ]) :-

    with_test_transaction(
        Descriptor,
        C1,
        (   insert_document(C1,
                            _{ '@id' : 'F/1', f : 33.4 },
                            _),
            insert_document(C1,
                            _{ '@id' : 'F/2', f : 44.3 },
                            _)
        )
    ),

    Term_Ops = [
        cast_class_property("F", "f", "xsd:string", error)
    ],
    migration_list_to_ast_list(Ops,Term_Ops),

    perform_instance_migration(Descriptor, commit_info{ author: "me",
                                                        message: "Fancy" },
                               Ops,
                               Result,
                               [verbose(true)]),

    Result = metadata{ instance_operations:2,
					   schema_operations:1,
                       schema: Schema
					 },

    memberchk(json{'@id':'F','@type':'Class',f:'xsd:string'}, Schema),

    findall(
        DocF,
        get_document_by_type(Descriptor, "F", DocF),
        F_Docs),

    F_Docs = [ json{'@id':'F/1','@type':'F',f:"33.400001525878906"},
			   json{'@id':'F/2','@type':'F',f:"44.29999923706055"}
			 ].

test(change_context,
     [setup((setup_temp_store(State),
             test_document_label_descriptor(database,Descriptor),
             write_schema(before2,Descriptor)
            )),
      cleanup(teardown_temp_store(State)),
      blocked('Not yet implemented')
     ]) :-

    with_test_transaction(
        Descriptor,
        C1,
        (   insert_document(C1,
                            _{ '@id' : 'F/1', f : 33.4 },
                            _),
            insert_document(C1,
                            _{ '@id' : 'F/2', f : 44.3 },
                            _)
        )
    ),
    create_context(Descriptor, commit_info{author:"me",
                                           message:"yes"}, C2),
    with_transaction(
        C2,
        (   replace_context_document(C2,
                                     _{ '@type' : "@context",
                                        '@base' : "http://a/",
                                        '@schema' : "http://a#"
                                      })
        ),
        _Meta_Data,
        [require_migration(true), allow_destructive_migration(true)]
    ).

test(infer_destructive_migration,
     [setup((setup_temp_store(State),
             test_document_label_descriptor(database,Descriptor),
             write_schema(before2,Descriptor)
            )),
      cleanup(teardown_temp_store(State))
     ]) :-

    with_test_transaction(
        Descriptor,
        C1,
        (   insert_document(C1,
                            _{ '@id' : 'A/1', a : "foo" },
                            _),
            insert_document(C1,
                            _{ '@id' : 'F/1', f : 33.4 },
                            _),
            insert_document(C1,
                            _{ '@id' : 'F/2', f : 44.3 },
                            _)
        )
    ),

    create_context(Descriptor, commit_info{author:"me",
                                           message:"yes"}, Context),

    with_transaction(
        Context,
        delete_schema_document(Context, "F"),
        Meta_Data,
        [require_migration(true), allow_destructive_migration(true)]
    ),
    Meta_Data = meta_data{
                    data_versions:[],
					deletes:0,
					inserts:0,
					instance_operations:2,
					schema_operations:1,
					transaction_retry_count:0
				},
    findall(
        Doc_Id,
        get_document_uri(Descriptor, false, Doc_Id),
        Docs
    ),
    Docs = ['terminusdb:///data/A/1'],

    \+ ask(Descriptor,
           t('@schema':'F', rdf:type, sys:'Class', schema)
          ).

test(infer_class_property_weakening,
     [setup((setup_temp_store(State),
             test_document_label_descriptor(database,Descriptor),
             write_schema(before2,Descriptor)
            )),
      cleanup(teardown_temp_store(State))
     ]) :-

    create_context(Descriptor, commit_info{author:"me",
                                           message:"yes"}, C1),
    with_transaction(
        C1,
        replace_schema_document(C1,
                                _{ '@type' : "Class",
                                   '@id' : "A",
                                   a : "xsd:string",
                                   b : _{ '@type' : "Optional",
                                          '@class' : "xsd:boolean"}
                                 }),
        Meta_Data
    ),
    get_dict(schema_operations, Meta_Data, 1).

test(subsumes_oneof, []) :-
    New = [json{parameters:json{'@class':'Parameter','@type':'List'},
                receives:json{'@class':'Parameter','@type':'List'}},
           json{returns:'Returns',
                returns_multiple:json{'@class':'Returns','@type':'List'},
                yields:'Returns'}],
    Old = [json{parameters:json{'@class':'Parameter','@type':'List'},
                receives:json{'@class':'Parameter','@type':'List'}},
           json{returns:'Returns',
                returns_multiple:json{'@class':'Returns','@type':'List'},
                void:'sys:Unit',yields:'Returns'}],
    one_of_subsumed(New, Old),
    \+ one_of_subsumed(Old, New).

test(weaken_oneof, [
         error(weakening_failure(json{class:'Definition',message:"An enum was changed to include a @oneOf specification which did not subsume the original",new:[json{parameters:json{'@class':'Parameter','@type':'List'},receives:json{'@class':'Parameter','@type':'List'}},json{returns:'Returns',returns_multiple:json{'@class':'Returns','@type':'List'},yields:'Returns'}],old:[json{parameters:json{'@class':'Parameter','@type':'List'},receives:json{'@class':'Parameter','@type':'List'}},json{returns:'Returns',returns_multiple:json{'@class':'Returns','@type':'List'},void:'sys:Unit',yields:'Returns'}],reason:class_enum_value_change_not_a_weakening}), _)
     ]) :-
    Before = json{'@id':'Definition', '@inherits':'Documented', '@oneOf':[json{parameters:json{'@class':'Parameter', '@type':'List'}, receives:json{'@class':'Parameter', '@type':'List'}}, json{returns:'Returns', returns_multiple:json{'@class':'Returns', '@type':'List'}, void:'sys:Unit', yields:'Returns'}], '@type':'Class', examples:json{'@class':'xsd:string', '@dimensions':1, '@type':'Array'}, extendedSummary:json{'@class':'xsd:string', '@type':'Optional'}, index:json{'@class':'xsd:integer', '@type':'Optional'}, notes:json{'@class':'xsd:string', '@type':'Optional'}, raises:json{'@class':'Exception', '@type':'Set'}, references:json{'@class':'xsd:string', '@type':'Optional'}, section:json{'@class':'xsd:string', '@type':'Optional'}, seeAlso:json{'@class':'Definition', '@type':'Set'}, signature:json{'@class':'xsd:string', '@type':'Optional'}},
    After = json{'@id':'Definition', '@inherits':'Documented', '@oneOf':[json{parameters:json{'@class':'Parameter', '@type':'List'}, receives:json{'@class':'Parameter', '@type':'List'}}, json{returns:'Returns', returns_multiple:json{'@class':'Returns', '@type':'List'}, yields:'Returns'}], '@type':'Class', examples:json{'@class':'xsd:string', '@dimensions':1, '@type':'Array'}, extendedSummary:json{'@class':'xsd:string', '@type':'Optional'}, index:json{'@class':'xsd:integer', '@type':'Optional'}, notes:json{'@class':'xsd:string', '@type':'Optional'}, raises:json{'@class':'Exception', '@type':'Set'}, references:json{'@class':'xsd:string', '@type':'Optional'}, section:json{'@class':'xsd:string', '@type':'Optional'}, seeAlso:json{'@class':'Definition', '@type':'Set'}, signature:json{'@class':'xsd:string', '@type':'Optional'}},
    class_weakened('Definition', Before, After, supermap{}, _5762).

test(weaken_subsumed_range, []) :-
    Before = json{'@id':'A', '@type':'Class', b : 'B1'},
    After = json{'@id':'A', '@type':'Class', b : 'B2'},
    class_weakened('A', Before, After, supermap{'B1' : ['B2']}, Result),
    Result = [ upcast_class_property('A',b,'B2')].

test(double_type_weaken, []) :-
    type_weaken('B1', json{'@type':'Optional', '@class':'B2'}, supermap{'B1':['B2']}).

test(weaken_subsumed_and_optional_range, []) :-
    Before = json{'@id':'A', '@type':'Class', b : 'B1'},
    After = json{'@id':'A', '@type':'Class', b : json{'@type' : 'Optional', '@class' : 'B2'}},
    class_weakened('A', Before, After, supermap{'B1' : ['B2']}, Result),
    Result = [ upcast_class_property('A',
									 b,
									 json{ '@class':'B2',
										   '@type':'Optional'
										 })
			 ].


test(same_metadata,
     [setup((setup_temp_store(State),
             test_document_label_descriptor(database,Descriptor),
             write_schema(before2,Descriptor)
            )),
      cleanup(teardown_temp_store(State))
     ]) :-

    Term_Ops = [
        replace_class_metadata("F", _{ asdf : "fdsa" })
    ],
    migration_list_to_ast_list(Ops,Term_Ops),

    perform_instance_migration(Descriptor, commit_info{ author: "me",
                                                        message: "Fancy" },
                               Ops,
                               _Result,
                               []),

    get_schema_document(Descriptor, "F", F),
    F = json{ '@id':'F',
              '@metadata':json{asdf:"fdsa"},
              '@type':'Class',
              f:json{'@class':'xsd:float','@type':'Optional'}
            },

    create_class_dictionary(Descriptor, Dictionary),

    schema_inference_rule(
        weakening,
        Dictionary,
        Dictionary,
        Operations
    ),
    Operations = [].

:- end_tests(migration).<|MERGE_RESOLUTION|>--- conflicted
+++ resolved
@@ -335,21 +335,13 @@
                                      new: WeakeningOneOf}), _)
     ),
     fail.
-<<<<<<< HEAD
 class_property_weakened('@metadata', _Original, Weakening, Class, _SuperMap, Operation) =>
-=======
-class_property_weakened('@metadata', Original, Weakening, Class, Operation) =>
     get_dict('@metadata',Original, Old_Metadata),
->>>>>>> e2eccd81
     get_dict('@metadata',Weakening, New_Metadata),
     \+ Old_Metadata = New_Metadata,
     Operation = replace_class_metadata(Class,New_Metadata).
-<<<<<<< HEAD
 class_property_weakened('@documentation', _Original, Weakening, Class, _SuperMap, Operation) =>
-=======
-class_property_weakened('@documentation', Original, Weakening, Class, Operation) =>
     get_dict('@documentation',Original, Old_Docs),
->>>>>>> e2eccd81
     get_dict('@documentation',Weakening, New_Docs),
     \+ Old_Docs = New_Docs,
     Operation = replace_class_documentation(Class,New_Docs).
@@ -383,11 +375,7 @@
                                             original: Original,
                                             candidate: Weakening}),_)),
     Operation = upcast_class_property(Class,Property,Weakening_Type).
-<<<<<<< HEAD
 class_property_weakened(Property, Value, Weakening, Class, _SuperMap, _Operation) =>
-=======
-class_property_weakened(Property, Value, Weakening, Class, _Operation) =>
->>>>>>> e2eccd81
     throw(error(weakening_failure(json{ reason: class_definition_not_a_weakening,
                                         message: "The class definition was not a weakening of the original",
                                         class: Class,
