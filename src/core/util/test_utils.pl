:- module(test_utils,[
              try/1,
              status_200/1,
              admin_pass/1,
              setup_temp_store/1,
              setup_unattached_store/1,
              teardown_temp_store/1,
              teardown_unattached_store/1,
              with_temp_store/1,
              ensure_label/1,
              ref_schema_context_from_label_descriptor/3,
              ref_schema_context_from_label_descriptor/4,
              repo_schema_context_from_label_descriptor/3,
              repo_schema_context_from_label_descriptor/4,
              create_db_with_test_schema/2,
              create_db_without_schema/2,
              create_db_with_empty_schema/2,
              create_db_with_ttl_schema/3,
              create_public_db_without_schema/2,
              print_all_documents/1,
              print_all_documents/2,
              print_all_triples/1,
              print_all_triples/2,
              delete_user_and_organization/1,
              cleanup_user_database/2,

              spawn_server/4,
              kill_server/1,
              setup_temp_server/2,
              setup_temp_server/3,
              teardown_temp_server/1,
              setup_temp_unattached_server/3,
              setup_temp_unattached_server/4,
              teardown_temp_unattached_server/1,
              setup_cloned_situation/4,
              setup_cloned_nonempty_situation/4,
              test_document_label_descriptor/1,
              test_document_label_descriptor/2,
              test_woql_label_descriptor/1,
              test_woql_label_descriptor/2,

              with_test_transaction/3,
              with_test_transaction/4,

              write_schema_string/2,
              write_schema/2
          ]).

/** <module> Test Utilities
 *
 * Utils to assist in testing.
 *
 * Printing during tests goes through two pipelines.
 *
 * Actual test output is sent to print_message with a **Kind** of
 * `testing`. Use test_format/3 for most things.
 *
 * progress of testing is reported to `debug/3` with a topic of
 * `terminus(testing_progress(Msg))`, where `Msg` in
 * `[run, error, fail]`
 *
 * Debug output should go through `debug/3`
 *
 * * * * * * * * * * * * * * * * * * * * * * * * * * * * * * * * * * * * *
 */


:- use_module(utils).
:- use_module(file_utils).
:- use_module(config(terminus_config)).

:- use_module(core(triple)).
:- use_module(core(transaction)).
:- use_module(core(query)).
:- use_module(core(document)).
:- use_module(core(api)).
:- use_module(core(account)).

:- use_module(library(terminus_store)).

:- use_module(library(http/http_client)).
:- use_module(library(http/http_open)).
:- use_module(library(http/json)).

:- use_module(library(apply)).
:- use_module(library(apply_macros)).
:- use_module(library(filesex)).

:- use_module(library(debug)).
:- use_module(library(process)).
:- use_module(library(plunit)).
:- use_module(library(pcre)).
:- use_module(library(random)).
:- use_module(library(readutil)).
:- use_module(library(base64)).

:- use_module(library(lists)).

:- meta_predicate test_format(:, +, +).

%!  test_format(+Goal:callable, +Format:text, +Args:list) is det
%
%   print the message formed as in [[format/2]] for message from
%   test Goal.
%
%   @arg Goal a callable term, the argument to [[try/1]], name of our
%   test
%   @arg Format string (an atom) as in [[format/2]]
%   @arg Args list of arguments for the format string
%
test_format(Goal, Format, Args) :-
    print_message(testing, test_format(Goal, Format, Args)).

:- multifile prolog:message//1.

prolog:message(test_format(Goal, Format, Args)) -->
    [
           '~Ntest ~q:'-[Goal],
           Format-Args
       ].

:- meta_predicate try(0).

%!  try(+Goal:callable) is semidet
%
%   calls `Goal` as once, writing debug information,
%
try(Goal) :-
    test_format(Goal, '~N* Running test ~q', [Goal]),
    debug(terminus(testing_progress(run)), 'running ~q', [Goal]),
    (   catch(Goal, Error, true)
    ->  (   var(Error)
        ->  true
        ;   test_format(Goal, '~N+ ERROR! Could not successfully run ~q: ~q',[Goal,Error]),
            debug(terminus(testing_progress(error)), 'ERROR! Could not successfully run ~q: ~q',[Goal,Error]),
            fail
        )
    ;
        test_format(Goal, '~N+ FAIL! Could not successfully run ~q',[Goal]),
        debug(terminus(testing_progress(fail)), 'FAIL! Could not successfully run ~q',[Goal]),
        fail
    ).

write_arg(Arg) :-
    string(Arg),
    !,
    writeq(Arg).
write_arg(Arg) :-
    re_match('.*:.*', Arg),
    !,
    writeq(Arg).
write_arg(Arg) :-
    re_match('[^ ]+ ', Arg),
    !,
    format('"~s"',Arg).
write_arg(Arg) :-
    atom(Arg),
    !,
    write(Arg).

write_args(Args) :-
    intersperse(' ', Args,Spaced),
    !,
    maplist(write_arg,Spaced),
    format('~n',[]).

status_200(URL) :-
    http_open(URL, _, [status_code(200)]).


/*
 * admin_pass(+Pass) is det.
 *
 * Get the administrator password for testing from the environment,
 * or try the default ('root')
 */
admin_pass(Pass) :-
    (   getenv('TERMINUSDB_ADMIN_PASSWD', Pass)
    ->  true
    ;   Pass='root').

setup_unattached_store(Store-Dir) :-
    tmp_path(Folder),
    random_string(RandomString),
<<<<<<< HEAD
    atomic_list_concat([TmpName, RandomString], Dir),
    make_directory(Dir),
    open_archive_store(Dir, Store),
=======
    atomic_list_concat([Folder, '/temporary_terminus_store/', RandomString], Dir),
    make_directory_path(Dir),
    open_directory_store(Dir, Store),
>>>>>>> 16775e17
    initialize_database_with_store('root', Store).

setup_temp_store(Store-Dir) :-
    setup_unattached_store(Store-Dir),
    set_local_triple_store(Store).

teardown_unattached_store(_Store-Dir) :-
    delete_directory_and_contents(Dir).

teardown_temp_store(Store-Dir) :-
    retract_local_triple_store(Store),
    teardown_unattached_store(Store-Dir).

:- meta_predicate with_temp_store(:).
with_temp_store(Goal) :-
    setup_call_cleanup(setup_temp_store(State),
                       Goal,
                       teardown_temp_store(State)).

ensure_label(Label) :-
    triple_store(Store),
    ignore(create_named_graph(Store, Label, _Graph)).

ref_schema_context_from_label_descriptor(Label, Label_Descriptor, Context) :-
    Commit_Info = commit_info{author:"test",message:"test"},
    ref_schema_context_from_label_descriptor(Label, Label_Descriptor, Commit_Info, Context).
ref_schema_context_from_label_descriptor(Label, Label_Descriptor, Commit_Info, Context) :-
    ref_ontology(Ref_Label),
    Label_Descriptor = label_descriptor{
                           instance:Label,
                           schema:Ref_Label,
                           variety:repository_descriptor
                       },
    open_descriptor(Label_Descriptor, Transaction_Object),
    create_context(Transaction_Object, Commit_Info, Context).

repo_schema_context_from_label_descriptor(Label, Label_Descriptor, Context) :-
    Commit_Info = commit_info{author:"test",message:"test"},
    repo_schema_context_from_label_descriptor(Label, Label_Descriptor, Commit_Info, Context).
repo_schema_context_from_label_descriptor(Label, Label_Descriptor, Commit_Info, Context) :-
    repository_ontology(Repo_Label),
    Label_Descriptor = label_descriptor{
                           instance:Label,
                           schema:Repo_Label,
                           variety:database_descriptor
                       },
    open_descriptor(Label_Descriptor, Transaction_Object),
    create_context(Transaction_Object, Commit_Info, Context).

create_db_with_test_schema(Organization, Db_Name) :-
    Prefixes = _{ '@base'  : 'http://example.com/data/world/',
                  '@schema' : 'http://example.com/schema/worldOntology#'},

    open_descriptor(system_descriptor{}, System),
    super_user_authority(Admin),
    create_db(System, Admin, Organization, Db_Name, "test", "a test db", false, true, Prefixes),

    world_ontology_json(OntologyJSON),
    open_string(OntologyJSON, JSON_Stream),

    Commit_Info = commit_info{author: "test", message: "add test schema"},
    atomic_list_concat([Organization,'/',Db_Name], DB_Path),
    resolve_absolute_string_descriptor(DB_Path, Desc),
    create_context(Desc, Commit_Info, Context),

    with_transaction(
        Context,
        replace_json_schema(Context, JSON_Stream),
        _).

create_db_with_ttl_schema(Organization, Db_Name, TTL_Schema) :-
    Prefixes = _{ doc  : 'http://example.com/data/world/',
                  scm : 'http://example.com/schema/worldOntology#'},

    open_descriptor(system_descriptor{}, System),
    super_user_authority(Admin),
    create_db(System, Admin, Organization, Db_Name, "test", "a test db", false, true, Prefixes),

    terminus_path(Path),
    interpolate([Path, TTL_Schema], TTL_File),
    read_file_to_string(TTL_File, TTL, []),

    atomic_list_concat([Organization, '/', Db_Name,
                        '/local/branch/main/schema/main'],
                       Graph),
    super_user_authority(Auth),
    Commit_Info = commit_info{author: "test", message: "add test schema"},
    graph_update(system_descriptor{}, Auth, Graph, Commit_Info, "turtle", TTL).

create_db_without_schema(Organization, Db_Name) :-
    Prefixes = _{ '@base' : 'http://somewhere.for.now/document/',
                  '@schema' : 'http://somewhere.for.now/schema#' },
    open_descriptor(system_descriptor{}, System),
    super_user_authority(Admin),
    create_db(System, Admin, Organization, Db_Name, "test", "a test db", false, false, Prefixes).

create_db_with_empty_schema(Organization, Db_Name) :-
    Prefixes = _{ '@base' : 'http://somewhere.for.now/document/',
                  '@schema' : 'http://somewhere.for.now/schema#' },
    open_descriptor(system_descriptor{}, System),
    super_user_authority(Admin),
    create_db(System, Admin, Organization, Db_Name, "test", "a test db", true, false, Prefixes).

create_public_db_without_schema(Organization, Db_Name) :-
    Prefixes = _{ '@base' : 'http://somewhere.for.now/document/',
                  '@schema' : 'http://somewhere.for.now/schema#' },
    open_descriptor(system_descriptor{}, System),
    super_user_authority(Admin),
    create_db(System, Admin, Organization, Db_Name, "test", "a test db", false, true, Prefixes).

delete_user_and_organization(User_Name) :-
    do_or_die(delete_user(User_Name),
             error(user_doesnt_exist(User_Name))),
    do_or_die(delete_organization(User_Name),
             error(organization_doesnt_exist(User_Name))).

:- begin_tests(db_test_schema_util).
test(create_db_and_insert_invalid_data,
     [setup((setup_temp_store(State),
             create_db_with_test_schema("admin", "test"))),
      cleanup(teardown_temp_store(State)),
      throws(error(schema_check_failure(_),_))])
:-
    resolve_absolute_string_descriptor("admin/test", Descriptor),
    create_context(Descriptor, commit_info{author:"test",message:"this should never commit"}, Context),

    with_transaction(Context,
                     ask(Context,
                         insert(a,b,c)),
                     _).

:- end_tests(db_test_schema_util).

print_all_triples(Askable) :-
    findall(t(S,P,O),
            ask(Askable, t(S,P,O)),
            Triples),
    forall(member(Triple,Triples),
           (   writeq(user_error, Triple), nl(user_error) )).

print_all_triples(Askable, Selector) :-
    findall(t(S,P,O),
            ask(Askable, t(S,P,O, Selector)),
            Triples),
    forall(member(Triple,Triples),
           (   writeq(user_error, Triple), nl(user_error))).

print_all_documents(Askable) :-
    print_all_documents(Askable, instance).

print_all_documents(Askable, Selector) :-
    nl,
    Config = config{
                 skip: 0,
                 count: unlimited,
                 as_list: false,
                 compress: true,
                 unfold: false,
                 minimized: false
             },
    forall(
        api_generate_document_ids(Selector, Askable, Config, Id),
        (   api_get_document(Selector, Askable, Id, Config, Document),
            json_write_dict(current_output, Document, []))),
    nl.

cleanup_user_database(User, Database) :-
   (   database_exists(User, Database)
   ->  force_delete_db(User, Database)
   ;   true),
   (   agent_name_exists(system_descriptor{}, User)
   ->  delete_user(User)
   ;   true),
   (   organization_name_exists(system_descriptor{}, User)
   ->  delete_organization(User)
   ;   true).

select_mode([],[],[],true).
select_mode([(?)|Rest],[Arg1|Args1],[Arg2|Args2],Equations) :-
    Arg1 = Arg2,
    select_mode(Rest,Args1,Args2,Equations).
select_mode([(?)|Rest],[Arg1|Args1],[Arg2|Args2],Equations) :-
    select_mode(Rest,Args1,Args2,Other_Equations),
    Equations = (Arg1=Arg2,Other_Equations).
select_mode([(-)|Rest],[Arg1|Args1],[Arg2|Args2],Equations) :-
    select_mode(Rest,Args1,Args2,Other_Equations),
    Equations = (Arg1=Arg2,Other_Equations).
select_mode([domain(L)|Rest],[X|Args1],[X|Args2],Equations) :-
    member(X,L),
    select_mode(Rest,Args1,Args2,Equations).


inherit_env_var(Env_List_In, Var, Env_List_Out) :-
    (   getenv(Var, Val)
    ->  Env_List_Out = [Var=Val|Env_List_In]
    ;   Env_List_Out = Env_List_In).

inherit_env_vars(Env_List, [], Env_List) :-
    !.
inherit_env_vars(Env_List_In, [Var|Vars], Env_List) :-
    inherit_env_var(Env_List_In, Var, Env_List_Out),
    inherit_env_vars(Env_List_Out, Vars, Env_List).

read_line_until_start_line(Error) :-
    read_line_to_string(Error, Line),
    re_match("% You can view your server in a browser at ",Line),
    !.
read_line_until_start_line(Error) :-
    read_line_until_start_line(Error).

% spawn_server(+Path, -URL, -PID, +Options) is det.
spawn_server_1(Path, URL, PID, Options) :-
    (   memberchk(port(Port), Options)
    ->  true
    ;   between(0,5,_),
        random_between(49152, 65535, Port)),

    current_prolog_flag(executable, Swipl_Path),

    directory_file_path(_, Exe, Swipl_Path),
    (   Exe = swipl
    ->  expand_file_search_path(terminus_home('start.pl'), Argument),
        Args = [Argument, serve]
    ;   Args = [serve]
    ),

    format(string(URL), "http://127.0.0.1:~d", [Port]),
    Env_List_1 = [
        'LANG'='en_US.UTF-8',
        'LC_TIME'='en_US.UTF-8',
        'LC_MONETARY'='en_US.UTF-8',
        'LC_MEASUREMENT'='en_US.UTF-8',
        'LC_NUMERIC'='en_US.UTF-8',
        'LC_PAPER'='en_US.UTF-8',

        'TERMINUSDB_SERVER_PORT'=Port,
        'TERMINUSDB_SERVER_DB_PATH'=Path,
        'TERMINUSDB_SERVER_JWKS_ENDPOINT'='https://cdn.terminusdb.com/jwks.json'
    ],

    (   memberchk(env_vars(Env_List_User), Options)
    ->  append(Env_List_1, Env_List_User, Combined_Env_List)
    ;   Combined_Env_List = Env_List_1),

    inherit_env_vars(Combined_Env_List,
                     [
                         'HOME',
                         'SystemRoot', % Windows specific stuff...
                         'TMP', % Windows sadness
                         'TEMP', % Again...
                         'TERMINUSDB_ADMIN_PASSWD',
                         'TERMINUSDB_SERVER_PACK_DIR',
                         'TERMINUSDB_JWT_ENABLED',
                         'TERMINUSDB_SERVER_TMP_PATH',
                         'PATH'
                     ],
                     Env_List),

    process_create(Swipl_Path, Args,
                   [
                       process(PID),
                       env(Env_List),
                       stdin(pipe(Input)),
                       stdout(pipe(_)),
                       stderr(pipe(Error))
                   ]),

    % this very much depends on something being written on startup
    % we read 2 lines, because the first line will report start. the second line will be printed after load is done.
    % This is very fragile though.

    read_line_until_start_line(Error),

    ignore(memberchk(error(Error), Options)),
    ignore(memberchk(input(Input), Options)),

    (   current_prolog_flag(windows, true)
    ->  sleep(0.1)
    ;   true),
    process_wait(PID, Status, [timeout(0)]),
    (   Status = exit(98)
    ->  fail
    ;   Status \= timeout
    ->  throw(error(server_spawn_failed(Status), _))
    ;   true).

spawn_server(Path, URL, PID, Options) :-
    (   memberchk(port(_), Options)
    ->  Error = server_spawn_port_in_use
    ;   Error = server_spawn_retry_exceeded),

    do_or_die(spawn_server_1(Path, URL, PID, Options),
              error(Error, _)).

kill_server(PID) :-
    % As of SWI-Prolog v8.4.0, process_kill(PID), which defaults to SIGTERM,
    % does not terminate the process on all systems. Until that is fixed, we use
    % SIGKILL to work around this issue.
    % See: https://github.com/terminusdb/terminusdb/pull/828
    process_kill(PID, 9),
    process_wait(PID, _).

setup_temp_server(Store-Dir-PID, URL, Options) :-
    setup_temp_store(Store-Dir),
    spawn_server(Dir, URL, PID, Options).

setup_temp_server(Store-Dir-PID, URL) :-
    setup_temp_server(Store-Dir-PID, URL, []).

teardown_temp_server(Store-Dir-PID) :-
    kill_server(PID),
    teardown_temp_store(Store-Dir).

setup_temp_unattached_server(Store-Dir-PID, Store, URL, Options) :-
    setup_unattached_store(Store-Dir),
    spawn_server(Dir, URL, PID, Options).

setup_temp_unattached_server(Store-Dir-PID, Store, URL) :-
    setup_temp_unattached_server(Store-Dir-PID, Store, URL, []).

teardown_temp_unattached_server(Store-Dir-PID) :-
    kill_server(PID),
    teardown_unattached_store(Store-Dir).

setup_cloned_situation(Store_Origin, Server_Origin, Store_Destination, Server_Destination) :-
    %% Setup: create a database on the remote server, clone it on the local server
    with_triple_store(
        Store_Destination,
        (   add_user("KarlKautsky", some('password_destination'), _),
            create_db_without_schema("KarlKautsky", "foo"))
    ),

    with_triple_store(
        Store_Origin,
        add_user("RosaLuxemburg", some('password_origin'), _)),

    atomic_list_concat([Server_Origin, '/api/clone/RosaLuxemburg/bar'], Clone_URL),
    atomic_list_concat([Server_Destination, '/KarlKautsky/foo'], Remote_URL),
    base64("KarlKautsky:password_destination", Base64_Destination_Auth),
    format(string(Authorization_Remote), "Basic ~s", [Base64_Destination_Auth]),
    http_post(Clone_URL,
              json(_{comment: "hai hello",
                     label: "bar",
                     remote_url: Remote_URL}),

              _,
              [json_object(dict),authorization(basic('RosaLuxemburg','password_origin')),
               request_header('Authorization-Remote'=Authorization_Remote)]).

setup_cloned_nonempty_situation(Store_Origin, Server_Origin, Store_Destination, Server_Destination) :-
    %% Setup: create a database with content on the remote server, clone it on the local server
    with_triple_store(
        Store_Destination,
        (   add_user("KarlKautsky", some('password_destination'), _),
            create_db_without_schema("KarlKautsky", "foo"),

            resolve_absolute_string_descriptor("KarlKautsky/foo", Descriptor),
            create_context(Descriptor, commit_info{author:"kautsky", message: "hi hello"}, Context1),
            with_transaction(Context1,
                             ask(Context1,
                                 insert(a,b,c)),
                             _),
            create_context(Descriptor, commit_info{author:"kautsky", message: "hi hello"}, Context2),
            with_transaction(Context2,
                             ask(Context2,
                                 insert(d,e,f)),
                             _)
        )
    ),

    with_triple_store(
        Store_Origin,
        add_user("RosaLuxemburg", some('password_origin'), _)),


    atomic_list_concat([Server_Origin, '/api/clone/RosaLuxemburg/bar'], Clone_URL),
    atomic_list_concat([Server_Destination, '/KarlKautsky/foo'], Remote_URL),
    base64("KarlKautsky:password_destination", Base64_Destination_Auth),
    format(string(Authorization_Remote), "Basic ~s", [Base64_Destination_Auth]),
    http_post(Clone_URL,
              json(_{comment: "hai hello",
                     label: "bar",
                     remote_url: Remote_URL}),

              _,
              [json_object(dict),authorization(basic('RosaLuxemburg','password_origin')),
               request_header('Authorization-Remote'=Authorization_Remote)]).

test_document_label_descriptor(Descriptor) :-
    test_document_label_descriptor(test, Descriptor).

test_document_label_descriptor(Name, Descriptor) :-
    triple_store(Store),
    atom_concat(Name, '_schema', Schema_Name),
    atom_concat(Name, '_instance', Instance_Name),
    create_named_graph(Store, Schema_Name, _),
    create_named_graph(Store, Instance_Name, _),

    Descriptor = label_descriptor{
                     variety: branch_descriptor,
                     schema: Schema_Name,
                     instance: Instance_Name
                 }.

test_woql_label_descriptor(Descriptor) :-
    test_woql_label_descriptor(woql, Descriptor).

test_woql_label_descriptor(Name, Descriptor) :-
    triple_store(Store),
    atom_concat(Name, '_instance', Instance_Name),
    woql_ontology(WOQL_Name),
    create_named_graph(Store, Instance_Name, _),

    Descriptor = label_descriptor{
                     variety: branch_descriptor,
                     schema: WOQL_Name,
                     instance: Instance_Name
                 }.

:- meta_predicate with_test_transaction(+, -, :).
with_test_transaction(Descriptor, Context, Goal) :-
    with_test_transaction(Descriptor, Context, Goal, _).
:- meta_predicate with_test_transaction(+, -, :, -).
with_test_transaction(Descriptor, Context, Goal, Result) :-
    do_or_die(var(Context),
              error(test_transaction_initiated_with_bound_context, _)),

    create_context(Descriptor, commit_info{author: "test", message: "test"}, Context),
    with_transaction(Context, Goal, Result).

write_schema_string(Schema, Desc) :-
    create_context(Desc, commit{author: "a", message: "m"}, Context),
    with_transaction(Context, write_json_string_to_schema(Context, Schema), _).

:- meta_predicate write_schema(1,+).
write_schema(P,Desc) :-
    call(P,Schema),
    write_schema_string(Schema, Desc).<|MERGE_RESOLUTION|>--- conflicted
+++ resolved
@@ -182,15 +182,9 @@
 setup_unattached_store(Store-Dir) :-
     tmp_path(Folder),
     random_string(RandomString),
-<<<<<<< HEAD
-    atomic_list_concat([TmpName, RandomString], Dir),
-    make_directory(Dir),
-    open_archive_store(Dir, Store),
-=======
     atomic_list_concat([Folder, '/temporary_terminus_store/', RandomString], Dir),
     make_directory_path(Dir),
-    open_directory_store(Dir, Store),
->>>>>>> 16775e17
+    open_archive_store(Dir, Store),
     initialize_database_with_store('root', Store).
 
 setup_temp_store(Store-Dir) :-
