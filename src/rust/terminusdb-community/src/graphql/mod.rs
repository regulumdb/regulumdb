use juniper::{http::GraphQLRequest, EmptyMutation, EmptySubscription, RootNode};

use std::io::Read;
use std::sync::Arc;
use swipl::prelude::*;

mod filter;
pub mod frame;
pub mod query;
mod sanitize;
mod schema;
mod top;

use self::{
    frame::{AllFrames, PreAllFrames},
    schema::{TerminusContext, TerminusTypeCollection, TerminusTypeCollectionInfo},
};

predicates! {
    #[module("$graphql")]
    semidet fn handle_request(context, _method_term, frame_term, system_term, meta_term, commit_term, transaction_term, auth_term, content_length_term, input_stream_term, response_term) {
        let mut input: ReadablePrologStream = input_stream_term.get_ex()?;
        let len = content_length_term.get_ex::<u64>()? as usize;
        let mut buf = vec![0;len];
        context.try_or_die_generic(input.read_exact(&mut buf))?;

<<<<<<< HEAD
        let request = match serde_json::from_slice::<GraphQLRequest>(&buf) {
            Ok(r) => {
                log_debug!(context, "request: {:?}", r)?;
                r
            },
            Err(error) => return context.raise_exception(&term!{context: error(json_parse_error(#error.line() as u64, #error.column() as u64), _)}?)
        };
=======
        let request =
            match serde_json::from_slice::<GraphQLRequest>(&buf) {
                Ok(r) => {
                    log_debug!(context, "request: {:?}", r)?;
                    r
                },
                Err(error) => return context.raise_exception(&term!{context: error(json_parse_error(#error.line() as u64, #error.column() as u64), _)}?)
            };
>>>>>>> 2b5571a1

        let pre_frames: PreAllFrames = context.deserialize_from_term(frame_term).expect("Unable to parse frames into rust struct");
        let frames: AllFrames = pre_frames.finalize();

        let root_node = RootNode::new_with_info(TerminusTypeCollection::new(),
                                                EmptyMutation::<TerminusContext<'a, C>>::new(),
                                                EmptySubscription::<TerminusContext<'a,C>>::new(),
                                                TerminusTypeCollectionInfo{ allframes: Arc::new(frames)}, (), ());

        let graphql_context = TerminusContext::new(context, auth_term, system_term, meta_term, commit_term,transaction_term)?;

        let response = request.execute_sync(&root_node, &graphql_context);

        log_debug!(context, "graphql response: {:?}", response)?;

        match serde_json::to_string(&response){
            Ok(r) => response_term.unify(r),
            Err(_) => return context.raise_exception(&term!{context: error(json_serialize_error, _)}?),
        }
    }
}

pub fn register() {
    register_handle_request();
}<|MERGE_RESOLUTION|>--- conflicted
+++ resolved
@@ -24,15 +24,6 @@
         let mut buf = vec![0;len];
         context.try_or_die_generic(input.read_exact(&mut buf))?;
 
-<<<<<<< HEAD
-        let request = match serde_json::from_slice::<GraphQLRequest>(&buf) {
-            Ok(r) => {
-                log_debug!(context, "request: {:?}", r)?;
-                r
-            },
-            Err(error) => return context.raise_exception(&term!{context: error(json_parse_error(#error.line() as u64, #error.column() as u64), _)}?)
-        };
-=======
         let request =
             match serde_json::from_slice::<GraphQLRequest>(&buf) {
                 Ok(r) => {
@@ -41,7 +32,6 @@
                 },
                 Err(error) => return context.raise_exception(&term!{context: error(json_parse_error(#error.line() as u64, #error.column() as u64), _)}?)
             };
->>>>>>> 2b5571a1
 
         let pre_frames: PreAllFrames = context.deserialize_from_term(frame_term).expect("Unable to parse frames into rust struct");
         let frames: AllFrames = pre_frames.finalize();
