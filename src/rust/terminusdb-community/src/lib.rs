#[macro_use]
mod log;

#[macro_use]
mod dict_lookup;
<<<<<<< HEAD
mod capabilities;
=======

>>>>>>> 333f51b8
mod changes;
mod consts;
mod doc;
mod embedding;
mod graphql;
mod path;
mod prefix;
mod schema;
mod template;
mod types;
mod value;

pub use swipl;
use swipl::prelude::*;
pub use terminusdb_store_prolog::terminus_store;

use rand::{thread_rng, Rng};

predicates! {
    /// Temporary predicate to demonstrate and test the embedded
    /// module. This should go away as soon as some real predicates
    /// are added here.
    #[module("$rustnative")]
    semidet fn hello(_context, term) {
        term.unify("Hello world")
    }

    #[module("$lcs")]
    semidet fn list_diff(_context, list1_term, list2_term, diff) {
        let list1: Vec<Atom> = list1_term.get()?;
        let list2: Vec<Atom> = list2_term.get()?;

        let table = lcs::LcsTable::new(&list1, &list2);
        let table_diff = table.diff();
        let mut vec = Vec::with_capacity(table_diff.len());
        let unchanged = Atom::new("unchanged");
        let deleted = Atom::new("deleted");
        let inserted = Atom::new("inserted");
        for elt in table_diff {
            let atomic =
                match elt {
                    lcs::DiffComponent::Unchanged(_x,_y) => &unchanged,
                    lcs::DiffComponent::Deletion(_x) => &deleted,
                    lcs::DiffComponent::Insertion(_x) => &inserted
                };
            vec.push(atomic);
        }

        diff.unify(vec.as_slice())
    }

    #[module("utils")]
    semidet fn random_string(_context, s_term) {
        let mut buf = [0_u8;31];
        let mut rng = thread_rng();

        for item in &mut buf {
            let r = rng.gen_range(0..36);
            if r < 10 {
                *item = b'0' + r;
            }
            else {
                *item = b'a' - 10 + r;
            }
        }

        let s = unsafe { std::str::from_utf8_unchecked(&buf) };

        s_term.unify(s)
    }

    #[module("utils")]
    semidet fn random_base64(_context, size_term, s_term) {
        let size: u64 = size_term.get()?;
        let mut buf = Vec::with_capacity(size as usize);
        let mut rng = thread_rng();

        for _ in 0..size {
            let r = rng.gen_range(0..64);
            let item = base64char(r);
            buf.push(item)
        }

        let s = unsafe { std::str::from_utf8_unchecked(&buf) };

        s_term.unify(s)
    }

}

// implements RFC4648 encoding
#[inline]
fn base64char(r: u8) -> u8 {
    if r < 26 {
        b'A' + r
    } else if r < 52 {
        b'a' + (r - 26)
    } else if r < 62 {
        b'0' + (r - 52)
    } else if r == 62 {
        b'-'
    } else {
        b'_'
    }
}

pub fn install() {
    register_list_diff();
    register_random_string();
    register_random_base64();
    doc::register();
    graphql::register();
    template::register();
    changes::register();
    embedding::register();
    capabilities::register();
}<|MERGE_RESOLUTION|>--- conflicted
+++ resolved
@@ -3,11 +3,8 @@
 
 #[macro_use]
 mod dict_lookup;
-<<<<<<< HEAD
 mod capabilities;
-=======
 
->>>>>>> 333f51b8
 mod changes;
 mod consts;
 mod doc;
