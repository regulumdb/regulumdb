<<<<<<< HEAD
FROM terminusdb/swipl:v8.4.2
ENV TUS_VERSION v0.0.9
=======
FROM terminusdb/swipl:v8.4.2 as pack_installer
ENV TUS_VERSION v0.0.8
>>>>>>> aad57616
WORKDIR /app/pack
RUN export BUILD_DEPS="git build-essential make libjwt-dev libssl-dev pkg-config" \
        && apt-get update && apt-get install $BUILD_DEPS -y --no-install-recommends \
        && git clone --single-branch --branch v0.0.5 https://github.com/terminusdb-labs/jwt_io.git jwt_io \
        && git clone --single-branch --branch $TUS_VERSION https://github.com/terminusdb/tus.git tus \
        && swipl -g "pack_install('file:///app/pack/jwt_io', [interactive(false)])" \
        && swipl -g "pack_install('file:///app/pack/tus', [interactive(false)])"

FROM terminusdb/swipl:v8.4.2 AS rust_builder
WORKDIR /app/rust
COPY ./src/rust /app/rust
RUN BUILD_DEPS="git build-essential curl clang" && apt-get update \
	&& apt-get install -y --no-install-recommends $BUILD_DEPS \
        ca-certificates
RUN curl https://sh.rustup.rs -sSf | bash -s -- -y
ENV PATH="/root/.cargo/bin:${PATH}"
RUN cargo build --release

FROM terminusdb/swipl:v8.4.2
WORKDIR /app/terminusdb
COPY ./ /app/terminusdb
COPY --from=pack_installer /root/.local/share/swi-prolog/pack/ /usr/share/swi-prolog/pack
COPY --from=rust_builder /app/rust/target/release/libterminusdb_dylib.so /app/terminusdb/src/rust/librust.so
ARG MAKE_ARGS=""
ARG TERMINUSDB_GIT_HASH=null
ENV TERMINUSDB_GIT_HASH=${TERMINUSDB_GIT_HASH}
ARG TERMINUSDB_JWT_ENABLED=true
ENV TERMINUSDB_JWT_ENABLED=${TERMINUSDB_JWT_ENABLED}
RUN apt-get update && \
    apt-get install -y --no-install-recommends libjwt0 make openssl && \
    rm -rf /var/cache/apt/* && \
    rm -rf /var/lib/apt/lists/* && \
    touch src/rust/librust.so && \
    make $MAKE_ARGS
CMD ["/app/terminusdb/distribution/init_docker.sh"]<|MERGE_RESOLUTION|>--- conflicted
+++ resolved
@@ -1,10 +1,5 @@
-<<<<<<< HEAD
-FROM terminusdb/swipl:v8.4.2
+FROM terminusdb/swipl:v8.4.2 as pack_installer
 ENV TUS_VERSION v0.0.9
-=======
-FROM terminusdb/swipl:v8.4.2 as pack_installer
-ENV TUS_VERSION v0.0.8
->>>>>>> aad57616
 WORKDIR /app/pack
 RUN export BUILD_DEPS="git build-essential make libjwt-dev libssl-dev pkg-config" \
         && apt-get update && apt-get install $BUILD_DEPS -y --no-install-recommends \
