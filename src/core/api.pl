--- conflicted
+++ resolved
@@ -184,14 +184,12 @@
               % api_graphql.pl
               handle_graphql_request/8,
 
-<<<<<<< HEAD
               % api_history.pl
-              api_document_history/6
-=======
+              api_document_history/6,
+
               % api_migration
               api_migrate_resource/7,
               api_migrate_resource_to/7
->>>>>>> 1d621078
           ]).
 
 :- use_module(api/api_init).
@@ -228,8 +226,5 @@
 :- use_module(api/api_access_control).
 :- use_module(api/api_db_update).
 :- use_module(api/api_graphql).
-<<<<<<< HEAD
 :- use_module(api/api_history).
-=======
-:- use_module(api/api_migration).
->>>>>>> 1d621078
+:- use_module(api/api_migration).