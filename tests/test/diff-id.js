--- conflicted
+++ resolved
@@ -454,7 +454,6 @@
       expect(r4.status).to.equal(409)
     })
 
-<<<<<<< HEAD
     it('results in a better error on bad document', async function () {
       const path = api.path.versionDiff(agent)
       const r4 = await agent.post(path)
@@ -474,7 +473,8 @@
           ['before_data_version',
             'after',
             'document_id']])
-=======
+    })
+
     it('apply squash commit on raw json', async function () {
       await document
         .insert(agent, {
@@ -521,7 +521,6 @@
         },
       })
       expect(r5.body).to.have.length(3)
->>>>>>> 3fe8926f
     })
 
     it('gets an error on apply', async function () {
