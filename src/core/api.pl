--- conflicted
+++ resolved
@@ -191,16 +191,14 @@
               api_migrate_resource/7,
               api_migrate_resource_to/7,
 
-<<<<<<< HEAD
               % api_merge.pl
-              api_concat/6
-=======
+              api_concat/6, 
+
               % api_indexer
               api_index_jobs/8,
 
               % api_merge
               api_merge/6
->>>>>>> 9a9105b3
           ]).
 
 :- use_module(api/api_init).
