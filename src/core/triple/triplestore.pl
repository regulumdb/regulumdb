:- module(triplestore, [
              safe_graph_name_length_ok/1,
              safe_create_named_graph/3,
              safe_named_graph_exists/2,
              safe_open_named_graph/3,
              safe_open_graph_head/3,
              safe_delete_named_graph/2,
              xrdf/4,
              xquad/5,
              xrdf_db/4,
              xrdf_deleted/4,
              xrdf_added/4,
              insert/5,
              delete/5,
              delete_all/1,
              unlink_object/2,
              storage/1,
              triple_store/1,
              global_triple_store/1,
              local_triple_store/1,
              retract_local_triple_store/1,
              set_local_triple_store/1,
              default_triple_store/1,
              memory_triple_store/1,
              with_triple_store/2
          ]).

:- use_module(literals).
:- use_module(constants).

:- use_module(core(util)).
:- use_module(core(query)).

:- use_module(core(transaction)).

:- use_module(config(terminus_config), [db_path/1]).

:- use_module(library(apply)).
:- use_module(library(debug)).
:- use_module(library(error)).
:- use_module(library(yall)).
:- use_module(library(apply_macros)).
:- use_module(library(lists)).
:- use_module(library(url)).

:- use_module(check_db).

:- reexport(library(terminus_store)).


/** <module> Triplestore
 *
 * This module contains the database management predicates responsible
 * for creating collections, graphs and syncing from journals.
 *
 * * * * * * * * * * * * * * * * * * * * * * * * * * * * * * * * * * * * */

/**
 * checkpoint(+Collection_Id,+Database_Id:graph_identifier) is det.
 *
 * Create a new graph checkpoint from our current dynamic triple state
 * and sync.
 *
 * UUU Should this ever be called? - should it be automatic?
 */
checkpoint(_DB_ID,_Graph_ID) :-
    throw(error("Unimplemented")).

/**
 * default_triple_store(-Triple_Store) is det.
 *
 * Opens the default triple store, a directory store with the path retrieved from file_utils:db_path/1.
 */
default_triple_store(Triple_Store) :-
    db_path(Path),
<<<<<<< HEAD
    open_archive_store(Path,Triple_Store).
=======
    assert_database_version_is_current(Path),
    open_directory_store(Path,Triple_Store).
>>>>>>> 16775e17

/**
 * memory_triple_store(-Triple_Store) is det.
 *
 * Opens an in-memory triple store.
 */
memory_triple_store(Triple_Store) :-
    open_memory_store(Triple_Store).

:- dynamic global_triple_store_var/1.

/**
 * global_triple_store(?Triple_Store) is semidet.
 *
 * set or retrieve the global triple store.
 * The global triple store is stored in a dynamic predicate, which
 * global_triple_store/1 maintains in a thread-safe
 * way. triple_store/1 will return the global triple store, unless a
 * local triple store has been set (see local_triple_store/1).
 */
global_triple_store(Triple_Store) :-
    var(Triple_Store),
    !,
    global_triple_store_var(Triple_Store).
global_triple_store(Triple_Store) :-
    % Triple_Store is non-var, so this is a set
    with_mutex(
        sync_storage,
        (
            retractall(global_triple_store_var(_)),
            assertz(global_triple_store_var(Triple_Store))
        )
    ).

:- thread_local local_triple_store_var/1.
/**
 * local_triple_store(?Triple_Store) is semidet.
 *
 * set or retrieve the local triple store.
 * The local triple store is stored in a thread-local predicate. On
 * set, local_triple_store/1 will add a new first clause to this
 * predicate, without removing existing clauses. Make sure to use
 * retract_local_triple_store/1 to undo the set when done.
 *
 * See also with_triple_store/2, which runs a goal with the local
 * triple store temporarily set to the given store.
 */
local_triple_store(Triple_Store) :-
    once(local_triple_store_var(Triple_Store)).

set_local_triple_store(Triple_Store) :-
    asserta(local_triple_store_var(Triple_Store)).

/**
 * retract_local_triple_store(+Triple_Store) is det.
 *
 * ensures a particular triple store won't be returned (anymore) by local_triple_store/1.
 */
retract_local_triple_store(Triple_Store) :-
    retract(local_triple_store_var(Triple_Store)).

/**
 * with_triple_store(+Triple_Store, :Goal) is nondet.
 *
 * Call Goal with the given triple store set as local triple store.
 * The local triple store will be retracted when Goal finishes.
 */
:- meta_predicate with_triple_store(+, :).
with_triple_store(Triple_Store, _Goal) :-
    var(Triple_Store),
    !,
    instantiation_error(Triple_Store).
with_triple_store(Triple_Store, Goal) :-
    setup_call_cleanup(set_local_triple_store(Triple_Store),
                       Goal,
                       retract_local_triple_store(Triple_Store)).

/**
 * triple_store(?Triple_Store) is det.
 *
 * Returns the current triple store associated with the server.
 *
 * This could be:
 * - the local triple store, as set with local_triple_store/1 or with_triple_store/2
 * - the global triple store, as set with global_triple_store/1.
 *
 * If neither a local nor a global triple store is set, it is
 * retrieved using default_triple_store/1 and subsequently set as the
 * global triple store.
 */
triple_store(Triple_Store) :-
    local_triple_store(Triple_Store),
    !.
triple_store(Triple_Store) :-
    global_triple_store(Triple_Store),
    !.
triple_store(Triple_Store) :-
    default_triple_store(Triple_Store),
    global_triple_store(Triple_Store).

/**
 * storage(Triple_Store) is det.
 *
 * backwards_compatible alias for triple_store/1.
 */
storage(Triple_Store) :-
    triple_store(Triple_Store).


/*
 * safe_create_named_graph(+Store,+Graph_ID,-Graph_Obj) is det.
 *
 * create the named graph, encoded for file-name safety
 */
safe_create_named_graph(Store,Graph_ID,Graph_Obj) :-
    www_form_encode(Graph_ID,Safe_Graph_ID),
    create_named_graph(Store,Safe_Graph_ID,Graph_Obj).

/*
 * graph_name_valid(+Graph_ID) is semidet.
 *
 * Succeeds if the given name for a graph can be used, and fails otherwise.
 * A graph name is bad if it is too long, cause we cannot create a
 * label file in that case.
 */
safe_graph_name_length_ok(Graph_ID) :-
    www_form_encode(Graph_ID,Safe_Graph_ID),
    atom_length(Safe_Graph_ID, Len),
    Len < 250.

/*
 * safe_named_graph_exists(+Store,+Graph_ID) is semidet.
 *
 * succeeds if the graph exists, and fails otherwise
 */
safe_named_graph_exists(Store, Graph_ID) :-
    safe_open_named_graph(Store, Graph_ID, _).

/*
 * safe_open_named_graph(+Store,+Graph_ID,-Graph_Obj) is semidet.
 *
 * open the named graph, encoded for file-name safety
 */
safe_open_named_graph(Store, Graph_ID, Graph_Obj) :-
    www_form_encode(Graph_ID,Safe_Graph_ID),
    open_named_graph(Store,Safe_Graph_ID,Graph_Obj).

%pinned_graph_label(X) :-
%    system_schema_name(X).
pinned_graph_label(X) :-
    repository_ontology(X).
pinned_graph_label(X) :-
    ref_ontology(X).
pinned_graph_label(X) :-
    woql_ontology(X).

safe_open_graph_head(Store, Graph_ID, Layer_Obj) :-
    pinned_graph_label(Graph_ID),
    safe_open_graph_head_pinned(Store, Graph_ID, Layer_Obj),
    !.
safe_open_graph_head(Store, Graph_ID, Layer_Obj) :-
    safe_open_graph_head_(Store, Graph_ID, Layer_Obj).

safe_open_graph_head_(Store, Graph_ID, Layer_Obj) :-
    safe_open_named_graph(Store, Graph_ID, Graph_Obj),
    head(Graph_Obj, Layer_Obj).

:- table safe_open_graph_head_pinned/3.
safe_open_graph_head_pinned(Store, Graph_ID, Layer_Obj) :-
    safe_open_graph_head_(Store, Graph_ID, Layer_Obj).

/*
 * safe_delete_named_graph(+Store, +Graph_ID) is semidet.
 *
 * delete the named graph, encoded for file-name safety
 */
safe_delete_named_graph(Store, Graph_ID) :-
    www_form_encode(Graph_ID, Safe_Graph_ID),
    delete_named_graph(Store, Safe_Graph_ID).

/**
 * import_graph(+File,+DB_ID,+Graph_ID) is det.
 *
 * This predicate imports a given File as the latest checkpoint of Database_Name
 *
 * File will be in either ntriples, turtle or hdt format.
 *
 * UUU - do some transactional stuff here as with schema.
 */
import_graph(_File, _DB_ID, _Graph_ID) :-
    throw(error(_{'system:status' : 'system:error',
                  'system:message' : "import_graph/3 is unimplemented"})).

/**
 * insert(+G:read_write_obj,+X,+Y,+Z,-Changed) is det.
 *
 * Insert triple into transaction layer, record changed as 1 or 0
 */
insert(G,X,Y,Z,Changed) :-
    do_or_die(ground(Z),
              error(instantiation_error, _)),
    ground_object_storage(Z,S),
    read_write_obj_builder(G, Builder),
    (   nb_add_triple(Builder, X, Y, S)
    ->  Changed = 1
    ;   Changed = 0).

/**
 * delete(+G,+Builder,+X,+Y,+Z,-Changed) is det.
 *
 * Delete quad from transaction predicates, record changed as 1 or 0
 */
delete(G,X,Y,Z,Changed) :-
    ground_object_storage(Z,S),
    read_write_obj_builder(G, Builder),
    (   nb_remove_triple(Builder, X, Y, S)
    ->  Changed = 1
    ;   Changed = 0).

delete_all(G) :-
    forall(xrdf([G], S, P, O),
           delete(G, S, P, O, _)).

/*
 * xrdf_added(+Gs:list(read_write_obj),+X,+Y,+Z) is nondet.
 *
 * Query exactly the current layer (and no deeper) for added triples.
 */
xrdf_added(Gs,X,Y,Z) :-
    member(G,Gs),
    read_write_obj_reader(G, Layer),
    pre_convert_node(X,A),
    pre_convert_node(Y,B),
    object_storage(Z,S),
    triple_addition(Layer,A,B,S),
    post_convert_node(A,X),
    post_convert_node(B,Y),
    storage_object(S,Z).

/*
 * xrdf_deleted(+Gs:list(read_write_obj),+X,+Y,+Z) is nondet.
 *
 * Query exactly the current layer (and no deeper) for deleted triples.
 */
xrdf_deleted(Gs,X,Y,Z) :-
    member(G,Gs),
    read_write_obj_reader(G, Layer),
    pre_convert_node(X,A),
    pre_convert_node(Y,B),
    object_storage(Z,S),
    triple_removal(Layer,A,B,S),
    post_convert_node(A,X),
    post_convert_node(B,Y),
    storage_object(S,Z).

/**
 * xrdf(+Gs,?Subject,?Predicate,?Object) is nondet.
 *
 * The basic predicate implementing the the RDF database.
 * This layer has the transaction updates included.
 *
 */
xrdf(Gs,X,Y,Z) :-
    assertion(is_list(Gs)), % take out for production? This gets called a *lot*
    member(G,Gs),
    read_write_obj_reader(G, Layer),
    xrdf_db(Layer,X,Y,Z).

/**
 * xquad(Gs:list(graph),?G:graph,?Subject,?Predicate,?Object) is nondet.
 *
 * The transactional quad predicate allows us to remember which graph
 * we found a result in.
 */
xquad(Gs,G,X,Y,Z) :-
    assertion(is_list(Gs)),
    memberchk(G,Gs),
    read_write_obj_reader(G, Layer),
    xrdf_db(Layer,X,Y,Z).

unlink_object(Gs, ID) :-
    global_prefix_expand(rdf:first, First),
    forall(
        (   xquad(Gs, G, Subject, Predicate, ID),
            Predicate \= First),
        delete(G, Subject, Predicate, ID, _)
    ).

pre_convert_node(X,A) :-
    (   nonvar(X)
    ->  atom_string(X,A)
    ;   true).

post_convert_node(A,X) :-
    (   nonvar(X)
    ->  (   atom(X)
        ->  atom_string(X,A)
        ;   X = A)
    ;   atom_string(X,A)).

/*
 * xrdf_db(Layer,X,Y,Z) is nondet.
 *
 * Marshalls types appropriately for terminus-store
 */
xrdf_db(Layer,X,Y,Z) :-
    pre_convert_node(X,A),
    pre_convert_node(Y,B),
    object_storage(Z,S),
    triple(Layer,A,B,S),
    post_convert_node(A,X),
    post_convert_node(B,Y),
    storage_object(S,Z).<|MERGE_RESOLUTION|>--- conflicted
+++ resolved
@@ -73,12 +73,8 @@
  */
 default_triple_store(Triple_Store) :-
     db_path(Path),
-<<<<<<< HEAD
+    assert_database_version_is_current(Path),
     open_archive_store(Path,Triple_Store).
-=======
-    assert_database_version_is_current(Path),
-    open_directory_store(Path,Triple_Store).
->>>>>>> 16775e17
 
 /**
  * memory_triple_store(-Triple_Store) is det.
