<<<<<<< HEAD
# TerminusDB Server v2.0.5 Release Notes
=======
# TerminusDB Server v2.0.6 Release Notes

This is largely a bug fix and cleanup release. We focused on improving error handling and code maintanability.

## New

+ Better overall error handling.
+ Extended create db API to allow users to specify whether they want a schema or not.
+ Improved JWT handling for authentication.
+ Added API for role and organisation creation.
+ Extensive work on making capability checking more robust.
+ First draft of auto-generating `.md` files from loaded ontologies.

## Changes

+ Fixed API endpoint for WOQL.put which allows us to dump to CSV

## Backwards-Incompatible Changes

+ Errors are now largely structured as JSON-LD carrying with them a type which
  is defined in `terminus-schema/api.owl.ttl`. This should make it much easier
  for clients to determine the exact meaning of an error, and allows Error reporting
  to be documented in an ontology.

## Bug fixes

+ Handling of floating point numbers has been improved to stop some spurious type errors.
+ Fixed a utf-8 encoding issue encountered when loading remote csvs.


# TerminusDB Server v2.0.6 Release Notes
>>>>>>> 263c2ccc

## Changes

+ New TerminusDB Console
+ Bug fixes

# TerminusDB Server v2.0.4 Release Notes

## Changes

+ New version of terminusdb-console

# TerminusDB Server v2.0.3 Release Notes

## New

+ Implemented Clone, Push and Pull

## Changes

+ The `TERMINUSDB_SERVER_PUBLIC_URL` environment variable is now ignored. TerminusDB is now fully location-agnostic.
+ Added `TERMINUSDB_SERVER_PACK_DIR` environment variable, determining where swi-prolog packages will be installed.
  This was added to make it easier to offer alternative distributions of TerminusDB in the future.

## Bug fixes

+ CORS handling has been changed to reflect Origin on authenticated requests.

# TerminusDB Server v2.0.2 Release Notes

## New

+ Provide HTTPS support and the ability to set your own certs

## Bug fixes

+ The built-in web console now works on different ports
+ The built-in web console now works on different hosts

# TerminusDB Server v2.0.1 Release Notes

## Bug Fixes

+ Resolution of resource descriptors now attempts to resolve relative
  to the current context before trying to resolve as an absolute path.
+ woql:Size was using a database path predicate which was not imported
  causing it to fail.

# TerminusDB Server v2.0.0 Release Notes

## New

TerminusDB Server now implements databases as a tiered structure which
tracks deltas on collections of graphs. This tiered structure
includes:

+ Meta data graph: Holds information about the local and all remote
  repositories assocated with a given database.
+ Commit Graph: A graph containing information about all commits,
  their authors, a comment, and associated branches.
+ Instance and Schema Graphs: These graphs containing the actual data.

These new structural changes to the underlying store allow users to
perform a number of git-like operations. This includes:

+ Time-travel on databases: You can run queries, browse documents or
  view the schema at any previous commit.
+ Branching: You can branch from any current branch or reference (a
  previous commit).

Several new querying capabilities have been added:

+ Regular path queries allowing the user to query recursively using
  combinations of intermediate predicates resulting in both end-point
  nodes and the particular path as a list of edge objects.
+ Database size and triple count can be queried
+ You can choose a specific resource to query including: the meta-data
  graph, the commit graph, a collection of instance or schema graphs,
  or a particular commit.

## Backwards-Incompatible Changes

+ The storage approach has changed dramatically and so previous
  databases can not be read directly by the new TerminusDB. Upgrades
  require re-ingesting data.

+ The previous version of TerminusDB used JSON as an interchange for
  WOQL ASTs. The current version uses JSON-LD, which is a
  serialisation of RDF. This enables us to store WOQL queries in a
  database and provides a schema documentation of the WOQL query language.

## Bug Fixes

+ Transactional logic in TerminusDB 1.0 had surprising outcomes when
  backtracking over inserts. We currently treat inserts as
  non-backtracking destructive updates.
+ WOQL.when is not required in order to perform updates.




<|MERGE_RESOLUTION|>--- conflicted
+++ resolved
@@ -1,6 +1,3 @@
-<<<<<<< HEAD
-# TerminusDB Server v2.0.5 Release Notes
-=======
 # TerminusDB Server v2.0.6 Release Notes
 
 This is largely a bug fix and cleanup release. We focused on improving error handling and code maintanability.
@@ -31,8 +28,7 @@
 + Fixed a utf-8 encoding issue encountered when loading remote csvs.
 
 
-# TerminusDB Server v2.0.6 Release Notes
->>>>>>> 263c2ccc
+# TerminusDB Server v2.0.5 Release Notes
 
 ## Changes
 
