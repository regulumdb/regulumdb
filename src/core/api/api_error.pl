--- conflicted
+++ resolved
@@ -1606,22 +1606,6 @@
                               'api:operation' : Operation
                             }
             }.
-<<<<<<< HEAD
-api_error_jsonld_(merge, error(instance_layer_missing_in_merged_data(Descriptor), _), JSON) :-
-    resolve_absolute_string_descriptor(String, Descriptor),
-    format(string(Msg), "One of the descriptors used in the merge operation did not have an associated instance layer: ~s", [String]),
-    JSON = _{'@type' : 'api:MergeErrorResponse',
-             'api:status' : "api:failure",
-             'api:message' : Msg,
-             'api:error' : _{ '@type' : "api:InstanceLayerMissingInMerge",
-                              'api:descriptor' : String
-                            }
-            }.
-api_error_jsonld_(merge, error(not_a_base_layer(Layer, Descriptor), _), JSON) :-
-    resolve_absolute_string_descriptor(String, Descriptor),
-    format(string(Msg), "One of the descriptors (~s) used in the merge operation had an instance layer which is not a base layer: ~s", [String, Layer]),
-    JSON = _{'@type' : 'api:MergeErrorResponse',
-=======
 api_error_jsonld_(concat, error(instance_layer_missing_in_merged_data(Descriptor), _), JSON) :-
     resolve_absolute_string_descriptor(String, Descriptor),
     format(string(Msg), "One of the descriptors used in the merge operation did not have an associated instance layer: ~s", [String]),
@@ -1636,7 +1620,6 @@
     resolve_absolute_string_descriptor(String, Descriptor),
     format(string(Msg), "One of the descriptors (~s) used in the merge operation had an instance layer which is not a base layer: ~s", [String, Layer]),
     JSON = _{'@type' : 'api:ConcatErrorResponse',
->>>>>>> 96d579d3
              'api:status' : "api:failure",
              'api:message' : Msg,
              'api:error' : _{ '@type' : "api:NotABaseLayer",
@@ -1693,11 +1676,7 @@
 error_type_(toplevel, 'api:TopLevelResponse').
 error_type_(patch, 'api:PatchErrorResponse').
 error_type_(migration, 'api:MigrationErrorResponse').
-<<<<<<< HEAD
-error_type_(merge, 'api:MergeErrorResponse').
-=======
 error_type_(concat, 'api:ConcatErrorResponse').
->>>>>>> 96d579d3
 
 % Graph <Type>
 api_error_jsonld(graph,error(invalid_absolute_graph_descriptor(Path),_), Type, JSON) :-
