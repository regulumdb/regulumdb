use itertools::Itertools;
use juniper::{self, DefaultScalarValue, FromInputValue, InputValue, ScalarValue, ID};
use ordered_float::OrderedFloat;
use regex::{Regex, RegexSet};
use rug::Integer;

use crate::path::iterator::{CachedClonableIterator, ClonableIterator};
use crate::terminus_store::store::sync::SyncStoreLayer;

use crate::value::{base_type_kind, value_to_bigint, value_to_string, BaseTypeKind};
use crate::{consts::RDF_TYPE, terminus_store::*, value::value_to_graphql};

use super::filter::{
    BigIntFilterInputObject, BooleanFilterInputObject, CollectionFilterInputObject,
    DateTimeFilterInputObject, EnumFilterInputObject, FilterInputObject, FloatFilterInputObject,
    IntFilterInputObject, StringFilterInputObject,
};
use super::frame::{is_base_type, AllFrames, ClassDefinition, FieldKind, Prefixes, TypeDefinition};
use super::schema::{BigInt, DateTime, TerminusOrderBy, TerminusOrdering};

use crate::path::compile::path_to_class;

use float_ord::FloatOrd;

use std::cmp::*;
use std::collections::HashSet;
use std::rc::Rc;

#[derive(Debug, PartialEq, Eq, Copy, Clone)]
pub enum GenericOperation {
    Ne,
    Eq,
    Ge,
    Gt,
    Lt,
    Le,
}

#[derive(Debug, PartialEq, Eq, Copy, Clone)]
pub enum EnumOperation {
    Ne,
    Eq,
}

#[derive(Debug, Clone)]
enum TextOperation {
    Regex(Regex),
    StartsWith(String),
    AllOfTerms(Vec<String>),
    AnyOfTerms(Vec<String>),
}

#[derive(Debug)]
enum CollectionOperation {
    SomeHave,
    AllHave,
}

#[derive(Debug, Clone)]
enum FilterObjectType {
    Node(Rc<FilterObject>, String),
    Value(FilterType),
}

#[derive(Debug, Clone)]
enum FilterType {
    // op : TextOperation, type: String
    Text(TextOperation, String),
    // op : GenericOperation,  value : String, type: String
    SmallInt(GenericOperation, i32, String),
    Float(GenericOperation, f64, String),
    Boolean(GenericOperation, bool, String),
    BigInt(GenericOperation, BigInt, String),
    DateTime(GenericOperation, DateTime, String),
    String(GenericOperation, String, String),
    Enum { op: EnumOperation, value: String },
}

#[derive(Debug)]
enum FilterValue {
    Required(FilterObjectType),
    // Optional(OptionalOperation),
    Collection(CollectionOperation, FilterObjectType),
    And(Vec<Rc<FilterObject>>),
    Or(Vec<Rc<FilterObject>>),
    Not(Rc<FilterObject>),
}

#[derive(Debug)]
struct FilterObject {
    edges: Vec<(String, FilterValue)>,
}

fn ordering_matches_op(ord: Ordering, op: GenericOperation) -> bool {
    match ord {
        Ordering::Less => {
            op == GenericOperation::Le || op == GenericOperation::Lt || op == GenericOperation::Ne
        }
        Ordering::Equal => {
            op == GenericOperation::Eq || op == GenericOperation::Le || op == GenericOperation::Ge
        }
        Ordering::Greater => {
            op == GenericOperation::Ge || op == GenericOperation::Gt || op == GenericOperation::Ne
        }
    }
}

/*

FilterObject{ edges:
  vec![
    ("friend", Collection(SomeHave,
                   FilterObject{ edges: vec![("name", Text(Eq,"Jim"))]}))
  ]
}
*/

fn compile_string_input_value(string_type: &str, value: StringFilterInputObject) -> FilterType {
    if let Some(val) = value.eq {
        FilterType::String(GenericOperation::Eq, val, string_type.to_string())
    } else if let Some(val) = value.lt {
        FilterType::String(GenericOperation::Lt, val, string_type.to_string())
    } else if let Some(val) = value.le {
        FilterType::String(GenericOperation::Lt, val, string_type.to_string())
    } else if let Some(val) = value.gt {
        FilterType::String(GenericOperation::Gt, val, string_type.to_string())
    } else if let Some(val) = value.ge {
        FilterType::String(GenericOperation::Ge, val, string_type.to_string())
    } else if let Some(val) = value.regex {
        let regex = Regex::new(&val).expect("Could not compile regex");
        FilterType::Text(TextOperation::Regex(regex), string_type.to_string())
    } else if let Some(val) = value.startsWith {
        FilterType::Text(TextOperation::StartsWith(val), string_type.to_string())
    } else if let Some(val) = value.allOfTerms {
        FilterType::Text(TextOperation::AllOfTerms(val), string_type.to_string())
    } else if let Some(val) = value.anyOfTerms {
        FilterType::Text(TextOperation::AnyOfTerms(val), string_type.to_string())
    } else {
        panic!("Unable to compile string input value to a filter")
    }
}

fn compile_big_int_input_value(string_type: &str, value: BigIntFilterInputObject) -> FilterType {
    if let Some(val) = value.eq {
        FilterType::BigInt(GenericOperation::Eq, val, string_type.to_string())
    } else if let Some(val) = value.lt {
        FilterType::BigInt(GenericOperation::Lt, val, string_type.to_string())
    } else if let Some(val) = value.le {
        FilterType::BigInt(GenericOperation::Lt, val, string_type.to_string())
    } else if let Some(val) = value.gt {
        FilterType::BigInt(GenericOperation::Gt, val, string_type.to_string())
    } else if let Some(val) = value.ge {
        FilterType::BigInt(GenericOperation::Ge, val, string_type.to_string())
    } else {
        panic!("Unable to compile string input value to a filter")
    }
}

fn compile_datetime_input_value(string_type: &str, value: DateTimeFilterInputObject) -> FilterType {
    if let Some(val) = value.eq {
        FilterType::DateTime(GenericOperation::Eq, val, string_type.to_string())
    } else if let Some(val) = value.lt {
        FilterType::DateTime(GenericOperation::Lt, val, string_type.to_string())
    } else if let Some(val) = value.le {
        FilterType::DateTime(GenericOperation::Lt, val, string_type.to_string())
    } else if let Some(val) = value.gt {
        FilterType::DateTime(GenericOperation::Gt, val, string_type.to_string())
    } else if let Some(val) = value.ge {
        FilterType::DateTime(GenericOperation::Ge, val, string_type.to_string())
    } else {
        panic!("Unable to compile string input value to a filter")
    }
}

fn compile_float_input_value(string_type: &str, value: FloatFilterInputObject) -> FilterType {
    if let Some(val) = value.eq {
        FilterType::Float(GenericOperation::Eq, val, string_type.to_string())
    } else if let Some(val) = value.lt {
        FilterType::Float(GenericOperation::Lt, val, string_type.to_string())
    } else if let Some(val) = value.le {
        FilterType::Float(GenericOperation::Lt, val, string_type.to_string())
    } else if let Some(val) = value.gt {
        FilterType::Float(GenericOperation::Gt, val, string_type.to_string())
    } else if let Some(val) = value.ge {
        FilterType::Float(GenericOperation::Ge, val, string_type.to_string())
    } else {
        panic!("Unable to compile string input value to a filter")
    }
}

fn compile_small_integer_input_value(string_type: &str, value: IntFilterInputObject) -> FilterType {
    if let Some(val) = value.eq {
        FilterType::SmallInt(GenericOperation::Eq, val, string_type.to_string())
    } else if let Some(val) = value.lt {
        FilterType::SmallInt(GenericOperation::Lt, val, string_type.to_string())
    } else if let Some(val) = value.le {
        FilterType::SmallInt(GenericOperation::Lt, val, string_type.to_string())
    } else if let Some(val) = value.gt {
        FilterType::SmallInt(GenericOperation::Gt, val, string_type.to_string())
    } else if let Some(val) = value.ge {
        FilterType::SmallInt(GenericOperation::Ge, val, string_type.to_string())
    } else {
        panic!("Unable to compile string input value to a filter")
    }
}

fn compile_boolean_input_value(string_type: &str, value: BooleanFilterInputObject) -> FilterType {
    if let Some(val) = value.eq {
        FilterType::Boolean(GenericOperation::Eq, val, string_type.to_string())
    } else {
        panic!("Unable to compile string input value to a filter")
    }
}

fn compile_typed_filter(
    range: &str,
    all_frames: &AllFrames,
    spanning_input_value: &juniper::Spanning<InputValue>,
) -> FilterObjectType {
    if is_base_type(range) {
        match base_type_kind(&range[4..]) {
            BaseTypeKind::String => {
                let value = StringFilterInputObject::from_input_value(&spanning_input_value.item);
                FilterObjectType::Value(compile_string_input_value(range, value.unwrap()))
            }
            BaseTypeKind::SmallInteger => {
                let value = IntFilterInputObject::from_input_value(&spanning_input_value.item);
                FilterObjectType::Value(compile_small_integer_input_value(range, value.unwrap()))
            }
            BaseTypeKind::BigIntger => {
                let value = BigIntFilterInputObject::from_input_value(&spanning_input_value.item);
                FilterObjectType::Value(compile_big_int_input_value(range, value.unwrap()))
            }
            BaseTypeKind::Boolean => {
                let value = BooleanFilterInputObject::from_input_value(&spanning_input_value.item);
                FilterObjectType::Value(compile_boolean_input_value(range, value.unwrap()))
            }
            BaseTypeKind::DateTime => {
                let value = DateTimeFilterInputObject::from_input_value(&spanning_input_value.item);
                FilterObjectType::Value(compile_datetime_input_value(range, value.unwrap()))
            }
            BaseTypeKind::Float => {
                let value = FloatFilterInputObject::from_input_value(&spanning_input_value.item);
                FilterObjectType::Value(compile_float_input_value(range, value.unwrap()))
            }
        }
    } else {
        match &all_frames.frames[range] {
            TypeDefinition::Class(class_definition) => {
                if let InputValue::Object(edges) = &spanning_input_value.item {
                    let inner =
                        compile_edges_to_filter(range, all_frames, class_definition, &edges);
                    FilterObjectType::Node(Rc::new(inner), range.to_string())
                } else {
                    panic!()
                }
            }
            TypeDefinition::Enum(_) => {
                let value =
                    EnumFilterInputObject::from_input_value(&spanning_input_value.item).unwrap();
                let encoded = all_frames.fully_qualified_enum_value(range, &value.enum_value.value);
                FilterObjectType::Value(FilterType::Enum {
                    op: value.op,
                    value: encoded,
                })
            }
        }
    }
}

fn compile_collection_filter(
    collection_filter: CollectionFilterInputObject,
    all_frames: &AllFrames,
    range: &str,
) -> FilterValue {
    let mut edges = collection_filter.edges;
    if let Some((op, next)) = edges.pop() {
        let operation = match op.item.as_str() {
            "someHave" => CollectionOperation::SomeHave,
            "allHave" => CollectionOperation::AllHave,
            _ => panic!("Unknown collection filter"),
        };
        let object_type = compile_typed_filter(range, all_frames, &next);
        FilterValue::Collection(operation, object_type)
    } else {
        panic!("No operation for compiling collection filter")
    }
}

fn compile_edges_to_filter(
    class_name: &str,
    all_frames: &AllFrames,
    class_definition: &ClassDefinition,
    edges: &Vec<(juniper::Spanning<String>, juniper::Spanning<InputValue>)>,
) -> FilterObject {
    let mut result: Vec<(String, FilterValue)> = Vec::with_capacity(edges.len());
    for (spanning_string, spanning_input_value) in edges.iter() {
        let field_name = &spanning_string.item;
        if field_name == "_and" {
            let input_value = &spanning_input_value.item;
            match input_value {
                InputValue::List(lst) => {
                    let mut result_vector = Vec::with_capacity(lst.len());
                    for spanning_elt in lst.iter() {
                        let elt = &spanning_elt.item;
                        match elt {
                            InputValue::Object(o) => {
                                result_vector.push(Rc::new(compile_edges_to_filter(
                                    class_name,
                                    all_frames,
                                    class_definition,
                                    &o,
                                )))
                            }
                            _ => panic!("We should not have a non object in And-clause"),
                        };
                    }
                    result.push(("_and".to_string(), FilterValue::And(result_vector)))
                }
                _ => panic!("Invalid operand to and "),
            }
        } else if field_name == "_or" {
            let input_value = &spanning_input_value.item;
            match input_value {
                InputValue::List(lst) => {
                    let mut result_vector = Vec::with_capacity(lst.len());
                    for spanning_elt in lst.iter() {
                        let elt = &spanning_elt.item;
                        match elt {
                            InputValue::Object(o) => {
                                result_vector.push(Rc::new(compile_edges_to_filter(
                                    class_name,
                                    all_frames,
                                    class_definition,
                                    &o,
                                )))
                            }
                            _ => panic!("We should not have a non object in And-clause"),
                        };
                    }
                    result.push(("_or".to_string(), FilterValue::Or(result_vector)))
                }
                _ => panic!("Invalid operand to and "),
            }
        } else if field_name == "_not" {
            let elt = &spanning_input_value.item;
            match elt {
                InputValue::Object(o) => result.push((
                    "_not".to_string(),
                    FilterValue::Not(Rc::new(compile_edges_to_filter(
                        class_name,
                        all_frames,
                        class_definition,
                        &o,
                    ))),
                )),
                _ => panic!("We should not have a non object in And-clause"),
            }
        } else {
            let field = class_definition.resolve_field(&field_name);
            let prefixes = &all_frames.context;
            let property = class_definition.fully_qualified_property_name(&prefixes, field_name);
            let range = field.range();
            let kind = field.kind();
            match kind {
                FieldKind::Required | FieldKind::Optional => {
                    let res = compile_typed_filter(range, all_frames, &spanning_input_value);
                    result.push((property.to_string(), FilterValue::Required(res)));
                }
                FieldKind::Set | FieldKind::List | FieldKind::Array | FieldKind::Cardinality => {
                    let value =
                        CollectionFilterInputObject::from_input_value(&spanning_input_value.item);
                    let filter_value = compile_collection_filter(value.unwrap(), all_frames, range);
                    result.push((property.to_string(), filter_value))
                }
            }
        }
    }
    FilterObject { edges: result }
}

fn compile_filter_object(
    class_name: &str,
    all_frames: &AllFrames,
    filter_input: &FilterInputObject,
) -> FilterObject {
    let class_definition: &ClassDefinition = all_frames.frames[class_name].as_class_definition();
    let edges = &filter_input.edges;
    compile_edges_to_filter(class_name, all_frames, class_definition, &edges)
}

pub fn predicate_value_filter<'a>(
    g: &'a SyncStoreLayer,
    property: &'a str,
    object: &ObjectType,
    iter: ClonableIterator<'a, u64>,
) -> ClonableIterator<'a, u64> {
    let maybe_property_id = g.predicate_id(property);
    if let Some(property_id) = maybe_property_id {
        let maybe_object_id = match object {
            ObjectType::Value(entry) => g.object_value_id(&entry),
            ObjectType::Node(node) => g.object_node_id(&node),
        };
        if let Some(object_id) = maybe_object_id {
            ClonableIterator::new(CachedClonableIterator::new(iter.filter(move |s| {
                g.triples_sp(*s, property_id).any(|t| t.object == object_id)
            })))
        } else {
            ClonableIterator::new(std::iter::empty())
        }
    } else {
        ClonableIterator::new(std::iter::empty())
    }
}

pub fn predicate_value_iter<'a>(
    g: &'a SyncStoreLayer,
    property: &'a str,
    object: &ObjectType,
) -> ClonableIterator<'a, u64> {
    let maybe_property_id = g.predicate_id(property);
    if let Some(property_id) = maybe_property_id {
        let maybe_object_id = match object {
            ObjectType::Value(entry) => g.object_value_id(&entry),
            ObjectType::Node(node) => g.object_node_id(&node),
        };
        if let Some(object_id) = maybe_object_id {
            ClonableIterator::new(CachedClonableIterator::new(
                g.triples_o(object_id)
                    .filter(move |t| t.predicate == property_id)
                    .map(|t| t.subject),
            ))
        } else {
            ClonableIterator::new(std::iter::empty())
        }
    } else {
        ClonableIterator::new(std::iter::empty())
    }
}

/*
Supposing we have a filter query of the following form:

{ ty1_edge1 : { startsWith : "blah"},
  ty1_edge2 : { allHave : { ty2_edge1 : { eq : "Test" }}}}
  ty1_edge3 : { ty3_edge1 : {le : 12 }}
  or : [{ ty1_edge4 : { eq : "left"}},
        { ty2_edge5 : { eq : "right"}}]}

 */

fn object_type_filter<'a>(
    g: &'a SyncStoreLayer,
    filter_type: &'a FilterType,
    iter: ClonableIterator<'a, u64>,
) -> ClonableIterator<'a, u64> {
    match filter_type {
        FilterType::Text(operation, _) => match operation {
            TextOperation::Regex(regex) => {
                let regex = regex.clone();
                let g = g.clone();
                ClonableIterator::new(iter.filter(move |object| {
                    let string = g
                        .id_object_value(*object)
                        .unwrap()
                        .as_val::<String, String>();
                    regex.is_match(&string)
                }))
            }
            TextOperation::StartsWith(string) => {
                let escaped = &regex::escape(string);
                let regex = Regex::new(&format!("^{escaped}"))
                    .expect("Regex should always be valid due to escaping");
                let g = g.clone();
                ClonableIterator::new(iter.filter(move |object| {
                    let string = g
                        .id_object_value(*object)
                        .unwrap()
                        .as_val::<String, String>();
                    regex.is_match(&string)
                }))
            }
            TextOperation::AllOfTerms(vec) => {
                let regexs: Vec<_> = vec.iter().map(|s| regex::escape(s)).collect();
                let regexset =
                    RegexSet::new(&regexs).expect("Regex should always be valid due to escaping");
                let length = regexs.len();
                let g = g.clone();
                ClonableIterator::new(iter.filter(move |object| {
                    let string = g
                        .id_object_value(*object)
                        .unwrap()
                        .as_val::<String, String>();
                    length == regexset.matches(&string).into_iter().count()
                }))
            }
            TextOperation::AnyOfTerms(vec) => {
                let regexs: Vec<_> = vec.iter().map(|s| regex::escape(s)).collect();
                let regexset =
                    RegexSet::new(&regexs).expect("Regex should always be valid due to escaping");
                let g = g.clone();
                ClonableIterator::new(iter.filter(move |object| {
                    let string = g
                        .id_object_value(*object)
                        .unwrap()
                        .as_val::<String, String>();
                    regexset.is_match(&string)
                }))
            }
        },
        FilterType::SmallInt(op, i, _) => {
            let op = *op;
            let i = i.clone();
            let h = g.clone();
            ClonableIterator::new(iter.filter(move |object| {
                let object_value = h.id_object_value(*object).expect("Object value must exist");
                let object_int = object_value.as_val::<i32, i32>();
                let cmp = object_int.cmp(&i);
                ordering_matches_op(cmp, op)
            }))
        }
        FilterType::Float(op, f, _) => {
            let op = *op;
            let f = f.clone();
            let g = g.clone();
            ClonableIterator::new(iter.filter(move |object| {
                let object_value = g.id_object_value(*object).expect("Object value must exist");
                let object_float = object_value.as_val::<f64, f64>();
                let cmp = OrderedFloat(object_float).cmp(&OrderedFloat(f));
                ordering_matches_op(cmp, op)
            }))
        }
        FilterType::Boolean(op, b, _) => {
            let op = *op;
            let b = b.clone();
            let g = g.clone();
            ClonableIterator::new(iter.filter(move |object| {
                let object_value = g.id_object_value(*object).expect("Object value must exist");
                let object_bool = object_value.as_val::<bool, bool>();
                let cmp = object_bool.cmp(&b);
                ordering_matches_op(cmp, op)
            }))
        }
        FilterType::BigInt(op, BigInt(bigint), _) => {
            let op = *op;
            let val = bigint.parse::<Integer>().unwrap();
            let g = g.clone();
            ClonableIterator::new(iter.filter(move |object| {
                let object_value = g.id_object_value(*object).expect("Object value must exist");
                let object_int = value_to_bigint(&object_value);
                let cmp = object_int.cmp(&val);
                ordering_matches_op(cmp, op)
            }))
        }
        FilterType::DateTime(op, DateTime(val), _) => {
            let op = *op;
            let val = val.clone();
            let g = g.clone();
            ClonableIterator::new(iter.filter(move |object| {
                let object_value = g.id_object_value(*object).expect("Object value must exist");
                let object_string = value_to_string(&object_value).to_string();
                // Datetimes are reverse order: newer is bigger, but less!
                let cmp = val.cmp(&object_string);
                ordering_matches_op(cmp, op)
            }))
        }
        FilterType::String(op, val, _) => {
            let op = *op;
            let val = val.clone();
            let g = g.clone();
            ClonableIterator::new(iter.filter(move |object| {
                let object_value = g.id_object_value(*object).expect("Object value must exist");
                let object_string = value_to_string(&object_value).to_string();
                let cmp = object_string.cmp(&val);
                ordering_matches_op(cmp, op)
            }))
        }
        FilterType::Enum { op, value } => {
            let op = *op;
            match g.object_node_id(value) {
                Some(object_id) => ClonableIterator::new(iter.filter(move |object| match op {
                    EnumOperation::Eq => *object == object_id,
                    EnumOperation::Ne => *object != object_id,
                })),
                None => match op {
                    EnumOperation::Eq => ClonableIterator::new(std::iter::empty()),
                    EnumOperation::Ne => iter,
                },
            }
        }
    }
}

fn compile_query<'a>(
    g: &'a SyncStoreLayer,
    filter: Rc<FilterObject>,
    iter: ClonableIterator<'a, u64>,
) -> ClonableIterator<'a, u64> {
    let mut iter = iter;
    for (predicate, filter) in filter.edges.iter() {
        match filter {
            FilterValue::And(vec) => {
                for filter in vec.iter() {
                    iter = compile_query(g, filter.clone(), iter)
                }
            }
            FilterValue::Or(vec) => {
                // iter - iter1 +
                //     \ - iter2 +
                //      \ - iter3
                //
                let initial_vector = iter.collect::<Vec<u64>>();
                //or_iter = ClonableIterator::new(std::iter::empty());
                iter = ClonableIterator::new(vec.clone().into_iter().flat_map(move |filter| {
                    let iter_copy = ClonableIterator::new(initial_vector.clone().into_iter());
                    compile_query(&g, filter, iter_copy)
                }));
            }
            FilterValue::Not(filter) => {
                //  A = iter.collect()
                //  B = sub_iter
                //  C = A \ B
                let initial_set: HashSet<u64> = iter.collect();
                let initial_iter = ClonableIterator::new(CachedClonableIterator::new(
                    initial_set.clone().into_iter(),
                ));
                let sub_iter: HashSet<u64> =
                    compile_query(&g, filter.clone(), initial_iter).collect();

                let result = &initial_set - &sub_iter;
                iter = ClonableIterator::new(CachedClonableIterator::new(result.into_iter()));
            }
            FilterValue::Required(object_type) => {
                let maybe_property_id = g.predicate_id(&predicate);
                if let Some(property_id) = maybe_property_id {
                    match object_type {
                        FilterObjectType::Node(sub_filter, _) => {
                            let sub_filter = sub_filter.clone();
                            iter = ClonableIterator::new(iter.filter(move |subject| {
                                let objects = ClonableIterator::new(
                                    g.single_triple_sp(*subject, property_id)
                                        .map(|t| t.object)
                                        .into_iter(),
                                );
                                compile_query(&g, sub_filter.clone(), objects)
                                    .next()
                                    .is_some()
                            }))
                        }
                        FilterObjectType::Value(filter_type) => {
                            let filter_type = filter_type.clone();
                            iter = ClonableIterator::new(iter.filter(move |subject| {
                                let object_iter = ClonableIterator::new(
                                    g.single_triple_sp(*subject, property_id)
                                        .map(|t| t.object)
                                        .into_iter(),
                                );
                                object_type_filter(&g, &filter_type, object_iter)
                                    .next()
                                    .is_some()
                            }))
                        }
                    }
                } else {
                    return ClonableIterator::new(std::iter::empty());
                }
            }
            FilterValue::Collection(op, o) => {
                let maybe_property_id = g.predicate_id(&predicate);
                if let Some(property_id) = maybe_property_id {
                    match op {
                        CollectionOperation::SomeHave => match o {
                            FilterObjectType::Node(sub_filter, _) => {
                                let sub_filter = sub_filter.clone();
                                iter = ClonableIterator::new(iter.filter(move |subject| {
                                    let objects =
                                        ClonableIterator::new(CachedClonableIterator::new(
                                            g.triples_sp(*subject, property_id).map(|t| t.object),
                                        ));
                                    compile_query(&g, sub_filter.clone(), objects)
                                        .next()
                                        .is_some()
                                }));
                            }
                            FilterObjectType::Value(filter_type) => {
                                let filter_type = filter_type.clone();
                                iter = ClonableIterator::new(iter.filter(move |subject| {
                                    let objects =
                                        ClonableIterator::new(CachedClonableIterator::new(
                                            g.triples_sp(*subject, property_id).map(|t| t.object),
                                        ));
                                    object_type_filter(&g, &filter_type, objects)
                                        .next()
                                        .is_some()
                                }));
                            }
                        },
                        CollectionOperation::AllHave => match o {
                            FilterObjectType::Node(sub_filter, _) => {
                                let sub_filter = sub_filter.clone();
                                iter = ClonableIterator::new(iter.filter(move |subject| {
                                    let objects =
                                        ClonableIterator::new(CachedClonableIterator::new(
                                            g.triples_sp(*subject, property_id).map(|t| t.object),
                                        ));
                                    compile_query(&g, sub_filter.clone(), objects).all(|_| true)
                                }));
                            }
                            FilterObjectType::Value(filter_type) => {
                                let filter_type = filter_type.clone();
                                iter = ClonableIterator::new(iter.filter(move |subject| {
                                    let objects =
                                        ClonableIterator::new(CachedClonableIterator::new(
                                            g.triples_sp(*subject, property_id).map(|t| t.object),
                                        ));
                                    object_type_filter(&g, &filter_type, objects).all(|_| true)
                                }));
                            }
                        },
                    }
                } else {
                    return ClonableIterator::new(std::iter::empty());
                }
            }
        }
    }
    iter
}

fn generate_initial_iterator<'a>(
    g: &'a SyncStoreLayer,
    class_name: &'a str,
    all_frames: &AllFrames,
    filter_opt: Option<FilterObject>,
    zero_iter: Option<ClonableIterator<'a, u64>>,
) -> (Option<FilterObject>, ClonableIterator<'a, u64>) {
    match zero_iter {
        None => {
            // If we have a filter here, we probably need to use it.
<<<<<<< HEAD
            let expanded_type_name = all_frames.fully_qualified_class_name(class_name);
            (
                filter_opt,
                predicate_value_iter(g, &RDF_TYPE, &ObjectType::Node(expanded_type_name)),
            )
=======
            let subsuming = all_frames.subsumed(class_name);
            let mut iter = ClonableIterator::new(std::iter::empty());
            for super_class in subsuming {
                let super_class = all_frames.fully_qualified_class_name(&super_class);
                let next = predicate_value_iter(g, RDF_TYPE, &NodeOrValue::Node, super_class);
                iter = ClonableIterator::new(iter.chain(next))
            }
            (filter_opt, iter)
>>>>>>> 16775e17
        }
        Some(zi) => (filter_opt, zi),
    }
}

fn lookup_by_filter<'a>(
    g: &'a SyncStoreLayer,
    class_name: &'a str,
    all_frames: &AllFrames,
    filter_opt: Option<FilterObject>,
    zero_iter: Option<ClonableIterator<'a, u64>>,
) -> ClonableIterator<'a, u64> {
    let (continuation_filter_opt, iterator) =
        generate_initial_iterator(g, class_name, all_frames, filter_opt, zero_iter);
    if let Some(continuation_filter) = continuation_filter_opt {
        let continuation_filter = Rc::new(continuation_filter);
        compile_query(g, continuation_filter, iterator)
    } else {
        iterator
    }
}

pub fn run_filter_query<'a>(
    g: &'a SyncStoreLayer,
    prefixes: &'a Prefixes,
    arguments: &'a juniper::Arguments,
    class_name: &'a str,
    all_frames: &'a AllFrames,
    zero_iter: Option<ClonableIterator<'a, u64>>,
) -> Vec<u64> {
    let new_zero_iter: Option<ClonableIterator<'a, u64>> =
        match (arguments.get::<ID>("id"), arguments.get::<Vec<ID>>("ids")) {
            (Some(id_string), None) => match zero_iter {
                None => {
                    let expanded_type_name = all_frames.fully_qualified_class_name(class_name);
                    Some(predicate_value_filter(
                        g,
<<<<<<< HEAD
                        &RDF_TYPE,
                        &ObjectType::Node(expanded_type_name),
                        ClonableIterator::new(g.subject_id(&*id_string).into_iter()),
=======
                        RDF_TYPE,
                        &NodeOrValue::Node,
                        expanded_type_name,
                        ClonableIterator::new(g.subject_id(&id_string).into_iter()),
>>>>>>> 16775e17
                    ))
                }
                Some(zi) => Some(ClonableIterator::new(zi.filter(move |i| {
                    g.subject_id(&id_string).into_iter().any(|id| *i == id)
                }))),
            },
            (None, Some(id_vec)) => match zero_iter {
                None => {
                    let expanded_type_name = all_frames.fully_qualified_class_name(class_name);
                    Some(predicate_value_filter(
                        g,
<<<<<<< HEAD
                        &RDF_TYPE,
                        &ObjectType::Node(expanded_type_name),
                        ClonableIterator::new(id_vec.into_iter().flat_map(|id| g.subject_id(&*id))),
=======
                        RDF_TYPE,
                        &NodeOrValue::Node,
                        expanded_type_name,
                        ClonableIterator::new(id_vec.into_iter().flat_map(|id| g.subject_id(&id))),
>>>>>>> 16775e17
                    ))
                }
                Some(zi) => {
                    let id_vec: Vec<String> = id_vec.into_iter().map(|id| id.to_string()).collect();
                    Some(ClonableIterator::new(zi.filter(move |i| {
                        id_vec
                            .clone()
                            .into_iter()
                            .flat_map(|id| g.subject_id(&id))
                            .any(|id| *i == id)
                    })))
                }
            },
            (Some(_), Some(_)) => panic!("You must not specify 'id' and 'ids' simultaneously"),
            (None, None) => zero_iter,
        };

    let new_zero_iter: Option<ClonableIterator<'a, u64>> =
        if let Some(path_string) = arguments.get::<String>("path") {
            if let Some(zi) = new_zero_iter {
                Some(path_to_class(
                    &path_string,
                    g,
                    class_name,
                    all_frames,
                    ClonableIterator::new(zi),
                ))
            } else {
                panic!("We need some starting id for our path");
            }
        } else {
            new_zero_iter
        };
    let offset: i32 = arguments.get("offset").unwrap_or(0);
    let limit: Option<i32> = arguments.get("limit");
    let filter_arg_opt: Option<FilterInputObject> = arguments.get("filter");
    let filter = filter_arg_opt
        .map(|filter_input| compile_filter_object(class_name, all_frames, &filter_input));
    let it: ClonableIterator<'a, u64> =
        if let Some(TerminusOrderBy { fields }) = arguments.get::<TerminusOrderBy>("orderBy") {
            let mut results: Vec<u64> =
                lookup_by_filter(g, class_name, all_frames, filter, new_zero_iter)
                    .unique()
                    .collect();
            results.sort_by_cached_key(|id| create_query_order_key(g, prefixes, *id, &fields));
            // Probs should not be into_iter(), done to satisfy both arms of let symmetry
            // better to borrow in the other branch?
            ClonableIterator::new(
                results
                    .into_iter()
                    .skip(usize::try_from(offset).unwrap_or(0)),
            )
        } else {
            ClonableIterator::new(
                lookup_by_filter(g, class_name, all_frames, filter, new_zero_iter)
                    .skip(usize::try_from(offset).unwrap_or(0)),
            )
        };

    if let Some(limit) = limit {
        it.take(usize::try_from(limit).unwrap_or(0)).collect()
    } else {
        it.collect()
    }
}

fn create_query_order_key(
    g: &SyncStoreLayer,
    p: &Prefixes,
    id: u64,
    order_desc: &[(String, TerminusOrdering)],
) -> QueryOrderKey {
    let vec: Vec<_> = order_desc
        .iter()
        .filter_map(|(property, ordering)| {
            let predicate = p.expand_schema(property);
            let predicate_id = g.predicate_id(&predicate)?;
            let res = g.single_triple_sp(id, predicate_id).and_then(move |t| {
                let db_value = g
                    .id_object(t.object)
                    .expect("This object must exist")
                    .value()
                    .unwrap();
                match value_to_graphql(&db_value) {
                    juniper::Value::Scalar(s) => Some(s),
                    juniper::Value::Null => None,
                    _ => panic!("Scalar value or null expected"),
                }
            });
            Some((res, *ordering))
        })
        .collect();

    QueryOrderKey { vec }
}

struct QueryOrderKey {
    vec: Vec<(Option<DefaultScalarValue>, TerminusOrdering)>,
}

fn compare_int(i: i32, other_value: &Option<DefaultScalarValue>) -> Ordering {
    match other_value {
        None => Ordering::Greater,
        Some(value) => {
            let j = value.as_int().expect("This should have been an int");
            i.cmp(&j)
        }
    }
}

fn compare_float(f: f64, other_value: &Option<DefaultScalarValue>) -> Ordering {
    match other_value {
        None => Ordering::Greater,
        Some(value) => {
            let g = value.as_float().expect("This should have been a float");
            let fp = FloatOrd(f);
            let gp = FloatOrd(g);
            fp.cmp(&gp)
        }
    }
}

fn compare_string(s: &str, other_value: &Option<DefaultScalarValue>) -> Ordering {
    match other_value {
        None => Ordering::Greater,
        Some(value) => {
            let t = value.as_string().expect("This should have been a string");
            s.cmp(&t)
        }
    }
}

fn compare_bool(b: bool, other_value: &Option<DefaultScalarValue>) -> Ordering {
    match other_value {
        None => Ordering::Greater,
        Some(value) => {
            let c = value.as_boolean().expect("This should have been a bool");
            b.cmp(&c)
        }
    }
}

impl PartialOrd for QueryOrderKey {
    fn partial_cmp(&self, other: &QueryOrderKey) -> Option<Ordering> {
        for i in 0..self.vec.len() {
            let (option_value, order) = &self.vec[i];
            let (other_value, _) = &other.vec[i];
            let res = match option_value {
                Some(DefaultScalarValue::Int(i)) => compare_int(*i, other_value),
                Some(DefaultScalarValue::Float(f)) => compare_float(*f, other_value),
                Some(DefaultScalarValue::String(s)) => compare_string(s, other_value),
                Some(DefaultScalarValue::Boolean(b)) => compare_bool(*b, other_value),
                None => match other_value {
                    Some(_) => Ordering::Less,
                    None => Ordering::Equal,
                },
            };

            let final_order = match order {
                TerminusOrdering::Desc => res.reverse(),
                TerminusOrdering::Asc => res,
            };

            if !final_order.is_eq() {
                return Some(final_order);
            }
        }
        Some(Ordering::Equal)
    }
}

impl PartialEq for QueryOrderKey {
    fn eq(&self, other: &QueryOrderKey) -> bool {
        for i in 0..self.vec.len() {
            let (option_value, _) = &self.vec[i];
            let (other_value, _) = &other.vec[i];
            let res = match option_value {
                Some(DefaultScalarValue::Float(f)) => {
                    Ordering::Equal == compare_float(*f, other_value)
                }
                x => x == other_value,
            };
            if !res {
                return false;
            }
        }
        true
    }
}

impl Eq for QueryOrderKey {}

impl Ord for QueryOrderKey {
    fn cmp(&self, other: &QueryOrderKey) -> Ordering {
        self.partial_cmp(other)
            .expect("OrderKey should never return None")
    }
}<|MERGE_RESOLUTION|>--- conflicted
+++ resolved
@@ -737,22 +737,14 @@
     match zero_iter {
         None => {
             // If we have a filter here, we probably need to use it.
-<<<<<<< HEAD
-            let expanded_type_name = all_frames.fully_qualified_class_name(class_name);
-            (
-                filter_opt,
-                predicate_value_iter(g, &RDF_TYPE, &ObjectType::Node(expanded_type_name)),
-            )
-=======
             let subsuming = all_frames.subsumed(class_name);
             let mut iter = ClonableIterator::new(std::iter::empty());
             for super_class in subsuming {
                 let super_class = all_frames.fully_qualified_class_name(&super_class);
-                let next = predicate_value_iter(g, RDF_TYPE, &NodeOrValue::Node, super_class);
+                let next = predicate_value_iter(g, &RDF_TYPE, &ObjectType::Node(super_class));
                 iter = ClonableIterator::new(iter.chain(next))
             }
             (filter_opt, iter)
->>>>>>> 16775e17
         }
         Some(zi) => (filter_opt, zi),
     }
@@ -790,16 +782,9 @@
                     let expanded_type_name = all_frames.fully_qualified_class_name(class_name);
                     Some(predicate_value_filter(
                         g,
-<<<<<<< HEAD
                         &RDF_TYPE,
                         &ObjectType::Node(expanded_type_name),
-                        ClonableIterator::new(g.subject_id(&*id_string).into_iter()),
-=======
-                        RDF_TYPE,
-                        &NodeOrValue::Node,
-                        expanded_type_name,
                         ClonableIterator::new(g.subject_id(&id_string).into_iter()),
->>>>>>> 16775e17
                     ))
                 }
                 Some(zi) => Some(ClonableIterator::new(zi.filter(move |i| {
@@ -811,16 +796,9 @@
                     let expanded_type_name = all_frames.fully_qualified_class_name(class_name);
                     Some(predicate_value_filter(
                         g,
-<<<<<<< HEAD
                         &RDF_TYPE,
                         &ObjectType::Node(expanded_type_name),
-                        ClonableIterator::new(id_vec.into_iter().flat_map(|id| g.subject_id(&*id))),
-=======
-                        RDF_TYPE,
-                        &NodeOrValue::Node,
-                        expanded_type_name,
                         ClonableIterator::new(id_vec.into_iter().flat_map(|id| g.subject_id(&id))),
->>>>>>> 16775e17
                     ))
                 }
                 Some(zi) => {
