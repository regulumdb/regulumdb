const fs = require('fs/promises')
const exec = require('util').promisify(require('child_process').exec)
const { expect } = require('chai')
const { util } = require('../lib')

describe('cli-options', function () {
  let dbSpec
  let dbPath
  let envs

  async function execEnv (command) {
    return exec(command, { env: envs })
  }

  before(async function () {
    this.timeout(200000)
    dbPath = './storage/' + util.randomString()
    envs = { ...process.env, TERMINUSDB_SERVER_DB_PATH: dbPath }
    {
      const r = await execEnv('./terminusdb.sh store init --force')
      expect(r.stdout).to.match(/^Successfully initialised database/)
    }
    dbSpec = `admin/${util.randomString()}`
    {
      const r = await execEnv(`./terminusdb.sh db create ${dbSpec}`)
      expect(r.stdout).to.match(new RegExp(`^Database created: ${dbSpec}`))
    }
  })

  after(async function () {
    const r = await execEnv(`./terminusdb.sh db delete ${dbSpec}`)
    expect(r.stdout).to.match(new RegExp(`^Database deleted: ${dbSpec}`))
    await fs.rm(dbPath, { recursive: true })
  })

  describe('command line options report correct errors', function () {
    // This may depend on prolog version!
    it('nice error for bad switch', async function () {
<<<<<<< HEAD
      const r = await exec('./terminusdb.sh db create admin/bar -g foo')
      const errorPattern = /(ERROR: The command line option "g" does not exist for the command "db create")|(ERROR: Unknown command line option).*/
=======
      const r = await execEnv('./terminusdb.sh db create admin/bar -g foo')
      const errorPattern = /ERROR: The command line option "g" does not exist for the command "db create".*/
>>>>>>> 7f019a41
      expect(r.stderr).to.match(new RegExp(errorPattern))
    })

    it('nice error for bad type', async function () {
      const r = await execEnv('./terminusdb.sh db create admin/bar --public=foo')
      const errorPattern = /ERROR: flag 'public': expected atom parsable as boolean, found 'foo'.*/
      expect(r.stdout).to.match(new RegExp(errorPattern))
    })

    it('nice error for bad shortflag option', async function () {
      const r = await execEnv('./terminusdb.sh db list admin/bar -b=true')
      const errorPattern = /ERROR: The command line does not accept -<shortflag>=<value> syntax in the command "db list".*/
      expect(r.stderr).to.match(new RegExp(errorPattern))
    })
  })
})<|MERGE_RESOLUTION|>--- conflicted
+++ resolved
@@ -36,13 +36,8 @@
   describe('command line options report correct errors', function () {
     // This may depend on prolog version!
     it('nice error for bad switch', async function () {
-<<<<<<< HEAD
       const r = await exec('./terminusdb.sh db create admin/bar -g foo')
       const errorPattern = /(ERROR: The command line option "g" does not exist for the command "db create")|(ERROR: Unknown command line option).*/
-=======
-      const r = await execEnv('./terminusdb.sh db create admin/bar -g foo')
-      const errorPattern = /ERROR: The command line option "g" does not exist for the command "db create".*/
->>>>>>> 7f019a41
       expect(r.stderr).to.match(new RegExp(errorPattern))
     })
 
