:- module(api, [
              % init.pl
              bootstrap_files/0,
              index_template/1,
              initialize_flags/0,
              initialize_database/2,
              initialize_database_with_store/2,
              world_ontology_json/1,

              % db_delete.pl
              delete_db/5,
              force_delete_db/2,

              % db_create.pl
              create_db/9,
              create_db/10,
              create_db_unfinalized/10,
              create_schema/3,
              create_ref_layer/1,

              % db_branch.pl
              branch_create/5,
              branch_delete/3,

              % db_rebase.pl
              rebase_on_branch/9,
              cycle_context/4,

              % db_fast_forward.pl
              % fast_forward_branch/4

              % db_pack.pl
              payload_repository_head_and_pack/3,
              repository_head_layerid/2,
              unpack/1,
              pack/5,
              pack_from_context/3,
              layer_layerids/2,

              % db_fetch.pl
              remote_fetch/6,
              local_fetch/5,
              authorized_fetch/4,

              % db_clone.pl
              clone/11,

              % db_push.pl
              push/8,
              authorized_push/3,

              % db_unpack.pl
              unpack/4,

              % db_pull.pl
              pull/7,

              % graph_load.pl
              graph_update/6,
              graph_insert/6,

              % graph_dump.pl
              graph_dump/5,

              % api_frame.pl
              api_class_frame/6,
              api_filled_frame/5,

              % api_woql.pl
              woql_query_json/11,

              % api_squash.pl
              api_squash/6,

              % api_reset.pl
              api_reset/4,

              % api_optimize.pl
              api_optimize/3,

              % api_prefixes
              get_prefixes/4,
              update_prefixes/5,

              % api_db
              list_databases/4,
              list_database/6,
              list_existing_databases/3,
              pretty_print_databases/1,
              db_exists_api/4,

              % api_error.pl
              api_error_jsonld/3,
              api_error_jsonld/4,
              status_http_code/2,
              status_cli_code/2,
              generic_exception_jsonld/2,
              json_http_code/2,
              json_cli_code/2,

              % api_info.pl
              info/3,

              % api_remote.pl
              add_remote/5,
              remove_remote/4,
              update_remote/5,
              show_remote/5,
              list_remotes/4,
              remote_path/2,

              % api_rollup.pl
              api_rollup/5,

              % api_bundle.pl
              bundle/5,

              % api_unbundle.pl
              unbundle/4,

              % api_document.pl
              api_can_read_document/6,
              api_insert_documents/8,
              api_delete_documents/8,
              api_delete_document/7,
              api_replace_documents/8,
              api_nuke_documents/6,
              api_generate_document_ids/4,
              api_read_document_selector/11,
              api_generate_document_ids/4,
              api_get_documents/4,
              api_get_document/5,
              call_catch_document_mutation/2,

              % api_user_organizations.pl
              user_organizations/3,

              % api_patch.pl
              api_patch/6,
              api_diff/6,
              api_diff_id/8,
              api_diff_id_document/8,
              api_diff_all_documents/7,
              api_apply_squash_commit/7,
              api_patch_resource/7,

              % api_log.pl
              api_log/5,
              format_log/3,

              % api_access_control.pl
              api_get_roles/3,
              api_get_role_from_name/4,
              api_get_role_from_id/4,
              api_add_role/4,
              api_delete_role/3,
              api_update_role/3,
              api_get_organizations/3,
              api_get_organization_from_name/4,
              api_get_organization_from_id/4,
              api_add_organization/4,
              api_delete_organization/3,
              api_grant_capability/3,
              grant_document_to_ids/4,
              api_revoke_capability/3,
              api_get_resource_from_name/5,
              api_get_user_from_name/5,
              api_add_user/4,
              api_delete_user/3,
              api_add_user/4,
              api_delete_user/3,
              api_get_users/4,
              api_get_user_from_id/5,
              api_update_user_password/4,
              api_get_organizations_users/4,
              api_get_organizations_users_object/5,
              api_get_organizations_users_databases/5,

              get_user_from_name/4,

              % api_db_update.pl
              api_db_update/6,

              % api_graphql.pl
              handle_graphql_request/8,

              % api_history.pl
              api_document_history/6,

              % api_migration.pl
              api_migrate_resource/7,
              api_migrate_resource_to/7,

<<<<<<< HEAD
              % api_merge
              api_merge/6
=======
              % api_merge.pl
              api_concat/6
>>>>>>> 96d579d3
          ]).

:- use_module(api/api_init).
:- use_module(api/db_create).
:- use_module(api/db_delete).
:- use_module(api/db_branch).
:- use_module(api/db_rebase).
:- use_module(api/db_fast_forward).
:- use_module(api/db_pack).
:- use_module(api/db_fetch).
:- use_module(api/db_clone).
:- use_module(api/db_push).
:- use_module(api/db_unpack).
:- use_module(api/db_pull).
:- use_module(api/graph_load).
:- use_module(api/graph_dump).
:- use_module(api/api_frame).
:- use_module(api/api_woql).
:- use_module(api/api_squash).
:- use_module(api/api_reset).
:- use_module(api/api_optimize).
:- use_module(api/api_prefixes).
:- use_module(api/api_db).
:- use_module(api/api_error).
:- use_module(api/api_info).
:- use_module(api/api_remote).
:- use_module(api/api_rollup).
:- use_module(api/api_bundle).
:- use_module(api/api_unbundle).
:- use_module(api/api_document).
:- use_module(api/api_user_organizations).
:- use_module(api/api_patch).
:- use_module(api/api_log).
:- use_module(api/api_access_control).
:- use_module(api/api_db_update).
:- use_module(api/api_graphql).
:- use_module(api/api_history).
:- use_module(api/api_migration).
:- use_module(api/api_merge).<|MERGE_RESOLUTION|>--- conflicted
+++ resolved
@@ -191,13 +191,8 @@
               api_migrate_resource/7,
               api_migrate_resource_to/7,
 
-<<<<<<< HEAD
-              % api_merge
-              api_merge/6
-=======
               % api_merge.pl
               api_concat/6
->>>>>>> 96d579d3
           ]).
 
 :- use_module(api/api_init).
