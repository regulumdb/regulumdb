--- conflicted
+++ resolved
@@ -147,16 +147,7 @@
 console_handler(get,Request) :-
     config:index_path(Index_Path),
     write_cors_headers(Request),
-<<<<<<< HEAD
     throw(http_reply(file('text/html', Index_Path))).
-=======
-    throw(http_reply(file("text/html", Index_Path))).
-
-%%%%%%%%%%%%%%%%%%%% Message Handlers %%%%%%%%%%%%%%%%%%%%%%%%%
-:- http_handler(root(message), cors_catch(message_handler(Method)),
-                [method(Method),
-                 methods([options,get,post])]).
->>>>>>> 87712c8e
 
 :- begin_tests(console_route).
 
