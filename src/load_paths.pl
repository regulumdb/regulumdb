:- dynamic user:file_search_path/2.
:- multifile user:file_search_path/2.

<<<<<<< HEAD
:- use_module(library(filesex)).

root_path(Path) :-
=======
:- set_prolog_flag(terminusdb_monolithic_module, true).

add_terminus_home_path :-
>>>>>>> 8b186406
    prolog_load_context(file, File),
    relative_file_name(Path, File, '../').

add_terminus_home_path :-
    root_path(RootDir),
    atom_concat(RootDir, 'src', SrcDir),
    asserta(user:file_search_path(terminus_home, SrcDir)).

:- add_terminus_home_path.

add_library_path :-
    user:file_search_path(terminus_home, Dir),
    atom_concat(Dir,'/library',Lib),
    asserta(user:file_search_path(library, Lib)).

:- add_library_path.

:- use_module(library(prolog_pack)).

add_core_path :-
    user:file_search_path(terminus_home, Dir),
    atom_concat(Dir,'/core',Core),
    asserta(user:file_search_path(core, Core)).

:- add_core_path.

add_server_path :-
    user:file_search_path(terminus_home, Dir),
    atom_concat(Dir,'/server',Server),
    asserta(user:file_search_path(server, Server)).

:- add_server_path.

add_cli_path :-
    user:file_search_path(terminus_home, Dir),
    atom_concat(Dir,'/cli',Core),
    asserta(user:file_search_path(cli, Core)).

:- add_cli_path.

add_jwt_path :-
    user:file_search_path(terminus_home, Dir),
    atom_concat(Dir,'/prolog_jwt/prolog',Library),
    asserta(user:file_search_path(library, Library)).

:- add_jwt_path.

add_config_path :-
    % Global directory
    % asserta(user:file_search_path(config, '/etc')),
    % home or app directory
    user:file_search_path(app_preferences, App_Config),
    asserta(user:file_search_path(config, App_Config)),
    % relative path
    user:file_search_path(terminus_home, Dir),
    atom_concat(Dir,'/config',Config),
    asserta(user:file_search_path(config, Config)).

:- add_config_path.
pack_dir(Value) :-
    getenv('TERMINUSDB_SERVER_PACK_DIR', Value).

add_pack_path :-
    (   pack_dir(PackDir)
    ->  attach_packs(PackDir, [duplicate(replace)])
    ;   true).

:- add_pack_path.

add_test_path :-
    user:file_search_path(terminus_home, Dir),
    atom_concat(Dir,'/test',Config),
    asserta(user:file_search_path(test, Config)).

:- add_test_path.

add_plugin_path :-
    user:file_search_path(terminus_home, Dir),
    atom_concat(Dir,'/plugins',Config),
    asserta(user:file_search_path(plugins, Config)).

:- add_plugin_path.

add_ontology_path :-
    user:file_search_path(terminus_home, Dir),
    atom_concat(Dir,'/terminus-schema',Ontology),
    asserta(user:file_search_path(ontology, Ontology)).

:- add_ontology_path.

add_template_path :-
    user:file_search_path(terminus_home, Dir),
    atom_concat(Dir,'/utils',Template),
    asserta(user:file_search_path(template, Template)).

:- add_template_path.

add_rust_path :-
    user:file_search_path(terminus_home, Dir),
    atom_concat(Dir, '/rust',Rust),
    asserta(user:file_search_path(foreign, Rust)).

:- add_rust_path.

add_enterprise_path :-
    root_path(Dir),
    atom_concat(Dir, 'terminusdb-enterprise/prolog', Enterprise),
    asserta(user:file_search_path(enterprise, Enterprise)).

add_enterprise_test_path :-
    root_path(Dir),
    atom_concat(Dir, 'terminusdb-enterprise/test', Enterprise),
    asserta(user:file_search_path(enterprise_test, Enterprise)).

:- if(getenv("TERMINUSDB_ENTERPRISE", true)).
:- add_enterprise_path.
:- add_enterprise_test_path.
:- set_prolog_flag(terminusdb_enterprise, true).
:- endif.<|MERGE_RESOLUTION|>--- conflicted
+++ resolved
@@ -1,15 +1,11 @@
 :- dynamic user:file_search_path/2.
 :- multifile user:file_search_path/2.
 
-<<<<<<< HEAD
 :- use_module(library(filesex)).
 
-root_path(Path) :-
-=======
 :- set_prolog_flag(terminusdb_monolithic_module, true).
 
-add_terminus_home_path :-
->>>>>>> 8b186406
+root_path(Path) :-
     prolog_load_context(file, File),
     relative_file_name(Path, File, '../').
 
