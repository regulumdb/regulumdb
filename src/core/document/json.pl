--- conflicted
+++ resolved
@@ -7312,7 +7312,31 @@
 
         _ID).
 
-<<<<<<< HEAD
+test(underscore_space_slash_in_id,
+     [setup((setup_temp_store(State),
+             create_db_with_empty_schema("admin","foo"),
+             resolve_absolute_string_descriptor("admin/foo", Desc)
+            )),
+      cleanup(teardown_temp_store(State))
+     ]) :-
+    test_generated_document_id(
+        Desc,
+
+        _{ '@type': "Class",
+           '@id': "Thing",
+           '@key': _{'@type': "Lexical",
+                     '@fields': ["foo", "bar", "baz"]},
+           foo: "xsd:string",
+           bar: "xsd:decimal",
+           baz: "xsd:string"},
+
+        _{ '@type': "Thing",
+           foo: "hi_there buddy",
+           bar: (0.5),
+           baz: "lo_there/buddy"},
+        'Thing/hi_there%20buddy+0.5+lo_there%2Fbuddy').
+
+
 :- end_tests(document_id_generation).
 
 
@@ -7481,32 +7505,4 @@
                        pay_period:"P1M"}]}.
 
 
-:- end_tests(foreign_types).
-=======
-test(underscore_space_slash_in_id,
-     [setup((setup_temp_store(State),
-             create_db_with_empty_schema("admin","foo"),
-             resolve_absolute_string_descriptor("admin/foo", Desc)
-            )),
-      cleanup(teardown_temp_store(State))
-     ]) :-
-    test_generated_document_id(
-        Desc,
-
-        _{ '@type': "Class",
-           '@id': "Thing",
-           '@key': _{'@type': "Lexical",
-                     '@fields': ["foo", "bar", "baz"]},
-           foo: "xsd:string",
-           bar: "xsd:decimal",
-           baz: "xsd:string"},
-
-        _{ '@type': "Thing",
-           foo: "hi_there buddy",
-           bar: (0.5),
-           baz: "lo_there/buddy"},
-        'Thing/hi_there%20buddy+0.5+lo_there%2Fbuddy').
-
-
-:- end_tests(document_id_generation).
->>>>>>> b80fce83
+:- end_tests(foreign_types).