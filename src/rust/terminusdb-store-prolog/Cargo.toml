--- conflicted
+++ resolved
@@ -8,14 +8,8 @@
 # See more keys and their definitions at https://doc.rust-lang.org/cargo/reference/manifest.html
 
 [dependencies]
-<<<<<<< HEAD
 swipl = "0.3.8"
-terminus-store = {version="=0.19.9", features=["noreadlock"]}
-=======
-swipl = "0.3.6"
-#swipl = {path = "../../swipl-rs/swipl"}
 terminus-store = {version="=0.19.9", features=[]}
->>>>>>> 4bd89c5c
 csv = "1.1"
 sha-1 = "0.9.1"
 hex = "0.4.2"
