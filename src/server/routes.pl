:- module(routes,[]).

/** <module> HTTP API
 *
 * The Terminus DB API interface.
 *
 * A RESTful endpoint inventory for weilding the full capabilities of the
 * terminusDB.
 *
 * * * * * * * * * * * * * * * * * * * * * * * * * * * * * * * * * * * * */

%% TODO: this module should really only need things from core/api and maybe core/account.

:- reexport(core(util/syntax)).
:- use_module(core(util)).
:- use_module(core(triple)).
:- use_module(core(query)).
:- use_module(core(transaction)).
:- use_module(core(api)).
:- use_module(core(account)).

:- use_module(config(terminus_config)).

% prolog stack print
:- use_module(library(prolog_stack), [print_prolog_backtrace/2]).

% various prolog helper libraries
:- use_module(library(apply)).
:- use_module(library(lists)).
:- use_module(library(pcre)).
:- use_module(library(option)).
:- use_module(library(yall)).
:- use_module(library(zlib)).

% unit tests
:- use_module(library(plunit)).

% http libraries
:- use_module(library(http/http_dispatch)).
:- use_module(library(http/http_server_files)).
:- use_module(library(http/html_write)).
:- use_module(library(http/http_path)).
:- use_module(library(http/html_head)).
:- use_module(library(http/http_parameters)).
:- use_module(library(http/http_json)).
:- use_module(library(http/http_client)).
:- use_module(library(http/http_header)).
:- use_module(library(http/http_cors)).
:- use_module(library(http/json)).
:- use_module(library(http/json_convert)).
:- use_module(library(http/http_stream)).
:- use_module(library(url)).
:- use_module(library(uri)).

:- use_module(library(base64)).


% multipart
:- use_module(library(http/http_multipart_plugin)).
:- use_module(library(http/mimepack)).

:- use_module(library(broadcast)).

% chunked
%:- use_module(library(http/http_header)).
%:- use_module(library(http/http_stream)).

% TUS
:- use_module(library(tus)).
:- (   file_upload_storage_path(Path)
   ->  set_tus_options([tus_storage_path(Path)])
   ;   true).

% Authentication library is only half used.
% and Auth is custom, not actually "Basic"
% Results should be cached!
:- use_module(library(http/http_authenticate)).

% Conditional loading of the JWT IO library...
:- if(config:jwt_enabled).
:- use_module(library(jwt_io)).
:- endif.

:- listen(http(Term), http_request_logger(Term)).

%%%%%%%%%%%%% API Paths %%%%%%%%%%%%%%%%%%%%%%%%%%%%%%

%% Set base location
% We may want to allow this as a setting...
:- multifile http:location/3.
:- dynamic http:location/3.
http:location(root, '/', []).
http:location(api, '/api', []).

%%%%%%%%%%%%% Fallback Path %%%%%%%%%%%%%%%%%%%%%%%%%%%%%%%%%%%%%%
:- http_handler('/api', reply_404_not_found, [prefix]).

reply_404_not_found(Request) :-
    member(path(Path), Request),
    format(string(Msg),'Path not found: ~w', [Path]),
    reply_json(_{'api:status' : 'api:not_found',
                 'api:path' : Path,
                 'api:message' : Msg},
               [status(404)]).

%%%%%%%%%%%%%%%%%%%% Connection Handlers %%%%%%%%%%%%%%%%%%%%%%%%%
:- http_handler(api(.), cors_handler(Method, connect_handler),
                [method(Method),
                 methods([options,get])]).

/**
 * connect_handler(+Method,+Request:http_request) is det.
 */
/* NOTE: Need to return list of databases and access rights */
connect_handler(get, Request, System_DB, Auth) :-
    findall(Database,
            user_accessible_database(System_DB, Auth, Database),
            Databases),

    write_cors_headers(Request),
    reply_json(Databases, [width(0)]).


%%%%%%%%%%%%%%%%%%%% Info Handlers %%%%%%%%%%%%%%%%%%%%%%%%%
:- http_handler(api(log/Path), cors_handler(Method, log_handler(Path)),
                [method(Method),
                 methods([options,get])]).

log_handler(get, Path, Request, System_DB, Auth) :-
    (   memberchk(search(Search), Request)
    ->  true
    ;   Search = []),
    api_report_errors(
        log,
        Request,
        (   param_value_search_optional(Search, start, integer, 0, Start),
            param_value_search_optional(Search, count, integer, -1, Count),
            Options = opts{ start: Start, count: Count},
            api_log(System_DB, Auth, Path, Log, Options),
            cors_reply_json(Request, Log))).


%%%%%%%%%%%%%%%%%%%% Info Handlers %%%%%%%%%%%%%%%%%%%%%%%%%
:- http_handler(api(info), cors_handler(Method, info_handler),
                [method(Method),
                 methods([options,get])]).

info_handler(get, Request, System_DB, Auth) :-
    api_report_errors(
        info,
        Request,
        (   info(System_DB, Auth, Info),
            cors_reply_json(Request, _{'@type' : 'api:InfoResponse',
                                       'api:info' : Info,
                                       'api:status' : 'api:success'}))).


%%%%%%%%%%%%%%%%%%%% Ping Handler %%%%%%%%%%%%%%%%%%%%%%%%%
:- http_handler(api(ok), cors_handler(Method, ok_handler),
                [method(Method),
                 methods([options,get])]).

ok_handler(_Method, _Request, _System_DB, _Auth) :-
    format('Content-type: application/octets~n', []),
    format('Status: 200 OK~n~n', []).

%%%%%%%%%%%%%%%%%%%% Database Handlers %%%%%%%%%%%%%%%%%%%%%%%%%
:- http_handler(api(db), cors_handler(Method, db_handler, [add_payload(false)]),
                [method(Method),
                 methods([options,get])]).
:- http_handler(api(db/Org/DB), cors_handler(Method, db_handler(Org, DB), [add_payload(false)]),
                [method(Method),
                 methods([options,get,head,post,put,delete])]).

db_handler(get, Request, System_DB, Auth) :-
    (   memberchk(search(Search), Request)
    ->  true
    ;   Search = []),

    api_report_errors(
        check_db,
        Request,
        (   param_value_search_optional(Search, branches, boolean, false, Branches),
            param_value_search_optional(Search, verbose, boolean, false, Verbose),
            list_databases(System_DB, Auth, Database_Objects, _{ branches : Branches,
                                                                 verbose: Verbose}),
            cors_reply_json(Request, Database_Objects)
        )
    ).

db_handler(get, Organization, DB, Request, System_DB, Auth) :-
    (   memberchk(search(Search), Request)
    ->  true
    ;   Search = []),

    api_report_errors(
        check_db,
        Request,
        (   param_value_search_optional(Search, branches, boolean, false, Branches),
            param_value_search_optional(Search, verbose, boolean, false, Verbose),
            Options = _{ branches : Branches, verbose: Verbose },
            (   list_database(System_DB, Auth, Organization, DB, Database_Object, Options)
            ->  cors_reply_json(Request, Database_Object)
            ;   cors_reply_json(Request, _{'@type' : 'api:DbListErrorResponse',
                                           'api:status' : 'api:failure',
                                           'api:message' : "Database does not exist, or you do not have permission"},
                                [status(404)])
            )
        )
    ).
db_handler(head, Organization, DB, Request, System_DB, Auth) :-
    api_report_errors(
        check_db,
        Request,
        (   db_exists_api(System_DB, Auth, Organization, DB)
        ->  cors_reply_json(Request, _{'@type' : 'api:DbExistsResponse',
                                       'api:status' : 'api:success'})
        ;   cors_reply_json(Request, _{'@type' : 'api:DbExistsErrorResponse',
                                       'api:status' : 'api:failure',
                                       'api:message' : "Database does not exist, or you do not have permission"},
                            [status(404)])
        )
    ).
db_handler(post, Organization, DB, Request, System_DB, Auth) :-
    /* POST: Create database */
    api_report_errors(
        create_db,
        Request,
        (   http_read_json_required(json_dict(JSON), Request),

            param_value_json_optional(JSON, comment, string, "", Comment),
            param_value_json_required(JSON, label, non_empty_string, Label),

            param_value_json_optional(JSON, prefixes, object, _{}, Input_Prefixes),
            Default_Prefixes = _{ '@base' : "terminusdb:///data/",
                                  '@schema' : "terminusdb:///schema#" },
            put_dict(Input_Prefixes, Default_Prefixes, Prefixes),

            param_value_json_optional(JSON, public, boolean, false, Public),
            param_value_json_optional(JSON, schema, boolean, true, Schema),

            create_db(System_DB, Auth, Organization, DB, Label, Comment, Schema, Public, Prefixes),

            cors_reply_json(Request, _{'@type' : 'api:DbCreateResponse',
                                       'api:status' : 'api:success'}))).
db_handler(delete,Organization,DB,Request, System_DB, Auth) :-
    /* DELETE: Delete database */
    api_report_errors(
        delete_db,
        Request,
        (   % Deprecating request body in delete
            (   http_read_json_semidet(json_dict(JSON), Request)
            ->  true
            ;   JSON = json{}),

            (   memberchk(search(Search), Request)
            ->  true
            ;   Search = []),

            param_value_search_or_json_optional(Search, JSON, force, boolean, false, Force_Delete),
            delete_db(System_DB, Auth, Organization, DB, Force_Delete),
            cors_reply_json(Request, _{'@type' : 'api:DbDeleteResponse',
                                       'api:status' : 'api:success'}))).
db_handler(put, Organization, DB, Request, System_DB, Auth) :-
    /* PUT: Update database */
    api_report_errors(
        update_db,
        Request,
        (   http_read_json_required(json_dict(JSON), Request),
            api_db_update(System_DB, Organization, DB, Auth, commit_info{
                                                                 author : 'REST API',
                                                                 message : 'Updating Database Record'
                                                             }, JSON),
            cors_reply_json(Request, _{'@type' : 'api:DbUpdatedResponse',
                                       'api:status' : 'api:success'})
        )
    ).

:- begin_tests(db_endpoint).

:- use_module(core(util/test_utils)).
:- use_module(core(transaction)).
:- use_module(core(api)).
:- use_module(library(http/http_open)).


test(db_create_unauthorized_errors, [
         setup(setup_temp_server(State, Server)),
         cleanup(teardown_temp_server(State))
     ]) :-
    add_user("TERMINUSQA",some('password'),_User_ID),
    atomic_list_concat([Server, '/api/db/admin/TEST_DB'], URI),
    Doc = _{ prefixes : _{ doc : "https://terminushub.com/document",
                           scm : "https://terminushub.com/schema"},
             comment : "A quality assurance test",
             label : "A label"
           },
    http_post(URI, json(Doc),
              Result, [json_object(dict),
                       authorization(basic("TERMINUSQA", "password")),
                       status_code(Status)]),

    Status = 403,
    _{'api:status' : "api:forbidden"} :< Result.


test(db_force_delete_unfinalized_system_only, [
         setup(setup_temp_server(State, Server)),
         cleanup(teardown_temp_server(State))
     ]) :-
    create_context(system_descriptor{}, Context),
    with_transaction(Context,
                     insert_db_object(Context, "admin", "foo", "testdb", "test db", _),
                     _),
    database_exists("admin", "foo"),

    atomic_list_concat([Server, '/api/db/admin/foo'], URI),
    admin_pass(Key),
    http_get(URI,
             Delete_In,
             [method(delete),
              post(json(_{force:true})),
              json_object(dict),
              authorization(basic(admin, Key))]),

    _{'api:status' : "api:success"} :< Delete_In,

    \+ database_exists("admin", "foo").

test(db_force_delete_unfinalized_system_and_label, [
         setup(setup_temp_server(State, Server)),
         cleanup(teardown_temp_server(State))
     ]) :-
    super_user_authority(Auth),

    organization_database_name("admin","foo",Label),
    triple_store(Store),

    create_db_unfinalized(system_descriptor{},
                          Auth, "admin", "foo",
                          "dblabel", "db comment", false, true,
                         _{'@base' : "http://foo/",
                          '@schema' : "http://foo/s#"},
                         _),
    database_exists("admin", "foo"),
    safe_open_named_graph(Store, Label, _),

    atomic_list_concat([Server, '/api/db/admin/foo'], URI),
    admin_pass(Key),
    http_get(URI,
             Delete_In,
             [method(delete),
              post(json(_{force:true})),
              json_object(dict),
              authorization(basic(admin, Key))]),

    _{'api:status' : "api:success"} :< Delete_In,

    \+ database_exists("admin", "foo"),
    \+ safe_open_named_graph(Store, Label, _).


test(db_auth_test, [
         setup(setup_temp_server(State, Server)),
         cleanup(teardown_temp_server(State))
     ]) :-
    add_user('TERMINUS_QA',some('password'),_User_ID),

    atomic_list_concat([Server, '/api/db/TERMINUS_QA/TEST_DB'], URI),
    Doc = _{ prefixes : _{ '@base' : "https://terminushub.com/document",
                           '@schema' : "https://terminushub.com/schema"},
             comment : "A quality assurance test",
             label : "A label"
           },

    http_post(URI, json(Doc),
              In, [json_object(dict),
                   authorization(basic('TERMINUS_QA', "password"))]),
    _{'api:status' : "api:success"} :< In.

:- end_tests(db_endpoint).

%%%%%%%%%%%%%%%%%%%% Triples Handlers %%%%%%%%%%%%%%%%%%%%%%%%%
:- http_handler(api(triples/Path), cors_handler(Method, triples_handler(Path)),
                [method(Method),
                 prefix,
                 time_limit(infinite),
                 methods([options,get,post,put])]).

/*
 * triples_handler(Mode,DB,Request) is det.
 *
 * Get or update a graph with turtle.
 */
triples_handler(get,Path,Request, System_DB, Auth) :-
    (   get_param('format', Request, Format_Atom)
    ->  atom_string(Format_Atom,Format)
    ;   Format = "turtle"
    ),
    api_report_errors(
        triples,
        Request,
        (   graph_dump(System_DB, Auth, Path, Format, String),
            cors_reply_json(Request, String))).
triples_handler(post,Path,Request, System_DB, Auth) :-
    get_payload(Triples_Document,Request),
    do_or_die(_{ turtle : TTL,
                 commit_info : Commit_Info } :< Triples_Document,
              error(bad_api_document(Triples_Document,[turtle,commit_info]),_)),

    api_report_errors(
        triples,
        Request,
        (   graph_update(System_DB, Auth, Path, Commit_Info, "turtle", TTL),
            cors_reply_json(Request, _{'@type' : 'api:TriplesUpdateResponse',
                                       'api:status' : "api:success"}))).
triples_handler(put,Path,Request, System_DB, Auth) :-
    get_payload(Triples_Document,Request),
    do_or_die(_{ turtle : TTL,
                 commit_info : Commit_Info } :< Triples_Document,
              error(bad_api_document(Triples_Document,[turtle,commit_info]),_)),

    api_report_errors(
        triples,
        Request,
        (   graph_insert(System_DB, Auth, Path, Commit_Info, "turtle", TTL),
            cors_reply_json(Request, _{'@type' : 'api:TriplesInsertResponse',
                                       'api:status' : "api:success"}))).

:- begin_tests(triples_endpoint).

:- use_module(core(util/test_utils)).
:- use_module(core(transaction)).
:- use_module(core(api)).
:- use_module(library(http/http_open)).
:- use_module(library(readutil)).
:- use_module(core(document)).

test(triples_update, [
         setup(setup_temp_server(State, Server)),
         cleanup(teardown_temp_server(State))
     ])
:-
    create_db_without_schema(admin, 'TEST_DB'),
    terminus_path(Path),
    interpolate([Path, '/terminus-schema/system_instance.ttl'], TTL_File),
    interpolate([Path, '/terminus-schema/system_schema.json'], Schema_TTL_File),
    open(Schema_TTL_File, read, Stream),
    make_branch_descriptor(admin, 'TEST_DB', Branch_Descriptor),
    create_context(Branch_Descriptor, commit_info{ author: "me", message: "something"}, Ctx),
    with_transaction(Ctx,
                     replace_json_schema(Ctx,Stream),
                     _),
    close(Stream),
    % We actually have to create the graph before we can post to it!
    % First make the schema graph

    read_file_to_string(TTL_File, TTL, []),
    %Server2 = 'http://127.0.0.1:6363',
    %writeq(Server2),
    atomic_list_concat([Server, '/api/triples/admin/TEST_DB/local/branch/main/instance'], URI),
    admin_pass(Key),
    http_post(URI, json(_{commit_info : _{ author : "Test",
                                           message : "testing" },
                          turtle : TTL}),
              _In, [json_object(dict),
                    status_code(_),
                    authorization(basic(admin, Key)),
                    cert_verify_hook(cert_accept_any),
                    reply_header(_)]),

    findall(A-B-C,
            ask(Branch_Descriptor,
                t(A, B, C, "schema")),
            Triples),

    memberchk('http://terminusdb.com/schema/system#Capability'-(rdf:type)-(sys:'Class'), Triples),

    findall(A-B-C,
            ask(Branch_Descriptor,
                t(A, B, C)),
            Triples2),

    memberchk(system-(rdf:type)-'http://terminusdb.com/schema/system#SystemDatabase', Triples2).


:- end_tests(triples_endpoint).

%%%%%%%%%%%%%%%%%%%% Document Handlers %%%%%%%%%%%%%%%%%%%%%%%%%
:- http_handler(api(document/Path), cors_handler(Method, document_handler(Path), [add_payload(false)]),
                [method(Method),
                 prefix,
                 chunked,
                 time_limit(infinite),
                 methods([options,post,delete,get,put])]).

document_handler(get, Path, Request, System_DB, Auth) :-
    api_report_errors(
        get_documents,
        Request,
        (   (   http_read_json_semidet(json_dict(JSON), Request)
            ->  true
            ;   JSON = json{}),

            (   memberchk(search(Search), Request)
            ->  true
            ;   Search = []),

            param_value_search_or_json_optional(Search, JSON, graph_type, graph, instance, Graph_Type),
            param_value_search_or_json_optional(Search, JSON, skip, nonnegative_integer, 0, Skip),
            param_value_search_or_json_optional(Search, JSON, count, nonnegative_integer, unlimited, Count),
            param_value_search_or_json_optional(Search, JSON, as_list, boolean, false, As_List),
            param_value_search_or_json_optional(Search, JSON, unfold, boolean, true, Unfold),
            param_value_search_or_json_optional(Search, JSON, id, non_empty_atom, _, Id),
            param_value_search_or_json_optional(Search, JSON, type, non_empty_atom, _, Type),

            % Use new compress_ids but still support old prefixed.
            % See https://github.com/terminusdb/terminusdb/issues/802
            param_value_search_or_json_optional(Search, JSON, prefixed, boolean, true, Prefixed),
            param_value_search_or_json_optional(Search, JSON, compress_ids, boolean, Prefixed, Compress_Ids),

            param_value_json_optional(JSON, query, object, _, Query),

<<<<<<< HEAD
            JSON_Options = [width(0)],

=======
>>>>>>> d9daa130
            read_data_version_header(Request, Requested_Data_Version),

            Config = config{
                         skip: Skip,
                         count: Count,
                         as_list: As_List,
                         compress: Compress_Ids,
                         unfold: Unfold,
                         minimized: Minimized
                     },

            api_read_document_selector(
                System_DB, Auth, Path, Graph_Type,
                Id, Type, Query, Config,
                Requested_Data_Version, Actual_Data_Version,
                cors_json_stream_write_headers_(Request, Actual_Data_Version)
            )
        )).

document_handler(post, Path, Request, System_DB, Auth) :-
    memberchk(x_http_method_override('GET'), Request), % Is this not redundant?
    !,
    document_handler(get, Path, Request, System_DB, Auth).
document_handler(post, Path, Request, System_DB, Auth) :-
    api_report_errors(
        insert_documents,
        Request,
        (   http_read_json_required(stream(Stream), Request),

            (   memberchk(search(Search), Request)
            ->  true
            ;   Search = []),

            param_value_search_author(Search, Author),
            param_value_search_message(Search, Message),
            param_value_search_graph_type(Search, Graph_Type),
            param_value_search_optional(Search, full_replace, boolean, false, Full_Replace),
            param_value_search_optional(Search, raw_json, boolean, false, Raw_JSON),

            read_data_version_header(Request, Requested_Data_Version),

            Options = options{
                          graph_type : Graph_Type,
                          author : Author,
                          message : Message,
                          full_replace : Full_Replace,
                          raw_json : Raw_JSON
                      },
            api_insert_documents(System_DB, Auth, Path, Stream, Requested_Data_Version, New_Data_Version, Ids, Options),

            write_cors_headers(Request),
            write_data_version_header(New_Data_Version),
            reply_json(Ids, [width(0)]),
            nl
        )).

document_handler(delete, Path, Request, System_DB, Auth) :-
    api_report_errors(
        delete_documents,
        Request,
        (
            (   memberchk(search(Search), Request)
            ->  true
            ;   Search = []),

            param_value_search_author(Search, Author),
            param_value_search_message(Search, Message),
            param_value_search_graph_type(Search, Graph_Type),
            param_value_search_optional(Search, nuke, boolean, false, Nuke),
            param_value_search_optional(Search, id, non_empty_atom, _, Id),

            read_data_version_header(Request, Requested_Data_Version),
            Options = options{
                          author : Author,
                          message : Message,
                          graph_type : Graph_Type
                      },

            (   Nuke = true
            ->  api_nuke_documents(System_DB, Auth, Path, Requested_Data_Version, New_Data_Version, Options)
            ;   ground(Id)
            ->  api_delete_document(System_DB, Auth, Path, Id, Requested_Data_Version, New_Data_Version, Options)
            ;   http_read_json_semidet(stream(Stream), Request)
            ->  api_delete_documents(System_DB, Auth, Path, Stream, Requested_Data_Version, New_Data_Version, _Ids, Options)
            ;   throw(error(missing_targets, _))
            ),

            write_cors_headers(Request),
            write_data_version_header(New_Data_Version),
            nl,nl
        )).

document_handler(put, Path, Request, System_DB, Auth) :-
    api_report_errors(
        replace_documents,
        Request,
        (   http_read_json_required(stream(Stream), Request),

            (   memberchk(search(Search), Request)
            ->  true
            ;   Search = []),

            param_value_search_author(Search, Author),
            param_value_search_message(Search, Message),
            param_value_search_graph_type(Search, Graph_Type),
            param_value_search_optional(Search, create, boolean, false, Create),
            param_value_search_optional(Search, raw_json, boolean, false, Raw_JSON),

            read_data_version_header(Request, Requested_Data_Version),
            Options = options{
                author : Author,
                message : Message,
                graph_type : Graph_Type,
                create : Create,
                raw_json : Raw_JSON
            },
            api_replace_documents(System_DB, Auth, Path, Stream, Requested_Data_Version, New_Data_Version, Ids, Options),

            write_cors_headers(Request),
            write_data_version_header(New_Data_Version),
            reply_json(Ids, [width(0)]),
            nl
        )).

%%%%%%%%%%%%%%%%%%%% Frame Handlers %%%%%%%%%%%%%%%%%%%%%%%%%
:- http_handler(api(schema/Path), cors_handler(Method, frame_handler(Path), [add_payload(false)]),
                [method(Method),
                 prefix,
                 methods([options,get,post])]).

/**
 * frame_handler(+Mode, +DB, +Class_ID, +Request:http_request) is det.
 *
 * Establishes frame responses
 */
frame_handler(get, Path, Request, System_DB, Auth) :-
    % TODO This possibly throws a json error, which gets reinterpreted
    % as a schema check failure for some reason. gotta fix that.
    api_report_errors(
        frame,
        Request,
        (   (   http_read_json_semidet(json_dict(JSON), Request)
            ->  true
            ;   JSON = _{}),
            (   memberchk(search(Search), Request)
            ->  true
            ;   Search = []),

            param_value_search_or_json_optional(Search, JSON, type, text, all, Class_URI),
            param_value_search_or_json_optional(Search, JSON, compress_ids, boolean, true, Compress_Ids),
            param_value_search_or_json_optional(Search, JSON, expand_abstract, boolean, true, Expand_Abstract),
            (   Class_URI = all
            ->  Class = all
            ;   Class = uri(Class_URI)
            ),

            Options =
            _{
                compress_ids: Compress_Ids,
                expand_abstract: Expand_Abstract
            },
            api_class_frame(System_DB, Auth, Path, Class, Frame, Options),
            write_cors_headers(Request),
            reply_json(Frame, [width(0)])
        )
    ).

%%%%%%%%%%%%%%%%%%%% WOQL Handlers %%%%%%%%%%%%%%%%%%%%%%%%%
%
:- http_handler(api(woql), cors_handler(Method, woql_handler, [add_payload(false)]),
                [method(Method),
                 time_limit(infinite),
                 methods([options,post])]).
:- http_handler(api(woql/Path), cors_handler(Method, woql_handler(Path), [add_payload(false)]),
                [method(Method),
                 prefix,
                 time_limit(infinite),
                 methods([options,post])]).

/**
 * woql_handler(+Method:atom, +Request:http_request) is det.
 *
 * Open WOQL with no defined database
 *
 * NOTE: This is not obtaining appropriate cors response data
 * from terminus database on spartacus.
 */
woql_handler(post, Request, System_DB, Auth) :-
    woql_handler_helper(Request, System_DB, Auth, none).

woql_handler(post, Path, Request, System_DB, Auth) :-
    woql_handler_helper(Request, System_DB, Auth, some(Path)).

woql_handler_helper(Request, System_DB, Auth, Path_Option) :-
    api_report_errors(
        woql,
        Request,
        (   (   http_read_json_semidet(json_dict(JSON), Request)
            ->  Files = []
            ;   http_read_multipart_semidet(Request, Form_Data),
                http_read_multipart_json_semidet(Form_Data, JSON, Other_Form_Data),
                collect_multipart_files(Other_Form_Data, Files)
            ->  true
            ;   throw(error(missing_content_type("application/json or multipart/form-data"), _))
            ),

            param_value_json_required(JSON, query, object, Query),
            param_value_json_optional(JSON, commit_info, object, commit_info{}, Commit_Info),
            param_value_json_optional(JSON, all_witnesses, boolean, false, All_Witnesses),

            read_data_version_header(Request, Requested_Data_Version),

            woql_query_json(System_DB, Auth, Path_Option, json_query(Query), Commit_Info, Files, All_Witnesses, Requested_Data_Version, New_Data_Version, _Context, Response),

            write_cors_headers(Request),
            write_data_version_header(New_Data_Version),
            reply_json_dict(Response, [width(0)])
        )).


%%%%%%%%%%%%%%%%%%%% Clone Handlers %%%%%%%%%%%%%%%%%%%%%%%%%
:- http_handler(api(clone/Organization/DB), cors_handler(Method, clone_handler(Organization, DB)),
                [method(Method),
                 methods([options,post])]).

clone_handler(post, Organization, DB, Request, System_DB, Auth) :-

    do_or_die(
        (get_payload(Database_Document,Request),
         _{ comment : Comment,
            label : Label,
            remote_url: Remote_URL} :< Database_Document),
        error(bad_api_document(Database_Document,[comment,label,remote_url]),_)),

    (   _{ public : Public } :< Database_Document
    ->  true
    ;   Public = false),

    api_report_errors(
        clone,
        Request,
        (   do_or_die(
                request_remote_authorization(Request, Authorization),
                error(no_remote_authorization,_)),

            clone(System_DB, Auth, Organization,DB,Label,Comment,Public,Remote_URL,authorized_fetch(Authorization),_Meta_Data),
            write_cors_headers(Request),
            reply_json_dict(
                _{'@type' : 'api:CloneResponse',
                  'api:status' : 'api:success'}, [width(0)])
        )).

:- begin_tests(clone_endpoint).
:- use_module(core(util/test_utils)).
:- use_module(core(transaction)).
:- use_module(core(api)).
:- use_module(library(http/http_open)).
:- use_module(library(base64)).

test(clone_local, [
         setup(setup_temp_server(State, Server)),
         cleanup(teardown_temp_server(State))
     ])
:-
    add_user("TERMINUSQA1",some('password1'),_User_ID1),
    add_user("TERMINUSQA2",some('password2'),_User_ID2),
    create_db_without_schema("TERMINUSQA1", "foo"),
    resolve_absolute_string_descriptor("TERMINUSQA1/foo", Foo_Descriptor),
    create_context(Foo_Descriptor, commit_info{author:"test",message:"test"}, Foo_Context),
    with_transaction(Foo_Context,
                     ask(Foo_Context,
                         insert(a,b,c)),
                     _),

    atomic_list_concat([Server, '/api/clone/TERMINUSQA2/bar'], URL),
    atomic_list_concat([Server, '/TERMINUSQA1/foo'], Remote_URL),
    base64("TERMINUSQA1:password1", Base64_Auth),
    format(string(Authorization_Remote), "Basic ~s", [Base64_Auth]),

    http_post(URL,
              json(_{comment: "hai hello",
                     label: "bar",
                     remote_url: Remote_URL}),

              JSON,
              [json_object(dict),authorization(basic('TERMINUSQA2','password2')),
               request_header('Authorization-Remote'=Authorization_Remote)]),

    * json_write_dict(current_output, JSON, []),

    _{
        'api:status' : "api:success"
    } :< JSON,

    resolve_absolute_string_descriptor("TERMINUSQA2/bar", Bar_Descriptor),
    once(ask(Bar_Descriptor,
             t(a,b,c))),

    true.

test(clone_remote, [
         setup(
             (   setup_temp_unattached_server(State_1,Store_1,Server_1),
                 setup_temp_unattached_server(State_2,Store_2,Server_2))),
         cleanup(
             (
                 teardown_temp_unattached_server(State_1),
                 teardown_temp_unattached_server(State_2)))
     ])
:-
    with_triple_store(
        Store_1,
        (   add_user("TERMINUSQA1",some('password1'),_User_ID1),
            create_public_db_without_schema("TERMINUSQA1", "foo"),
            resolve_absolute_string_descriptor("TERMINUSQA1/foo", Foo_Descriptor),
            create_context(Foo_Descriptor, commit_info{author:"test",message:"test"}, Foo_Context),
            with_transaction(Foo_Context,
                             ask(Foo_Context,
                                 insert(a,b,c)),
                             _)
        )
    ),

    with_triple_store(
        Store_2,
        (   add_user("TERMINUSQA2",some('password2'),_User_ID2)
        )
    ),

    atomic_list_concat([Server_2, '/api/clone/TERMINUSQA2/bar'], URL),
    atomic_list_concat([Server_1, '/TERMINUSQA1/foo'], Remote_URL),
    base64("TERMINUSQA1:password1", Base64_Auth),
    format(string(Authorization_Remote), "Basic ~s", [Base64_Auth]),

    http_post(URL,
              json(_{comment: "hai hello",
                     label: "bar",
                     remote_url: Remote_URL}),

              JSON,
              [json_object(dict),authorization(basic('TERMINUSQA2','password2')),
               request_header('Authorization-Remote'=Authorization_Remote)]),

    * json_write_dict(current_output, JSON, []),

    _{
        'api:status' : "api:success"
    } :< JSON,

    with_triple_store(
        Store_2,
        (   resolve_absolute_string_descriptor("TERMINUSQA2/bar", Bar_Descriptor),
            once(ask(Bar_Descriptor,
                     t(a,b,c)))
        )
    ).


:- end_tests(clone_endpoint).

%%%%%%%%%%%%%%%%%%%% Fetch Handlers %%%%%%%%%%%%%%%%%%%%%%%%%
:- http_handler(api(fetch/Path), cors_handler(Method, fetch_handler(Path)),
                [method(Method),
                 prefix,
                 time_limit(infinite),
                 methods([options,post])]).

fetch_handler(post,Path,Request, System_DB, Auth) :-
    api_report_errors(
        fetch,
        Request,
        (   do_or_die(
                request_remote_authorization(Request, Authorization),
                error(no_remote_authorization_for_fetch,_)),

            remote_fetch(System_DB, Auth, Path, authorized_fetch(Authorization),
                         New_Head_Layer_Id, Head_Has_Updated),
            write_cors_headers(Request),
            reply_json_dict(
                _{'@type' : 'api:FetchRequest',
                  'api:status' : 'api:success',
                  'api:head_has_changed' : Head_Has_Updated,
                  'api:head' : New_Head_Layer_Id}, [width(0)]))).

:- begin_tests(fetch_endpoint).
:- use_module(core(util/test_utils)).
:- use_module(core(transaction)).
:- use_module(core(api)).
:- use_module(library(http/http_open)).

test(fetch_first_time, [
         setup(
             (   setup_temp_unattached_server(State_1,Store_1,Server_1),
                 setup_temp_unattached_server(State_2,Store_2,Server_2))),
         cleanup(
             (
                 teardown_temp_unattached_server(State_1),
                 teardown_temp_unattached_server(State_2)))
     ])
:-

    with_triple_store(
        Store_1,
        (
            add_user("TERMINUSQA1",some('password1'),_User_ID1),
            create_public_db_without_schema("TERMINUSQA1", "foo"),
            resolve_absolute_string_descriptor("TERMINUSQA1/foo", Foo_Descriptor),
            create_context(Foo_Descriptor, commit_info{author:"test",message:"test"}, Foo_Context),
            with_transaction(Foo_Context,
                             ask(Foo_Context,
                                 insert(a,b,c)),
                             _),
            get_dict(repository_descriptor, Foo_Descriptor, Foo_Repository_Desc),
            get_dict(database_descriptor, Foo_Repository_Desc, Foo_Database_Desc),
            repository_head(Foo_Database_Desc,"local",Head)
        )
    ),

    with_triple_store(
        Store_2,
        (
            add_user("TERMINUSQA2",some('password2'),_User_ID2),
            create_public_db_without_schema("TERMINUSQA2", "bar"),
            resolve_absolute_string_descriptor("TERMINUSQA2/bar", Bar_Descriptor),
            get_dict(repository_descriptor, Bar_Descriptor, Bar_Repository_Desc),
            get_dict(database_descriptor, Bar_Repository_Desc, Bar_Database_Desc),
            create_context(Bar_Database_Desc, commit_info{author:"test",message:"test"}, Bar_Database_Context),
            atomic_list_concat([Server_1, '/TERMINUSQA1/foo'], Remote_URL),
            with_transaction(
                Bar_Database_Context,
                insert_remote_repository(Bar_Database_Context, "origin", Remote_URL, _),
                _)
        )
    ),
    atomic_list_concat([Server_2, '/api/fetch/TERMINUSQA2/bar/origin/_commits'], URL),
    base64("TERMINUSQA1:password1", Base64_Auth),
    format(string(Authorization_Remote), "Basic ~s", [Base64_Auth]),
    http_post(URL,
              json(_{}),
              JSON,
              [json_object(dict),authorization(basic('TERMINUSQA2','password2')),
               request_header('Authorization-Remote'=Authorization_Remote),
               status_code(200)]),

    _{ '@type' : "api:FetchRequest",
       'api:head_has_changed' : true,
       'api:head': Head,
       'api:status' : "api:success"} :< JSON,

    with_triple_store(
        Store_2,
        (   resolve_absolute_string_descriptor("TERMINUSQA2/bar/origin", Bar_Descriptor_Origin),
            once(ask(Bar_Descriptor_Origin,
                     t(a,b,c))),
            repository_head(Bar_Database_Desc, "origin", Head)
        )
    ).

test(fetch_second_time_no_change, [
         setup(
             (   setup_temp_unattached_server(State_1,Store_1,Server_1),
                 setup_temp_unattached_server(State_2,Store_2,Server_2))),
         cleanup(
             (
                 teardown_temp_unattached_server(State_1),
                 teardown_temp_unattached_server(State_2)))
     ])
:-

    with_triple_store(
        Store_1,
        (
            add_user("TERMINUSQA1",some('password1'),_User_ID1),
            create_public_db_without_schema("TERMINUSQA1", "foo"),
            resolve_absolute_string_descriptor("TERMINUSQA1/foo", Foo_Descriptor),
            create_context(Foo_Descriptor, commit_info{author:"test",message:"test"}, Foo_Context),
            with_transaction(Foo_Context,
                             ask(Foo_Context,
                                 insert(a,b,c)),
                             _),
            get_dict(repository_descriptor, Foo_Descriptor, Foo_Repository_Desc),
            get_dict(database_descriptor, Foo_Repository_Desc, Foo_Database_Desc),
            repository_head(Foo_Database_Desc,"local",Head)
        )
    ),

    with_triple_store(
        Store_2,
        (
            add_user("TERMINUSQA2",some('password2'),_User_ID2),
            create_public_db_without_schema("TERMINUSQA2", "bar"),
            resolve_absolute_string_descriptor("TERMINUSQA2/bar", Bar_Descriptor),
            get_dict(repository_descriptor, Bar_Descriptor, Bar_Repository_Desc),
            get_dict(database_descriptor, Bar_Repository_Desc, Bar_Database_Desc),
            create_context(Bar_Database_Desc, commit_info{author:"test",message:"test"}, Bar_Database_Context),
            atomic_list_concat([Server_1, '/TERMINUSQA1/foo'], Remote_URL),
            with_transaction(
                Bar_Database_Context,
                insert_remote_repository(Bar_Database_Context, "origin", Remote_URL, _),
                _)
        )
    ),
    atomic_list_concat([Server_2, '/api/fetch/TERMINUSQA2/bar/origin/_commits'], URL),
    base64("TERMINUSQA1:password1", Base64_Auth),
    format(string(Authorization_Remote), "Basic ~s", [Base64_Auth]),
    http_post(URL,
              json(_{}),
              JSON1,
              [json_object(dict),authorization(basic('TERMINUSQA2','password2')),
               request_header('Authorization-Remote'=Authorization_Remote),
               status_code(200)]),


    _{ '@type' : "api:FetchRequest",
       'api:head_has_changed' : true,
       'api:head': Head,
       'api:status' : "api:success"} :< JSON1,

    http_post(URL,
              json(_{}),
              JSON2,
              [json_object(dict),authorization(basic('TERMINUSQA2','password2')),
               request_header('Authorization-Remote'=Authorization_Remote),
               status_code(200)]),

    _{ '@type' : "api:FetchRequest",
       'api:head_has_changed' : false,
       'api:head': Head,
       'api:status' : "api:success"} :< JSON2,


    with_triple_store(
        Store_2,
        (
            repository_head(Bar_Database_Desc, "origin", Head)
        )
    ).

test(fetch_second_time_with_change, [
         setup(
             (   setup_temp_unattached_server(State_1,Store_1,Server_1),
                 setup_temp_unattached_server(State_2,Store_2,Server_2))),
         cleanup(
             (
                 teardown_temp_unattached_server(State_1),
                 teardown_temp_unattached_server(State_2)))
     ])
:-

    with_triple_store(
        Store_1,
        (
            add_user("TERMINUSQA1",some('password1'),_User_ID1),
            create_public_db_without_schema("TERMINUSQA1", "foo"),
            resolve_absolute_string_descriptor("TERMINUSQA1/foo", Foo_Descriptor),
            create_context(Foo_Descriptor, commit_info{author:"test",message:"test"}, Foo_Context),
            with_transaction(Foo_Context,
                             ask(Foo_Context,
                                 insert(a,b,c)),
                             _),
            get_dict(repository_descriptor, Foo_Descriptor, Foo_Repository_Desc),
            get_dict(database_descriptor, Foo_Repository_Desc, Foo_Database_Desc),
            repository_head(Foo_Database_Desc,"local",Head)
        )
    ),

    with_triple_store(
        Store_2,
        (
            add_user("TERMINUSQA2",some('password2'),_User_ID2),
            create_public_db_without_schema("TERMINUSQA2", "bar"),
            resolve_absolute_string_descriptor("TERMINUSQA2/bar", Bar_Descriptor),
            get_dict(repository_descriptor, Bar_Descriptor, Bar_Repository_Desc),
            get_dict(database_descriptor, Bar_Repository_Desc, Bar_Database_Desc),
            create_context(Bar_Database_Desc, commit_info{author:"test",message:"test"}, Bar_Database_Context),
            atomic_list_concat([Server_1, '/TERMINUSQA1/foo'], Remote_URL),
            with_transaction(
                Bar_Database_Context,
                insert_remote_repository(Bar_Database_Context, "origin", Remote_URL, _),
                _)
        )
    ),
    atomic_list_concat([Server_2, '/api/fetch/TERMINUSQA2/bar/origin/_commits'], URL),
    base64("TERMINUSQA1:password1", Base64_Auth),
    format(string(Authorization_Remote), "Basic ~s", [Base64_Auth]),
    http_post(URL,
              json(_{}),
              JSON1,
              [json_object(dict),authorization(basic('TERMINUSQA2','password2')),
               request_header('Authorization-Remote'=Authorization_Remote),
               status_code(200)]),


    _{ '@type' : "api:FetchRequest",
       'api:head_has_changed' : true,
       'api:head': Head,
       'api:status' : "api:success"} :< JSON1,

    with_triple_store(
        Store_1,
        (
            create_context(Foo_Descriptor, commit_info{author:"test",message:"test"}, Foo_Context_Extra1),
            with_transaction(Foo_Context_Extra1,
                             ask(Foo_Context_Extra1,
                                 insert(d,e,f)),
                             _),
            create_context(Foo_Descriptor, commit_info{author:"test",message:"test"}, Foo_Context_Extra2),
            with_transaction(Foo_Context_Extra2,
                             ask(Foo_Context_Extra2,
                                 insert(g,h,i)),
                             _),

            repository_head(Foo_Database_Desc,"local",New_Head)
        )),


    http_post(URL,
              json(_{}),
              JSON2,
              [json_object(dict),authorization(basic('TERMINUSQA2','password2')),
               request_header('Authorization-Remote'=Authorization_Remote),
               status_code(200)]),

    _{ '@type' : "api:FetchRequest",
       'api:head_has_changed' : true,
       'api:head': New_Head,
       'api:status' : "api:success"} :< JSON2,


    with_triple_store(
        Store_2,
        (
            repository_head(Bar_Database_Desc, "origin", New_Head)
        )
    ).

:- end_tests(fetch_endpoint).


%%%%%%%%%%%%%%%%%%%% Rebase Handlers %%%%%%%%%%%%%%%%%%%%%%%%%
:- http_handler(api(rebase/Path), cors_handler(Method, rebase_handler(Path)),
                [method(Method),
                 prefix,
                 time_limit(infinite),
                 methods([options,post])]).

rebase_handler(post, Path, Request, System_DB, Auth) :-
    check_content_type_json(Request),
    get_payload(Document,Request),
    do_or_die(
        (_{ author : Author,
            rebase_from : Their_Path } :< Document),
        error(bad_api_document(Document,[author,rebase_from]),_)),

    api_report_errors(
        rebase,
        Request,
        (   Strategy_Map = [],
            rebase_on_branch(System_DB, Auth, Path, Their_Path, Author, Strategy_Map, Common_Commit_ID_Option, Forwarded_Commits, Reports),

            Incomplete_Reply = _{ '@type' : "api:RebaseResponse",
                                  'api:status' : "api:success",
                                  'api:forwarded_commits' : Forwarded_Commits,
                                  'api:rebase_report': Reports
                                },

            (   Common_Commit_ID_Option = some(Common_Commit_ID)
            ->  put_dict(_{ 'api:common_commit_id' : Common_Commit_ID},
                         Incomplete_Reply,
                         Reply)
            ;   Reply = Incomplete_Reply),
            cors_reply_json(Request, Reply, [status(200), width(0)]))).

:- begin_tests(rebase_endpoint).
:- use_module(core(util/test_utils)).
:- use_module(core(transaction)).
:- use_module(core(api)).
:- use_module(library(http/http_open)).

test(rebase_divergent_history, [
         setup(setup_temp_server(State, Server)),
         cleanup(teardown_temp_server(State))
     ])
:-
    add_user("TERMINUSQA",some('password'),User_ID),
    create_db_without_schema("TERMINUSQA", "foo"),

    Master_Path = "TERMINUSQA/foo",
    resolve_absolute_string_descriptor(Master_Path, Master_Descriptor),
    create_context(Master_Descriptor, commit_info{author:"test",message:"commit a"}, Master_Context1),
    with_transaction(Master_Context1,
                     ask(Master_Context1,
                         insert(a,b,c)),
                    _),

    Second_Path = "TERMINUSQA/foo/local/branch/second",
    branch_create(system_descriptor{}, User_ID, Second_Path, branch(Master_Path), _),
    resolve_absolute_string_descriptor(Second_Path, Second_Descriptor),

    create_context(Second_Descriptor, commit_info{author:"test",message:"commit b"}, Second_Context1),
    with_transaction(Second_Context1,
                     ask(Second_Context1,
                         (   insert(d,e,f),
                             delete(a,b,c))),
                     _),

    create_context(Second_Descriptor, commit_info{author:"test",message:"commit c"}, Second_Context2),
    with_transaction(Second_Context2,
                     ask(Second_Context2,
                         insert(g,h,i)),
                     _),

    % we're also doing a commit on the original branch, to create a divergent history
    create_context(Master_Descriptor, commit_info{author:"test",message:"commit d"}, Master_Context2),
    with_transaction(Master_Context2,
                     ask(Master_Context2,
                         insert(j,k,l)),
                     _),
    atomic_list_concat([Server, '/api/rebase/TERMINUSQA/foo'], URI),
    http_post(URI,
              json(_{rebase_from: 'TERMINUSQA/foo/local/branch/second',
                     author : "Gavsky"}),
              JSON,
              [json_object(dict),
               authorization(basic('TERMINUSQA','password')),
               status_code(_Status_Code)]),

    * json_write_dict(current_output, JSON, []),

    _{  '@type' : "api:RebaseResponse",
        'api:forwarded_commits' : [_Thing, _Another_Thing ],
        'api:common_commit_id' : _Common_Something,
        'api:rebase_report' : _Reports,
        'api:status' : "api:success"
    } :< JSON,

    Repository_Descriptor = Master_Descriptor.repository_descriptor,
    branch_head_commit(Repository_Descriptor, "main", Commit_Uri),
    commit_uri_to_history_commit_ids(Repository_Descriptor, Commit_Uri, [Commit_A, Commit_B, Commit_C, Commit_D]),

    commit_id_to_metadata(Repository_Descriptor, Commit_A, "test", "commit a", _),
    commit_id_to_metadata(Repository_Descriptor, Commit_B, "test", "commit b", _),
    commit_id_to_metadata(Repository_Descriptor, Commit_C, "test", "commit c", _),
    commit_id_to_metadata(Repository_Descriptor, Commit_D, "Gavsky", "commit d", _).
:- end_tests(rebase_endpoint).

%%%%%%%%%%%%%%%%%%%% Pack Handlers %%%%%%%%%%%%%%%%%%%%%%%%%
:- http_handler(api(pack/Path), cors_handler(Method, pack_handler(Path)),
                [method(Method),
                 time_limit(infinite),
                 chunked,
                 methods([options,post])]).

pack_handler(post,Path,Request, System_DB, Auth) :-
    get_payload(Document,Request),

    (   _{ repository_head : Layer_ID } :< Document
    ->  Repo_Head_Option = some(Layer_ID)
    ;   Repo_Head_Option = none),

    api_report_errors(
        pack,
        Request,
        pack(System_DB, Auth,
             Path, Repo_Head_Option, Payload_Option)),

    (   Payload_Option = some(Payload)
    ->  format('Content-type: application/octets~n', []),
        format('Status: 200 OK~n~n', []),
        format('~s', [Payload])
    ;   format('Content-type: application/octets~n', []),
        format('Status: 204 No Response~n~n', [])
    ).

% Currently just sending binary around...
:- begin_tests(pack_endpoint).
:- use_module(core(util/test_utils)).
%:- use_module(core(transaction)).
%:- use_module(core(api)).
:- use_module(library(http/http_open)).
:- use_module(library(terminus_store)).

test(pack_stuff, [
         setup(setup_temp_server(State, Server)),
         cleanup(teardown_temp_server(State))
     ]) :-
    add_user('_a_test_user_',some('password'),_User_ID),
    create_db_without_schema('_a_test_user_',foo),

    resolve_absolute_string_descriptor('_a_test_user_/foo', Descriptor),

    % First commit
    create_context(Descriptor, commit_info{author:"user",message:"commit a"}, Master_Context1),
    with_transaction(Master_Context1,
                     ask(Master_Context1,
                         insert(a,b,c)),
                     _),

    % Second commit
    create_context(Descriptor, commit_info{author:"user",message:"commit b"}, Master_Context2),
    % Before updating, grab the repository head layer_ID
    [Branch_Transaction] = (Master_Context2.transaction_objects),
    Repository = (Branch_Transaction.parent),
    repository_head_layerid(Repository,Repository_Head_Layer_ID),

    with_transaction(Master_Context2,
                     ask(Master_Context2,
                         (   insert(d,e,f),
                             delete(a,b,c))),
                     _),


    atomic_list_concat([Server, '/api/pack/_a_test_user_/foo'], URI),

    Document = _{ repository_head : Repository_Head_Layer_ID },
    http_post(URI,
              json(Document),
              Data,
              [authorization(basic('_a_test_user_','password'))]),

    payload_repository_head_and_pack(Data, Head, Pack),

    % Check pack validity
    create_context(Descriptor, commit_info{author:"user",message:"commit b"}, New_Head_Context),
    % grab the repository head layer_ID and new graph layer_ID
    [New_Head_Transaction] = (New_Head_Context.transaction_objects),
    New_Head_Repository = (New_Head_Transaction.parent),
    repository_head_layerid(New_Head_Repository,New_Repository_Head_Layer_Id),
    [Instance_Graph] = (New_Head_Transaction.instance_objects),
    Layer = (Instance_Graph.read),
    layer_to_id(Layer,Layer_Id),

    pack_layerids_and_parents(Pack,Layerids_and_Parents),

    memberchk(New_Repository_Head_Layer_Id-_,Layerids_and_Parents),
    memberchk(Layer_Id-_,Layerids_and_Parents),
    memberchk(Head-_,Layerids_and_Parents),

    Head = New_Repository_Head_Layer_Id.


test(pack_nothing, [
         setup(setup_temp_server(State, Server)),
         cleanup(teardown_temp_server(State))
     ]) :-
    add_user('_a_test_user_',some('password'),_User_ID),
    create_db_without_schema('_a_test_user_','foo'),

    resolve_absolute_string_descriptor('_a_test_user_/foo', Descriptor),
    Repository_Descriptor = (Descriptor.repository_descriptor),
    open_descriptor(Repository_Descriptor, Repo_Transaction),
    repository_head_layerid(Repo_Transaction, Repository_Head_Layer_ID),

    Document = _{ repository_head : Repository_Head_Layer_ID },
    atomic_list_concat([Server, '/api/pack/_a_test_user_/foo'], URI),
    http_post(URI,
              json(Document),
              _Data,
              [authorization(basic('_a_test_user_','password')),status_code(Status)]),
    Status = 204.

:- end_tests(pack_endpoint).

%%%%%%%%%%%%%%%%%%%% Unpack Handlers %%%%%%%%%%%%%%%%%%%%%%%
:- http_handler(api(unpack/Path), cors_handler(Method, unpack_handler(Path)),
                [method(Method),
                 chunked,
                 time_limit(infinite),
                 methods([options,post])]).

unpack_handler(post, Path, Request, System_DB, Auth) :-

    % This really should use API versioning
    do_or_die(
        (   get_payload(Document, Request),
            (   (   is_dict(Document),
                    _{ resource_uri : Resource_Uri } :< Document,
                    Resource_Or_Payload = resource(Resource_Uri)
                )
            ->  true
            ;   Resource_Or_Payload = payload(Document)
            )
        ),
        error(bad_api_document(Document,[resource_uri]),_)),

    api_report_errors(
        unpack,
        Request,
        (   unpack(System_DB, Auth, Path, Resource_Or_Payload),
            cors_reply_json(Request,
                            _{'@type' : 'api:UnpackResponse',
                              'api:status' : "api:success"},
                            [status(200), width(0)])
        )).

%:- begin_tests(unpack_endpoint).
%:- end_tests(unpack_endpoint).

%%%%%%%%%%%%%%%%%%%% TUS Handler %%%%%%%%%%%%%%%%%%%%%%%%%
:- http_handler(api(files), tus_auth_wrapper(tus_dispatch),
                [ methods([options,head,post,patch,delete]),
                  prefix
                ]).

:- meta_predicate tus_auth_wrapper(2,?).
tus_auth_wrapper(Goal,Request) :-
    open_descriptor(system_descriptor{}, System_Database),
    catch((      authenticate(System_Database, Request, Auth),
                 www_form_encode(Auth, Domain),
                 (   memberchk(x_terminusdb_api_base(Pre_Base), Request)
                 ->  terminal_slash(Pre_Base, Base),
                     atom_concat(Base, 'api/files', Endpoint),
                     Options0 = [resumable_endpoint_base(Endpoint)]
                 ;   Options0 = []
                 ),
                 (   file_upload_storage_path(Path)
                 ->  Options = [tus_storage_path(Path)|Options0]
                 ;   Options = Options0),
                 call(Goal, [domain(Domain)|Options], Request)),
          error(authentication_incorrect(_Reason),_),
          (   reply_json(_{'@type' : 'api:ErrorResponse',
                           'api:status' : 'api:failure',
                           'api:error' : _{'@type' : 'api:IncorrectAuthenticationError'},
                           'api:message' : 'Incorrect authentication information'
                          },
                         [status(401), width(0)]))),
    !.

%%%%%%%%%%%%%%%%%%%% Push Handlers %%%%%%%%%%%%%%%%%%%%%%%%%
:- http_handler(api(push/Path), cors_handler(Method, push_handler(Path)),
                [method(Method),
                 prefix,
                 time_limit(infinite),
                 methods([options,post])]).

push_handler(post,Path,Request, System_DB, Auth) :-
    do_or_die(
        (  get_payload(Document, Request),
           _{ remote : Remote_Name,
              remote_branch : Remote_Branch } :< Document),
        error(bad_api_document(Document,[remote,remote_branch]),_)),

    do_or_die(
        request_remote_authorization(Request, Authorization),
        error(no_remote_authorization)),

    (   get_dict(push_prefixes, Document, true)
    ->  Push_Prefixes = true
    ;   Push_Prefixes = false),

    api_report_errors(
        push,
        Request,
        (   push(System_DB, Auth, Path, Remote_Name, Remote_Branch, [prefixes(Push_Prefixes)],
                 authorized_push(Authorization),Result),
            (   Result = same(Head_ID)
            ->  Head_Updated = false
            ;   Result = new(Head_ID)
            ->  Head_Updated = true
            ;   throw(error(internal_server_error,_))),

            Response =  _{'@type' : "api:PushResponse",
                          'api:repo_head_updated' : Head_Updated,
                          'api:repo_head' : Head_ID,
                          'api:status' : "api:success"},

            cors_reply_json(Request,
                            Response,
                            [status(200), width(0)]))).

:- begin_tests(push_endpoint).
:- use_module(core(util/test_utils)).
:- use_module(core(transaction)).
:- use_module(core(api)).
:- use_module(library(http/http_open)).
:- use_module(library(base64)).

test(push_empty_to_empty_does_nothing_succesfully,
     [
         setup(
             (   setup_temp_unattached_server(State_Origin,Store_Origin,Server_Origin),
                 setup_temp_unattached_server(State_Destination,Store_Destination,Server_Destination),
                 setup_cloned_situation(Store_Origin, Server_Origin, Store_Destination, Server_Destination)
             )),
         cleanup(
             (
                 teardown_temp_unattached_server(State_Origin),
                 teardown_temp_unattached_server(State_Destination))),
         blocked(document_refactor)
     ]) :-
    resolve_absolute_string_descriptor("RosaLuxemburg/bar", Origin_Branch_Descriptor),
    Origin_Database_Descriptor = (Origin_Branch_Descriptor.repository_descriptor.database_descriptor),
    resolve_absolute_string_descriptor("KarlKautsky/foo", Destination_Branch_Descriptor),
    Destination_Database_Descriptor = (Destination_Branch_Descriptor.repository_descriptor.database_descriptor),

    with_triple_store(
        Store_Origin,
        repository_head(Origin_Database_Descriptor, "origin", Head)),
    with_triple_store(
        Store_Destination,
        repository_head(Destination_Database_Descriptor, "local", Head)),

    atomic_list_concat([Server_Origin, '/api/push/RosaLuxemburg/bar'], Push_URL),
    base64("KarlKautsky:password_destination", Base64_Destination_Auth),
    format(string(Authorization_Remote), "Basic ~s", [Base64_Destination_Auth]),
    http_post(Push_URL,
              json(_{
                       remote: "origin",
                       remote_branch: "main"
                   }),
              JSON,
              [json_object(dict),authorization(basic('RosaLuxemburg','password_origin')),
               request_header('Authorization-Remote'=Authorization_Remote),
               status_code(Status_Code)]),

    * json_write_dict(current_output, JSON, []),

    Status_Code = 200,
    \+ get_dict('api:head', JSON, _),

    _{'@type':"api:PushResponse",
      'api:repo_head_updated': false,
      'api:repo_head': Head,
      'api:status':"api:success"} :< JSON.

test(push_empty_with_prefix_change_to_empty_changes_prefixes,
     [
         setup(
             (   setup_temp_unattached_server(State_Origin,Store_Origin,Server_Origin),
                 setup_temp_unattached_server(State_Destination,Store_Destination,Server_Destination),
                 setup_cloned_situation(Store_Origin, Server_Origin, Store_Destination, Server_Destination)
             )),
         cleanup(
             (
                 teardown_temp_unattached_server(State_Origin),
                 teardown_temp_unattached_server(State_Destination))),
         blocked(document_refactor)
     ]) :-
    resolve_absolute_string_descriptor("RosaLuxemburg/bar", Origin_Branch_Descriptor),
    resolve_absolute_string_descriptor("KarlKautsky/foo", Destination_Branch_Descriptor),

    with_triple_store(
        Store_Origin,
        (   create_context((Origin_Branch_Descriptor.repository_descriptor),
                           Origin_Repository_Context),
            with_transaction(Origin_Repository_Context,
                             update_prefixes(Origin_Repository_Context,
                                             _{doc: "http://this_is_docs/",
                                               scm: "http://this_is_scm/",
                                               foo: "http://this_is_foo/"}),
                             _))),

    atomic_list_concat([Server_Origin, '/api/push/RosaLuxemburg/bar'], Push_URL),
    base64("KarlKautsky:password_destination", Base64_Destination_Auth),
    format(string(Authorization_Remote), "Basic ~s", [Base64_Destination_Auth]),
    http_post(Push_URL,
              json(_{
                       remote: "origin",
                       remote_branch: "main",
                       push_prefixes: true
                   }),
              JSON,
              [json_object(dict),authorization(basic('RosaLuxemburg','password_origin')),
               request_header('Authorization-Remote'=Authorization_Remote),
               status_code(Status_Code)]),

    * json_write_dict(current_output, JSON, []),

    Status_Code = 200,

    _{'@type':"api:PushResponse",
      'api:repo_head_updated': true,
      'api:repo_head': _,
      'api:status':"api:success"} :< JSON,

    with_triple_store(
        Store_Destination,
        (   repository_prefixes((Destination_Branch_Descriptor.repository_descriptor),
                                Prefixes),
            Prefixes = _{doc: 'http://this_is_docs/',
                         scm: 'http://this_is_scm/',
                         foo: 'http://this_is_foo/'})).

test(push_nonempty_to_empty_advances_remote_head,
     [
         setup(
             (   setup_temp_unattached_server(State_Origin,Store_Origin,Server_Origin),
                 setup_temp_unattached_server(State_Destination,Store_Destination,Server_Destination),
                 setup_cloned_situation(Store_Origin, Server_Origin, Store_Destination, Server_Destination)
             )),
         cleanup(
             (
                 teardown_temp_unattached_server(State_Origin),
                 teardown_temp_unattached_server(State_Destination))),
         blocked(document_refactor)
     ]) :-
    resolve_absolute_string_descriptor("RosaLuxemburg/bar", Origin_Branch_Descriptor),
    Origin_Database_Descriptor = (Origin_Branch_Descriptor.repository_descriptor.database_descriptor),
    resolve_absolute_string_descriptor("KarlKautsky/foo", Destination_Branch_Descriptor),
    Destination_Database_Descriptor = (Destination_Branch_Descriptor.repository_descriptor.database_descriptor),

    with_triple_store(
        Store_Origin,
        repository_head(Origin_Database_Descriptor, "origin", Head)),
    with_triple_store(
        Store_Destination,
        repository_head(Destination_Database_Descriptor, "local", Head)),
    atomic_list_concat([Server_Origin, '/api/push/RosaLuxemburg/bar'], Push_URL),
    base64("KarlKautsky:password_destination", Base64_Destination_Auth),
    format(string(Authorization_Remote), "Basic ~s", [Base64_Destination_Auth]),
    http_post(Push_URL,
              json(_{
                       remote: "origin",
                       remote_branch: "main"
                   }),
              JSON,
              [json_object(dict),authorization(basic('RosaLuxemburg','password_origin')),
               request_header('Authorization-Remote'=Authorization_Remote),
               status_code(Status_Code)]),

    * json_write_dict(current_output, JSON, []),

    Status_Code = 200,

    _{'@type':"api:PushResponse", % todo this should actually not be that
      'api:repo_head_updated': false,
      'api:repo_head': Head,
      'api:status':"api:success"} :< JSON.

test(push_nonempty_to_same_nonempty_keeps_remote_head_unchanged,
     [
         setup(
             (   setup_temp_unattached_server(State_Origin,Store_Origin,Server_Origin),
                 setup_temp_unattached_server(State_Destination,Store_Destination,Server_Destination),
                 setup_cloned_nonempty_situation(Store_Origin, Server_Origin, Store_Destination, Server_Destination)
             )),
         cleanup(
             (
                 teardown_temp_unattached_server(State_Origin),
                 teardown_temp_unattached_server(State_Destination))),
         blocked(document_refactor)
     ]) :-
    resolve_absolute_string_descriptor("RosaLuxemburg/bar", Origin_Branch_Descriptor),
    Origin_Database_Descriptor = (Origin_Branch_Descriptor.repository_descriptor.database_descriptor),
    resolve_absolute_string_descriptor("KarlKautsky/foo", Destination_Branch_Descriptor),
    Destination_Database_Descriptor = (Destination_Branch_Descriptor.repository_descriptor.database_descriptor),

    with_triple_store(
        Store_Origin,
        repository_head(Origin_Database_Descriptor, "origin", Head)),
    with_triple_store(
        Store_Destination,
        repository_head(Destination_Database_Descriptor, "local", Head)),

    atomic_list_concat([Server_Origin, '/api/push/RosaLuxemburg/bar'], Push_URL),
    base64("KarlKautsky:password_destination", Base64_Destination_Auth),
    format(string(Authorization_Remote), "Basic ~s", [Base64_Destination_Auth]),
    http_post(Push_URL,
              json(_{
                       remote: "origin",
                       remote_branch: "main"
                   }),
              JSON,
              [json_object(dict),authorization(basic('RosaLuxemburg','password_origin')),
               request_header('Authorization-Remote'=Authorization_Remote),
               status_code(Status_Code)]),

    * json_write_dict(current_output, JSON, []),

    Status_Code = 200,

    _{'@type':"api:PushResponse", % todo this should actually not be that
      'api:repo_head_updated': false,
      'api:repo_head': Head,
      'api:status':"api:success"} :< JSON,

    with_triple_store(
        Store_Origin,
        repository_head(Origin_Database_Descriptor, "origin", Head)),
    with_triple_store(
        Store_Destination,
        repository_head(Destination_Database_Descriptor, "local", Head)).

test(push_nonempty_to_earlier_nonempty_advances_remote_head,
     [
         setup(
             (   setup_temp_unattached_server(State_Origin,Store_Origin,Server_Origin),
                 setup_temp_unattached_server(State_Destination,Store_Destination,Server_Destination),
                 setup_cloned_nonempty_situation(Store_Origin, Server_Origin, Store_Destination, Server_Destination)
             )),
         cleanup(
             (
                 teardown_temp_unattached_server(State_Origin),
                 teardown_temp_unattached_server(State_Destination))),
         blocked(document_refactor)
     ]) :-
    resolve_absolute_string_descriptor("RosaLuxemburg/bar", Origin_Branch_Descriptor),
    with_triple_store(
        Store_Origin,
        (   create_context(Origin_Branch_Descriptor, commit_info{author:"Rosa",message:"hello"}, Origin_Context_1),
            with_transaction(Origin_Context_1,
                             ask(Origin_Context_1,
                                 insert(g,h,i)),
                             _),
            create_context(Origin_Branch_Descriptor, commit_info{author:"Rosa",message:"hello again"}, Origin_Context_2),
            with_transaction(Origin_Context_2,
                             ask(Origin_Context_2,
                                 insert(j,k,l)),
                             _)
        )
    ),

    atomic_list_concat([Server_Origin, '/api/push/RosaLuxemburg/bar'], Push_URL),
    base64("KarlKautsky:password_destination", Base64_Destination_Auth),
    format(string(Authorization_Remote), "Basic ~s", [Base64_Destination_Auth]),
    http_post(Push_URL,
              json(_{
                       remote: "origin",
                       remote_branch: "main"
                   }),
              JSON,
              [json_object(dict),authorization(basic('RosaLuxemburg','password_origin')),
               request_header('Authorization-Remote'=Authorization_Remote),
               status_code(Status_Code)]),

    * json_write_dict(current_output, JSON, []),

    Status_Code = 200,

    _{'@type':"api:PushResponse",
      'api:repo_head_updated': true,
      'api:repo_head': Head,
      'api:status':"api:success"} :< JSON,

    Origin_Database_Descriptor = (Origin_Branch_Descriptor.repository_descriptor.database_descriptor),
    resolve_absolute_string_descriptor("KarlKautsky/foo", Destination_Branch_Descriptor),
    Destination_Database_Descriptor = (Destination_Branch_Descriptor.repository_descriptor.database_descriptor),

    with_triple_store(
        Store_Origin,
        repository_head(Origin_Database_Descriptor, "origin", Head)),
    with_triple_store(
        Store_Destination,
        repository_head(Destination_Database_Descriptor, "local", Head)).

:- end_tests(push_endpoint).

%%%%%%%%%%%%%%%%%%%% Pull Handlers %%%%%%%%%%%%%%%%%%%%%%%%%
:- http_handler(api(pull/Path), cors_handler(Method, pull_handler(Path)),
                [method(Method),
                 prefix,
                 time_limit(infinite),
                 methods([options,post])]).

pull_handler(post,Path,Request, System_DB, Local_Auth) :-
    % Can't we just ask for the default remote?
    do_or_die(
        (   get_payload(Document, Request),
            _{ remote : Remote_Name,
               remote_branch : Remote_Branch_Name
             } :< Document),
        error(bad_api_document(Document, [remote, remote_branch]),_)),

    do_or_die(
        request_remote_authorization(Request, Remote_Auth),
        error(no_remote_authorization)),

    api_report_errors(
        pull,
        Request,
        (   pull(System_DB, Local_Auth, Path, Remote_Name, Remote_Branch_Name,
                 authorized_fetch(Remote_Auth),
                 Result),
            JSON_Base = _{'@type' : 'api:PullResponse',
                          'api:status' : "api:success"},
            put_dict(Result,JSON_Base,JSON_Response),
            cors_reply_json(Request,
                            JSON_Response,
                            [status(200), width(0)]))).

:- begin_tests(pull_endpoint, []).
:- use_module(core(util/test_utils)).
:- use_module(core(transaction)).
:- use_module(core(api)).
:- use_module(library(http/http_open)).

test(pull_from_empty_to_empty,
     [
         setup(
             (   setup_temp_unattached_server(State_Local,Store_Local,Server_Local),
                 setup_temp_unattached_server(State_Remote,Store_Remote,Server_Remote),
                 setup_cloned_situation(Store_Local, Server_Local, Store_Remote, Server_Remote)
             )),
         cleanup(
             (
                 teardown_temp_unattached_server(State_Local),
                 teardown_temp_unattached_server(State_Remote))),
         blocked(document_refactor)
     ]) :-
    resolve_absolute_string_descriptor("RosaLuxemburg/bar", Local_Branch_Descriptor),
    Local_Database_Descriptor = (Local_Branch_Descriptor.repository_descriptor.database_descriptor),
    resolve_absolute_string_descriptor("KarlKautsky/foo", Remote_Branch_Descriptor),
    Remote_Database_Descriptor = (Remote_Branch_Descriptor.repository_descriptor.database_descriptor),

    with_triple_store(
        Store_Local,
        repository_head(Local_Database_Descriptor, "origin", Head)),
    with_triple_store(
        Store_Remote,
        repository_head(Remote_Database_Descriptor, "local", Head)),

    atomic_list_concat([Server_Local, '/api/pull/RosaLuxemburg/bar'], Pull_URL),
    base64("KarlKautsky:password_destination", Base64_Remote_Auth),
    format(string(Authorization_Remote), "Basic ~s", [Base64_Remote_Auth]),
    http_post(Pull_URL,
              json(_{
                       remote: "origin",
                       remote_branch: "main"
                   }),
              JSON,
              [json_object(dict),authorization(basic('RosaLuxemburg','password_origin')),
               request_header('Authorization-Remote'=Authorization_Remote),
               status_code(Status_Code)]),

    * json_write_dict(current_output, JSON, []),

    Status_Code = 200,
    _{'@type' : "api:PullResponse",
      'api:pull_status' : "api:pull_unchanged",
      'api:fetch_status' : false,
      'api:status':"api:success"} :< JSON.

test(pull_from_something_to_empty,
     [
         setup(
             (   setup_temp_unattached_server(State_Local,Store_Local,Server_Local),
                 setup_temp_unattached_server(State_Remote,Store_Remote,Server_Remote),
                 setup_cloned_situation(Store_Local, Server_Local, Store_Remote, Server_Remote)
             )),
         cleanup(
             (
                 teardown_temp_unattached_server(State_Local),
                 teardown_temp_unattached_server(State_Remote))),
         blocked(document_refactor)
     ]) :-
    resolve_absolute_string_descriptor("RosaLuxemburg/bar", Local_Branch_Descriptor),
    Local_Repository_Descriptor = (Local_Branch_Descriptor.repository_descriptor),
    Local_Database_Descriptor = (Local_Repository_Descriptor.database_descriptor),
    resolve_absolute_string_descriptor("KarlKautsky/foo", Remote_Branch_Descriptor),
    Remote_Repository_Descriptor = (Remote_Branch_Descriptor.repository_descriptor),
    Remote_Database_Descriptor = (Remote_Repository_Descriptor.database_descriptor),

    with_triple_store(
        Store_Remote,
        (   create_context(Remote_Branch_Descriptor, commit_info{author:"KarlKautsky", message:"Boo!"}, Remote_Context_1),
            with_transaction(
                Remote_Context_1,
                ask(Remote_Context_1,
                    insert(a,b,c)),
                _),
            repository_head(Remote_Database_Descriptor, "local", Head),
            branch_head_commit(Remote_Repository_Descriptor, "main", Remote_Commit_Uri),
            commit_id_uri(Remote_Repository_Descriptor, Commit_Id, Remote_Commit_Uri)
        )
    ),

    atomic_list_concat([Server_Local, '/api/pull/RosaLuxemburg/bar'], Pull_URL),
    base64("KarlKautsky:password_destination", Base64_Remote_Auth),
    format(string(Authorization_Remote), "Basic ~s", [Base64_Remote_Auth]),
    http_post(Pull_URL,
              json(_{
                       remote: "origin",
                       remote_branch: "main"
                   }),
              JSON,
              [json_object(dict),authorization(basic('RosaLuxemburg','password_origin')),
               request_header('Authorization-Remote'=Authorization_Remote),
               status_code(Status_Code)]),

    * json_write_dict(current_output, JSON, []),

    Status_Code = 200,
    _{'@type' : "api:PullResponse",
      'api:pull_status' : "api:pull_fast_forwarded",
      'api:fetch_status' : true,
      'api:status':"api:success"} :< JSON,

    with_triple_store(
        Store_Local,
        (
            repository_head(Local_Database_Descriptor, "origin", Head),
            branch_head_commit(Local_Repository_Descriptor, "main", Local_Commit_Uri),
            commit_id_uri(Local_Repository_Descriptor, Commit_Id, Local_Commit_Uri)
        )
    ).

test(pull_from_something_to_something,
     [
         setup(
             (   setup_temp_unattached_server(State_Local,Store_Local,Server_Local),
                 setup_temp_unattached_server(State_Remote,Store_Remote,Server_Remote),
                 setup_cloned_nonempty_situation(Store_Local, Server_Local, Store_Remote, Server_Remote)
             )),
         cleanup(
             (
                 teardown_temp_unattached_server(State_Local),
                 teardown_temp_unattached_server(State_Remote))),
         blocked(document_refactor)
     ]) :-
    resolve_absolute_string_descriptor("RosaLuxemburg/bar", Local_Branch_Descriptor),
    Local_Repository_Descriptor = (Local_Branch_Descriptor.repository_descriptor),
    Local_Database_Descriptor = (Local_Repository_Descriptor.database_descriptor),
    resolve_absolute_string_descriptor("KarlKautsky/foo", Remote_Branch_Descriptor),
    Remote_Repository_Descriptor = (Remote_Branch_Descriptor.repository_descriptor),
    Remote_Database_Descriptor = (Remote_Repository_Descriptor.database_descriptor),

    with_triple_store(
        Store_Local,
        branch_head_commit(Local_Repository_Descriptor, "main", Local_Orginal_Commit_Uri)
    ),

    with_triple_store(
        Store_Remote,
        (   create_context(Remote_Branch_Descriptor, commit_info{author:"KarlKautsky", message:"Boo!"}, Remote_Context_1),
            with_transaction(
                Remote_Context_1,
                ask(Remote_Context_1,
                    insert(e,f,g)),
                _),
            repository_head(Remote_Database_Descriptor, "local", Head),
            branch_head_commit(Remote_Repository_Descriptor, "main", Remote_Commit_Uri),
            commit_id_uri(Remote_Repository_Descriptor, Commit_Id, Remote_Commit_Uri)
        )
    ),

    atomic_list_concat([Server_Local, '/api/pull/RosaLuxemburg/bar'], Pull_URL),
    base64("KarlKautsky:password_destination", Base64_Remote_Auth),
    format(string(Authorization_Remote), "Basic ~s", [Base64_Remote_Auth]),
    http_post(Pull_URL,
              json(_{
                       remote: "origin",
                       remote_branch: "main"
                   }),
              JSON,
              [json_object(dict),authorization(basic('RosaLuxemburg','password_origin')),
               request_header('Authorization-Remote'=Authorization_Remote),
               status_code(Status_Code)]),

    * json_write_dict(current_output, JSON, []),

    Status_Code = 200,
    _{'@type' : "api:PullResponse",
      'api:pull_status' : "api:pull_fast_forwarded",
      'api:fetch_status' : true,
      'api:status':"api:success"} :< JSON,

    with_triple_store(
        Store_Local,
        (
            repository_head(Local_Database_Descriptor, "origin", Head),
            branch_head_commit(Local_Repository_Descriptor, "main", Local_Commit_Uri),
            \+ Local_Orginal_Commit_Uri = Local_Commit_Uri,
            commit_id_uri(Local_Repository_Descriptor, Commit_Id, Local_Commit_Uri)
        )
    ).

test(pull_from_something_to_something_equal,
     [
         setup(
             (   setup_temp_unattached_server(State_Local,Store_Local,Server_Local),
                 setup_temp_unattached_server(State_Remote,Store_Remote,Server_Remote),
                 setup_cloned_nonempty_situation(Store_Local, Server_Local, Store_Remote, Server_Remote)
             )),
         cleanup(
             (
                 teardown_temp_unattached_server(State_Local),
                 teardown_temp_unattached_server(State_Remote))),
         blocked(document_refactor)
     ]) :-
    resolve_absolute_string_descriptor("RosaLuxemburg/bar", Local_Branch_Descriptor),
    Local_Repository_Descriptor = (Local_Branch_Descriptor.repository_descriptor),
    Local_Database_Descriptor = (Local_Repository_Descriptor.database_descriptor),

    with_triple_store(
        Store_Local,
        (
            repository_head(Local_Database_Descriptor, "origin", Head),
            branch_head_commit(Local_Repository_Descriptor, "main", Local_Commit_Uri)
        )
    ),

    atomic_list_concat([Server_Local, '/api/pull/RosaLuxemburg/bar'], Pull_URL),
    base64("KarlKautsky:password_destination", Base64_Remote_Auth),
    format(string(Authorization_Remote), "Basic ~s", [Base64_Remote_Auth]),
    http_post(Pull_URL,
              json(_{
                       remote: "origin",
                       remote_branch: "main"
                   }),
              JSON,
              [json_object(dict),authorization(basic('RosaLuxemburg','password_origin')),
               request_header('Authorization-Remote'=Authorization_Remote),
               status_code(Status_Code)]),

    * json_write_dict(current_output, JSON, []),

    Status_Code = 200,
    _{'@type' : "api:PullResponse",
      'api:pull_status' : "api:pull_unchanged",
      'api:fetch_status' : false,
      'api:status':"api:success"} :< JSON,

    with_triple_store(
        Store_Local,
        (
            repository_head(Local_Database_Descriptor, "origin", Head),
            branch_head_commit(Local_Repository_Descriptor, "main", Local_Commit_Uri)
        )
    ).

test(pull_from_something_to_something_equal_other_branch,
     [
         setup(
             (   setup_temp_unattached_server(State_Local,Store_Local,Server_Local),
                 setup_temp_unattached_server(State_Remote,Store_Remote,Server_Remote),
                 setup_cloned_nonempty_situation(Store_Local, Server_Local, Store_Remote, Server_Remote)
             )),
         cleanup(
             (
                 teardown_temp_unattached_server(State_Local),
                 teardown_temp_unattached_server(State_Remote))),
         blocked(document_refactor)
     ]) :-
    resolve_absolute_string_descriptor("RosaLuxemburg/bar", Local_Branch_Descriptor),
    Local_Repository_Descriptor = (Local_Branch_Descriptor.repository_descriptor),
    Local_Database_Descriptor = (Local_Repository_Descriptor.database_descriptor),
    resolve_absolute_string_descriptor("KarlKautsky/foo", Remote_Branch_Descriptor),
    Remote_Repository_Descriptor = (Remote_Branch_Descriptor.repository_descriptor),
    Remote_Database_Descriptor = (Remote_Repository_Descriptor.database_descriptor),

    with_triple_store(
        Store_Remote,
        (
            agent_name_uri(system_descriptor{}, "KarlKautsky", User_Uri),
            branch_create(system_descriptor{}, User_Uri, "KarlKautsky/foo/local/branch/other", branch("KarlKautsky/foo/local/branch/main"), _),
            repository_head(Remote_Database_Descriptor, "local", Head)
        )
    ),

    with_triple_store(
        Store_Local,
        (
            branch_head_commit(Local_Repository_Descriptor, "main", Local_Commit_Uri)
        )
    ),

    atomic_list_concat([Server_Local, '/api/pull/RosaLuxemburg/bar'], Pull_URL),
    base64("KarlKautsky:password_destination", Base64_Remote_Auth),
    format(string(Authorization_Remote), "Basic ~s", [Base64_Remote_Auth]),
    http_post(Pull_URL,
              json(_{
                       remote: "origin",
                       remote_branch: "main"
                   }),
              JSON,
              [json_object(dict),authorization(basic('RosaLuxemburg','password_origin')),
               request_header('Authorization-Remote'=Authorization_Remote),
               status_code(Status_Code)]),

    * json_write_dict(current_output, JSON, []),

    Status_Code = 200,
    _{'@type' : "api:PullResponse",
      'api:pull_status' : "api:pull_unchanged",
      'api:fetch_status' : true,
      'api:status':"api:success"} :< JSON,

    with_triple_store(
        Store_Local,
        (
            repository_head(Local_Database_Descriptor, "origin", Head),
            branch_head_commit(Local_Repository_Descriptor, "main", Local_Commit_Uri)
        )
    ).


:- end_tests(pull_endpoint).

%%%%%%%%%%%%%%%%%%%% Branch Handlers %%%%%%%%%%%%%%%%%%%%%%%%%
:- http_handler(api(branch/Path), cors_handler(Method, branch_handler(Path)),
                [method(Method),
                 prefix,
                 methods([options,post,delete])]).

branch_handler(post, Path, Request, System_DB, Auth) :-
    do_or_die(
        get_payload(Document, Request),
        error(bad_api_document(Document, []),_)),

    (   get_dict(origin, Document, Origin_Path)
    ->  Origin_Option = branch(Origin_Path)
    ;   ignore(get_dict(prefixes, Document, Input_Prefixes)),
        ignore(get_dict(schema, Document, Schema)),
        Origin_Option = empty(Input_Prefixes, Schema)),

    api_report_errors(
        branch,
        Request,
        (   branch_create(System_DB, Auth, Path, Origin_Option, _Branch_Uri),
            cors_reply_json(Request,
                            _{'@type' : 'api:BranchResponse',
                              'api:status' : "api:success"}))).
branch_handler(delete, Path, Request, System_DB, Auth) :-
    api_report_errors(
        branch,
        Request,
        (   branch_delete(System_DB, Auth, Path),
            cors_reply_json(Request,
                            _{'@type' : 'api:BranchResponse',
                              'api:status' : "api:success"}))).

%%%%%%%%%%%%%%%%%%%% Prefix Handlers %%%%%%%%%%%%%%%%%%%%%%%%%

:- http_handler(api(prefixes/Path), cors_handler(Method, prefix_handler(Path)),
                [method(Method),
                 prefix,
                 methods([options,get])]).

% this allows the client to discover prefixes for a given resource
% from an endpoint, but also regularises the use of JSON-LD contexts
% which can then include the endpoint for context discovery
prefix_handler(get, Path, Request, System_DB, Auth) :-
    api_report_errors(
        prefix,
        Request,
        (   get_prefixes(Path, System_DB, Auth, Prefixes),
            cors_reply_json(Request,
                            Prefixes,
                            [status(200)]))).

%%%%%%%%%%%%%%%%%%%% User handlers %%%%%%%%%%%%%%%%%%%%%%%%%
%
% THIS IS A DEPRECATED HANDLER - YOU SHOULD NOT RELY ON THIS!
%
:- http_handler(api(user), cors_handler(Method, user_handler),
                [method(Method),
                 prefix,
                 methods([options,post,delete])]).
:- http_handler(api(user/Name), cors_handler(Method, user_handler(Name)),
                [method(Method),
                 prefix,
                 methods([options,post,delete])]).

user_handler(post, Name, Request, System_DB, Auth) :-
    get_payload(Document, Request),

    api_report_errors(
        user_update,
        Request,
        (   update_user_transaction(System_DB, Auth, Name, Document),
            cors_reply_json(Request,
                            _{'@type' : "api:UpdateUserResponse",
                              'api:status' : "api:success"}))).
user_handler(delete, Name, Request, System_DB, Auth) :-
    api_report_errors(
        user_delete,
        Request,
        (   delete_user_transaction(System_DB, Auth, Name),
            cors_reply_json(Request,
                            _{'@type' : "api:DeleteUserResponse",
                              'api:status' : "api:success"}))).

user_handler(post, Request, System_DB, Auth) :-
    get_payload(Document, Request),

    do_or_die(_{ agent_name : Agent_Name } :< Document,
              error(malformed_update_user_document(Document, [agent_name]))
             ),

    api_report_errors(
        user_update,
        Request,
        (   update_user_transaction(System_DB, Auth, Agent_Name, Document),
            cors_reply_json(Request,
                            _{'@type' : "api:UpdateUserResponse",
                              'api:status' : "api:success"}))).
user_handler(delete, Request, System_DB, Auth) :-
    api_report_errors(
        user_delete,
        Request,
        (   (   memberchk(payload(JSON), Request)
            ->  true
            ;   JSON = _{}),
            (   memberchk(search(Search), Request)
            ->  true
            ;   Search = []),
            param_value_search_or_json_required(Search, JSON, agent_name, text, Agent_Name),
            delete_user_transaction(System_DB, Auth, Agent_Name),
            cors_reply_json(Request,
                            _{'@type' : "api:DeleteUserResponse",
                              'api:status' : "api:success"}))).

%%%%%%%%%%%%%%%%%%%% User Organization handlers %%%%%%%%%%%%%%%%%%%%%%%%%%%%%%%%%%
%
% THIS IS A DEPRECATED HANDLER - YOU SHOULD NOT RELY ON THIS!
%
:- http_handler(api(user_organizations), cors_handler(Method, user_organizations_handler),
                [method(Method),
                 prefix,
                 methods([options,get])]).

user_organizations_handler(get, Request, System_DB, Auth) :-
    api_report_errors(
        user_organizations,
        Request,
        (   user_organizations(System_DB, Auth, Result),
            cors_reply_json(Request, Result)
        )
    ).


%%%%%%%%%%%%%%%%%%%% Organization handlers %%%%%%%%%%%%%%%%%%%%%%%%%
%
% THIS IS A DEPRECATED HANDLER - YOU SHOULD NOT RELY ON THIS!
%
:- http_handler(api(organization), cors_handler(Method, organization_handler, [add_payload(false)]),
                [method(Method),
                 prefix,
                 methods([options,post,delete])]).
:- http_handler(api(organization/Name), cors_handler(Method, organization_handler(Name), [add_payload(false)]),
                [method(Method),
                 prefix,
                 methods([options,delete])]).

organization_handler(post, Request, System_DB, Auth) :-
    api_report_errors(
        add_organization,
        Request,
        (   http_read_json_required(json_dict(JSON), Request),

            param_value_json_required(JSON, organization_name, non_empty_string, Org),
            param_value_json_required(JSON, user_name, non_empty_string, User),

            add_user_organization_transaction(System_DB, Auth, User, Org),
            cors_reply_json(Request,
                            _{'@type' : "api:AddOrganizationResponse",
                              'api:status' : "api:success"}))).
organization_handler(delete, Request, System_DB, Auth) :-
    api_report_errors(
        delete_organization,
        Request,
        (   (   memberchk(payload(JSON), Request)
            ->  true
            ;   JSON = _{}),
            (   memberchk(search(Search), Request)
            ->  true
            ;   Search = []),
            param_value_search_or_json_required(Search, JSON, organization_name, non_empty_string, Name),

            delete_organization_transaction(System_DB, Auth, Name),
            cors_reply_json(Request,
                            _{'@type' : "api:DeleteOrganizationResponse",
                              'api:status' : "api:success"}))).

organization_handler(delete, Name, Request, System_DB, Auth) :-
    api_report_errors(
        delete_organization,
        Request,
        (   delete_organization_transaction(System_DB, Auth, Name),
            cors_reply_json(Request,
                            _{'@type' : "api:DeleteOrganizationResponse",
                              'api:status' : "api:success"}))).

%%%%%%%%%%%%%%%%%%%% Squash handler %%%%%%%%%%%%%%%%%%%%%%%%%
:- http_handler(api(squash/Path), cors_handler(Method, squash_handler(Path)),
                [method(Method),
                 prefix,
                 time_limit(infinite),
                 methods([options,post])]).

/*
 * squash_handler(Mode,Path,Request,System,Auth) is det.
 *
 * Squash commit chain to a new commit
 */
squash_handler(post, Path, Request, System_DB, Auth) :-

    do_or_die(
        (   get_payload(Document, Request),
            _{ commit_info : Commit_Info } :< Document),
        error(bad_api_document(Document, [commit_info]), _)),

    api_report_errors(
        squash,
        Request,
        (   api_squash(System_DB, Auth, Path, Commit_Info, Commit, Old_Commit)
        ->  cors_reply_json(Request, _{'@type' : 'api:SquashResponse',
                                       'api:commit' : Commit,
                                       'api:old_commit' : Old_Commit,
                                       'api:status' : "api:success"})
        ;   cors_reply_json(Request, _{'@type' : 'api:EmptySquashResponse',
                                       'api:empty_commit' : true,
                                       'api:status' : "api:success"})
        )).

:- begin_tests(squash_endpoint).
:- use_module(core(util/test_utils)).
:- use_module(core(transaction)).
:- use_module(core(api)).
:- use_module(library(http/http_open)).
:- use_module(library(terminus_store)).
:- use_module(library(ordsets)).

test(squash_a_branch, [
         setup((setup_temp_server(State, Server),
                create_db_without_schema("admin", "test"))),
         cleanup(teardown_temp_server(State))
     ]) :-

    Path = "admin/test",
    atomic_list_concat([Server, '/api/squash/admin/test'], URI),

    resolve_absolute_string_descriptor(Path, Descriptor),

    Commit_Info_1 = commit_info{
                      author : "me",
                      message: "first commit"
                  },

    create_context(Descriptor, Commit_Info_1, Context1),

    with_transaction(
        Context1,
        ask(Context1,
            insert(a,b,c)),
        _),

    Commit_Info_2 = commit_info{
                        author : "me",
                        message: "second commit"
                    },

    create_context(Descriptor, Commit_Info_2, Context2),

    with_transaction(
        Context2,
        ask(Context2,
            insert(e,f,g)),
        _),

    descriptor_commit_id_uri((Descriptor.repository_descriptor),
                             Descriptor,
                             Commit_Id, _Commit_Uri),

    Commit_Info = commit_info{
                      author : "me",
                      message: "Squash"
                  },

    admin_pass(Key),
    http_post(URI,
              json(_{ commit_info: Commit_Info}),
              JSON,
              [json_object(dict),authorization(basic(admin,Key))]),
    JSON = _{'@type':"api:SquashResponse",
             'api:commit': New_Commit_Path,
             'api:old_commit' : Old_Commit_Path,
             'api:status':"api:success"},
    resolve_absolute_string_descriptor(New_Commit_Path, Commit_Descriptor),
    open_descriptor(Commit_Descriptor, Transaction),

    [RWO] = (Transaction.instance_objects),
    Layer = (RWO.read),
    \+ parent(Layer,_),
    findall(X-Y-Z,ask(Commit_Descriptor,t(X,Y,Z)), Triples),
    sort(Triples,Sorted),
    sort([a-b-c,e-f-g],Correct),
    ord_seteq(Sorted, Correct),

    resolve_absolute_string_descriptor(Old_Commit_Path, Old_Commit_Descriptor),
    commit_descriptor{ commit_id : Commit_Id } :< Old_Commit_Descriptor.

:- end_tests(squash_endpoint).

%%%%%%%%%%%%%%%%%%%% Reset handler %%%%%%%%%%%%%%%%%%%%%%%%%
:- http_handler(api(reset/Path), cors_handler(Method, reset_handler(Path)),
                [method(Method),
                 prefix,
                 time_limit(infinite),
                 methods([options,post])]).

/*
 * reset_handler(Mode, Path, Request, System, Auth) is det.
 *
 * Reset a branch to a new commit.
 */
reset_handler(post, Path, Request, System_DB, Auth) :-

    do_or_die(
        (   get_payload(Document, Request),
            _{ commit_descriptor : Ref } :< Document),
        error(bad_api_document(Document, [commit_descriptor]), _)),

    api_report_errors(
        reset,
        Request,
        (   api_reset(System_DB, Auth, Path, Ref),
            cors_reply_json(Request, _{'@type' : 'api:ResetResponse',
                                       'api:status' : "api:success"}))).

:- begin_tests(reset_endpoint).
:- use_module(core(util/test_utils)).
:- use_module(library(terminus_store)).

test(reset, [
         setup((setup_temp_server(State, Server),
                create_db_without_schema("admin", "testdb"))),
         cleanup(teardown_temp_server(State))
     ]) :-

    Path = "admin/testdb",

    resolve_absolute_string_descriptor(Path,Descriptor),
    Repository_Descriptor = (Descriptor.repository_descriptor),

    super_user_authority(Auth),

    askable_context(Descriptor, system_descriptor{}, Auth,
                    commit_info{ author : "me",
                                 message : "commit 1" },
                    Context),

    with_transaction(
        Context,
        ask(Context,
            insert(a,b,c)),
        _),

    descriptor_commit_id_uri(Repository_Descriptor,
                             Descriptor,
                             Commit_Id,
                             _Commit_Uri),

    askable_context(Descriptor, system_descriptor{}, Auth,
                    commit_info{ author : "me",
                                 message : "commit 2" },
                    Context2),

    with_transaction(
        Context2,
        ask(Context2,
            insert(e,f,g)),
        _),

    resolve_relative_descriptor(Repository_Descriptor,
                                ["commit",Commit_Id],
                                Commit_Descriptor),

    resolve_absolute_string_descriptor(Ref,Commit_Descriptor),

    atomic_list_concat([Server, '/api/reset/admin/testdb'], URI),

    admin_pass(Key),
    http_post(URI,
              json(_{ commit_descriptor : Ref }),
              JSON,
              [json_object(dict),authorization(basic(admin,Key))]),

    JSON = _{'@type':"api:ResetResponse",
             'api:status':"api:success"},

    findall(X-Y-Z,
            ask(Descriptor,
                t(X,Y,Z)),
            Triples),

    [a-b-c] = Triples.

:- end_tests(reset_endpoint).


%%%%%%%%%%%%%%%%%%%% Optimize handler %%%%%%%%%%%%%%%%%%%%%%%%%
:- http_handler(api(optimize/Path), cors_handler(Method, optimize_handler(Path)),
                [method(Method),
                 prefix,
                 time_limit(infinite),
                 methods([options,post])]).

/*
 * optimize_handler(Mode,DB,Request) is det.
 *
 * Optimize a resource
 */
optimize_handler(post, Path, Request, System_DB, Auth) :-
    api_report_errors(
        optimize,
        Request,
        (   api_optimize(System_DB, Auth, Path),
            cors_reply_json(Request, _{'@type' : 'api:OptimizeResponse',
                                       'api:status' : "api:success"}))).

:- begin_tests(optimize_endpoint).
:- use_module(core(util/test_utils)).
:- use_module(library(terminus_store)).

test(optimize_system, [
         setup(setup_temp_server(State, Server)),
         cleanup(teardown_temp_server(State))
     ]) :-

    create_db_without_schema("admin", "test"),
    create_db_without_schema("admin", "test2"),
    atomic_list_concat([Server, '/api/optimize/_system'], URI),

    admin_pass(Key),
    http_post(URI,
              json(_{}),
              JSON,
              [json_object(dict),authorization(basic(admin,Key))]),

    JSON = _{'@type':"api:OptimizeResponse",
             'api:status':"api:success"},

    open_descriptor(system_descriptor{}, Transaction),
    [RWO] = (Transaction.instance_objects),
    Layer = (RWO.read),
    \+ parent(Layer,_).

:- end_tests(optimize_endpoint).


%%%%%%%%%%%%%%%%%%%% Remote handler %%%%%%%%%%%%%%%%%%%%%%%%%
:- http_handler(api(remote/Path), cors_handler(Method, remote_handler(Path)),
                [method(Method),
                 prefix,
                 time_limit(infinite),
                 methods([options,post,put,get,delete])]).

remote_handler(post, Path, Request, System_DB, Auth) :-

    do_or_die(
        (   get_payload(Document, Request),
            _{ remote_name : Remote_Name,
               remote_location : URL
             } :< Document),
        error(bad_api_document(Document, [remote_name, remote_location]), _)),

    api_report_errors(
        remote,
        Request,
        (   add_remote(System_DB, Auth, Path, Remote_Name, URL),
            cors_reply_json(Request, _{'@type' : 'api:RemoteResponse',
                                       'api:status' : "api:success"}))).
remote_handler(delete, Path, Request, System_DB, Auth) :-
    api_report_errors(
        remote,
        Request,
        (   (   memberchk(payload(JSON), Request)
            ->  true
            ;   JSON = _{}),
            (   memberchk(search(Search), Request)
            ->  true
            ;   Search = []),
            format(user_error, "~n~nSearch ~q~n~n", [Search]),
            format(user_error, "~n~nJSON ~q~n~n", [JSON]),

            param_value_search_or_json_required(Search, JSON, remote_name, text, Remote_Name),
            remove_remote(System_DB, Auth, Path, Remote_Name),
            cors_reply_json(Request, _{'@type' : 'api:RemoteResponse',
                                       'api:status' : "api:success"}))).
remote_handler(put, Path, Request, System_DB, Auth) :-
    do_or_die(
        (   get_payload(Document, Request),
            _{ remote_name : Remote_Name,
               remote_location : URL
             } :< Document),
        error(bad_api_document(Document, [remote_name]), _)),

    api_report_errors(
        remote,
        Request,
        (   update_remote(System_DB, Auth, Path, Remote_Name, URL),
            cors_reply_json(Request, _{'@type' : 'api:RemoteResponse',
                                       'api:status' : "api:success"}))).
remote_handler(get, Path, Request, System_DB, Auth) :-
    api_report_errors(
        remote,
        Request,
        (   (   memberchk(payload(JSON), Request)
            ->  true
            ;   JSON = _{}
            ),
            (   memberchk(search(Search), Request)
            ->  true
            ;   Search = []),
            param_value_search_or_json_optional(Search, JSON, remote_name, text, [], Remote_Name),
            \+ Remote_Name = []
        ->  show_remote(System_DB, Auth, Path, Remote_Name, Remote_URL),
            cors_reply_json(Request, _{'@type' : 'api:RemoteResponse',
                                       'api:remote_name' : Remote_Name,
                                       'api:remote_url' : Remote_URL,
                                       'api:status' : "api:success"})
        ;   list_remotes(System_DB, Auth, Path, Remote_Names),
            cors_reply_json(Request, _{'@type' : 'api:RemoteResponse',
                                       'api:remote_names' : Remote_Names,
                                       'api:status' : "api:success"}))).


%%%%%%%%%%%%%%%%%%%% Patch handler %%%%%%%%%%%%%%%%%%%%%%%%%
:- http_handler(api(patch), cors_handler(Method, patch_handler),
                [method(Method),
                 prefix,
                 time_limit(infinite),
                 methods([options,post])]).

/*
 * patch_handler(Mode, Request, System, Auth) is det.
 *
 * Reset a branch to a new commit.
 */
patch_handler(post, Request, System_DB, Auth) :-
    do_or_die(
        (   get_payload(Document, Request),
            _{ before : Before,
               patch : Patch
             } :< Document),
        error(bad_api_document(Document, [before, patch]), _)),

    % We should take options about final state here.
    api_report_errors(
        patch,
        Request,
        (   api_patch(System_DB, Auth, Patch, Before, Result, Document),
            (   Result = success(After)
            ->  cors_reply_json(Request, After)
            ;   Result = conflict(Conflict)
            ->  cors_reply_json(Request, Conflict, [status(409)])
            )
        )
    ).

%%%%%%%%%%%%%%%%%%%% Diff handler %%%%%%%%%%%%%%%%%%%%%%%%%
:- http_handler(api(diff), cors_handler(Method, diff_handler(none{})),
                [method(Method),
                 time_limit(infinite),
                 methods([options,post])]).
:- http_handler(api(diff/Path), cors_handler(Method, diff_handler(Path)),
                [method(Method),
                 prefix,
                 time_limit(infinite),
                 methods([options,post])]).

/*
 * diff_handler(Mode, Request, System, Auth) is det.
 *
 * Reset a branch to a new commit.
 */
diff_handler(post, Path, Request, System_DB, Auth) :-
    get_payload(Document, Request),
    do_or_die((   _{ before : Before,
                     after : After
                   } :< Document,
                  Operation = document
              ;   _{ before_data_version : Before_Version
                   } :< Document,
                  (   _{ after_data_version: After_Version}
                      :< Document,
                      (   _{ document_id: Doc_ID} :< Document
                      ->  Operation = versioned_document
                      ;   Operation = all_documents)
                  ;   _{ after: After_Document,
                         document_id : Doc_ID} :< Document,
                      Operation = versioned_document_document)
              ),
              error(bad_api_document(Document, [before, after]), _)),

    % We could probably just feed the document in,
    % the default is dubious.
    (   get_dict(keep,Document,_)
    ->  Options = Document
    ;   put_dict(_{ keep : _{ '@id' : true, '_id' : true }},
                 Document, Options)
    ),

    api_report_errors(
        diff,
        Request,
        (   (   Operation = document
            ->  api_diff(System_DB, Auth, Before, After, Patch, Options)
            ;   Operation = versioned_document
            ->  api_diff_id(System_DB, Auth, Path, Before_Version,
                            After_Version, Doc_ID, Patch, Options)
            ;   Operation = all_documents
            ->  api_diff_all_documents(System_DB, Auth, Path, Before_Version, After_Version, Patch, Options)
            ;   api_diff_id_document(System_DB, Auth, Path,
                                     Before_Version, After_Document,
                                     Doc_ID, Patch, Options)
            ),
            cors_reply_json(Request, Patch)
        )
    ).

%%%%%%%%%%%%%%%%%%%% Apply handler %%%%%%%%%%%%%%%%%%%%%%%%%
:- http_handler(api(apply/Path), cors_handler(Method, apply_handler(Path)),
                [method(Method),
                 prefix,
                 time_limit(infinite),
                 methods([options,post])]).

/*
 * apply_handler(Mode, Path, Request, System, Auth) is det.
 *
 * Reset a branch to a new commit.
 */
apply_handler(post, Path, Request, System_DB, Auth) :-
    get_payload(Document, Request),
    do_or_die((   _{ before_commit: Before_Commit,
                     after_commit: After_Commit,
                     commit_info: Commit_Info
                   } :< Document
              ),
              error(bad_api_document(Document, [before_commit,after_commit,commit_info,type]))
             ),

    (   _{ match_final_state: Match_Final_State } :< Document
    ->  true
    ;   Match_Final_State = true
    ),

    (   _{ keep: Keep } :< Document
    ->  true
    ;   Keep = json{'@id':true, '@type':true}
    ),

    (   _{ type: Type } :< Document
    ->  atom_string(Type_Atom, Type)
    ;   Type_Atom = squash
    ),

    api_report_errors(
        apply,
        Request,
        catch(
            (   api_apply_squash_commit(System_DB, Auth, Path, Commit_Info,
                                        Before_Commit, After_Commit,
                                        [type(Type_Atom),
                                         match_final_state(Match_Final_State),
                                         keep(Keep)]),
                cors_reply_json(Request,
                                json{'@type' : "api:ApplyResponse",
                                     'api:status' : "api:success"})),
            error(apply_squash_witnesses(Witnesses)),
            (   cors_reply_json(Request,
                                json{'@type' : "api:ApplyError",
                                     'api:witnesses' : Witnesses,
                                     'api:status' : 'api:conflict'},
                                [status(409),serialize_unknown(true)]))
        )
    ).


%%%%%%%%%%%%%%%%%%%% Roles handler %%%%%%%%%%%%%%%%%%%%%%%%%
:- http_handler(api(roles), cors_handler(Method, roles_handler),
                [method(Method),
                 methods([options,post,put,get])]).
:- http_handler(api(roles/Name), cors_handler(Method, roles_handler(Name)),
                [method(Method),
                 methods([options,delete,get])]).

/*
 * roles_handler(Mode, Request, System, Auth) is det.
 *
 * Insert a role or update a role
 */
roles_handler(post, Request, System_DB, Auth) :-
    get_payload(Role, Request),
    do_or_die((   _{ name: Name,
                     action: _
                   } :< Role
              ),
              error(bad_api_document(Role, [name,action]))
             ),
    api_report_errors(
        role,
        Request,
        (   uri_encoded(segment, Name, Encoded_Name),
            atom_concat('Role/',Encoded_Name,Name_Id),
            put_dict(_{'@id': Name_Id}, Role, Role_With_Id),
            api_add_role(System_DB,Auth,Role_With_Id,Role_Id),
            cors_reply_json(Request,Role_Id)
        )
    ).
roles_handler(put, Request, System_DB, Auth) :-
    get_payload(Role, Request),
    do_or_die((   _{ name: Name,
                     action: _
                   } :< Role
              ),
              error(bad_api_document(Role, [name,action]))
             ),
    api_report_errors(
        role,
        Request,
        (   api_get_role_from_name(System_DB,Auth,Name,Old_Role),
            put_dict(Role,Old_Role,New_Role),
            api_update_role(System_DB,Auth,New_Role),
            cors_reply_json(Request,
                            json{'@type' : "api:RolesResponse",
                                 'api:status' : "api:success"})
        )
    ).
roles_handler(get, Request, System_DB, Auth) :-
    api_report_errors(
        role,
        Request,
        (   api_get_roles(System_DB, Auth, Roles),
            cors_reply_json(Request, Roles)
        )
    ).

/*
 * roles_handler(Mode, Path, Request, System, Auth) is det.
 *
 * Delete a role
 */
roles_handler(delete, Name, Request, System_DB, Auth) :-
    api_report_errors(
        role,
        Request,
        (   uri_encoded(segment, Name, Encoded_Name),
            atom_concat('Role/',Encoded_Name,Name_Id),
            api_delete_role(System_DB,Auth,Name_Id),
            cors_reply_json(Request,
                            json{'@type' : "api:RolesResponse",
                                 'api:status' : "api:success"})
        )
    ).
roles_handler(get, Name, Request, System_DB, Auth) :-
    api_report_errors(
        role,
        Request,
        (   api_get_role_from_name(System_DB,Auth,Name,Role),
            cors_reply_json(Request, Role)
        )
    ).

%%%%%%%%%%%%%%%%%%%% Organizations handler %%%%%%%%%%%%%%%%%%%%%%%%%
:- http_handler(api(organizations), cors_handler(Method, organizations_handler),
                [method(Method),
                 methods([options,get])]).
:- http_handler(api(organizations/Name), cors_handler(Method, organizations_handler(Name)),
                [method(Method),
                 methods([options,post,delete,get])]).
:- http_handler(api(organizations/Org/users/Rest),
                cors_handler(Method, organizations_users_handler(Org,Rest)),
                [method(Method),
                 prefix,
                 methods([options,get])]).
/*
:- http_handler(api(organizations/Org/users/User),
                cors_handler(Method, organizations_users_handler(Org,User)),
                [method(Method),
                 methods([options,get])]).
:- http_handler(api(organizations/Org/users/User/databases),
                cors_handler(Method, organizations_users_databases_handler(Org,User)),
                [method(Method),
                 methods([options,get])]).
*/

/*
 * organizations_handler(Mode, Request, System, Auth) is det.
 *
 * Get all organizations
 */
organizations_handler(get, Request, System_DB, Auth) :-
    api_report_errors(
        organization,
        Request,
        (   api_get_organizations(System_DB, Auth, Orgs),
            cors_reply_json(Request,Orgs)
        )
    ).

/*
 * organizations_handler(Mode, Name, Request, System, Auth) is det.
 *
 * Manage organization
 */
organizations_handler(post, Name, Request, System_DB, Auth) :-
    api_report_errors(
        organization,
        Request,
        (   api_add_organization(System_DB, Auth, _{ name: Name }, Id),
            cors_reply_json(Request,Id)
        )
    ).
organizations_handler(get, Name, Request, System_DB, Auth) :-
    api_report_errors(
        organization,
        Request,
        (   api_get_organization_from_name(System_DB, Auth, Name, Org),
            cors_reply_json(Request,Org)
        )
    ).
organizations_handler(delete, Name, Request, System_DB, Auth) :-
    api_report_errors(
        organization,
        Request,
        (   api_get_organization_from_name(System_DB, Auth, Name, Org),
            get_dict('@id', Org, Org_Id),
            api_delete_organization(System_DB,Auth,Org_Id),
            cors_reply_json(Request,
                            json{'@type' : "api:OrganizationResponse",
                                 'api:status' : "api:success"})
        )
    ).

/*
 * organizations_users_handler(get, Org, Path, Request, System_DB, Auth) is det.
 *
 * Get all users for an organization
 */
organizations_users_handler(get, Org, Path, Request, System_DB, Auth) :-
    api_report_errors(
        organization,
        Request,
        (   split_atom(Path, '/', Path_List),
            (   Path_List = ['']
            ->  api_get_organizations_users(System_DB, Auth, Org, Users),
                cors_reply_json(Request,Users)
            ;   Path_List = [User]
            ->  api_get_organizations_users_object(System_DB, Auth, Org, User, Obj),
                cors_reply_json(Request,Obj)
            ;   Path_List = [User,databases]
            ->  api_get_organizations_users_databases(System_DB, Auth, Org, User, Databases),
                cors_reply_json(Request,Databases)
            )
        )
    ).

%%%%%%%%%%%%%%%%%%%% Users handler %%%%%%%%%%%%%%%%%%%%%%%%%
:- http_handler(api(users), cors_handler(Method, users_handler),
                [method(Method),
                 methods([options,post,put,get])]).
:- http_handler(api(users/Name), cors_handler(Method, users_handler(Name)),
                [method(Method),
                 methods([options,delete,get])]).

/*
 * users_handler(Mode, Request, System, Auth) is det.
 *
 * Manage users
 */
users_handler(get, Request, System_DB, Auth) :-
    (   memberchk(search(Search), Request)
    ->  true
    ;   Search = []),
    param_value_search_optional(Search, capability, boolean, false, Capability),
    api_report_errors(
        user,
        Request,
        (   api_get_users(System_DB, Auth, Users,_{capability:Capability}),
            cors_reply_json(Request, Users)
        )
    ).
users_handler(post, Request, System_DB, Auth) :-
    get_payload(User, Request),
    do_or_die((   _{ name: _ } :< User
              ),
              error(bad_api_document(User, [name]))
             ),
    % should explicitly search for params...
    api_report_errors(
        user,
        Request,
        (   api_add_user(System_DB, Auth, User, Id),
            cors_reply_json(Request, Id)
        )
    ).
users_handler(put, Request, System_DB, Auth) :-
    get_payload(User, Request),
    do_or_die((   _{ name: Name,
                     password: Pass
                   } :< User
              ),
              error(bad_api_document(User, [name,password]))
             ),
    api_report_errors(
        user,
        Request,
        (   api_update_user_password(System_DB, Auth, Name, Pass),
            cors_reply_json(Request,
                            json{'@type' : "api:UsersResponse",
                                 'api:status' : "api:success"})
        )
    ).

/*
 * users_handler(Mode, Name, Request, System, Auth) is det.
 *
 * Manage Users
 */
users_handler(get, Name, Request, System_DB, Auth) :-
    (   memberchk(search(Search), Request)
    ->  true
    ;   Search = []),
    param_value_search_optional(Search, capability, boolean, false, Capability),
    api_report_errors(
        user,
        Request,
        (   api_get_user_from_name(System_DB, Auth, Name, User, _{capability:Capability}),
            cors_reply_json(Request,User)
        )
    ).
users_handler(delete, Name, Request, System_DB, Auth) :-
    api_report_errors(
        user,
        Request,
        (   api_get_user_from_name(System_DB, Auth, Name, User, _{capability:false}),
            get_dict('@id', User, User_Id),
            api_delete_user(System_DB,Auth,User_Id),
            cors_reply_json(Request,
                            json{'@type' : "api:UsersResponse",
                                 'api:status' : "api:success"})
        )
    ).

%%%%%%%%%%%%%%%%%%%% Capabilities handler %%%%%%%%%%%%%%%%%%%%%%%%%
:- http_handler(api(capabilities), cors_handler(Method, capabilities_handler),
                [method(Method),
                 methods([options,post])]).

/*
 * capabilities_handler(Mode, Request, System, Auth) is det.
 *
 * grant or revoke capabilities
 */
capabilities_handler(post, Request, System_DB, Auth) :-
    get_payload(Cap, Request),
    do_or_die((   _{ operation: Op,
                     scope: _,
                     user: _,
                     roles: _
                   } :< Cap
              ),
              error(bad_api_document(Cap, [operation,scope,user,roles]))
             ),
    api_report_errors(
        capability,
        Request,
        (   Op = "revoke"
        ->  api_revoke_capability(System_DB,Auth,Cap),
            cors_reply_json(Request,
                            json{'@type' : "api:CapabilityResponse",
                                 'api:status' : "api:success"})
        ;   Op = "grant"
        ->  api_grant_capability(System_DB,Auth,Cap),
            cors_reply_json(Request,
                            json{'@type' : "api:CapabilityResponse",
                                 'api:status' : "api:success"})
        ;   throw(error(unknown_capabilities_operation(Op)))
        )
    ).


%%%%%%%%%%%%%%%%%%%% Dashboard Handlers %%%%%%%%%%%%%%%%%%%%%%%%%
http:location(dashboard,root(dashboard),[]).
http:location(assets,root(assets),[]).

:- http_handler(root(.), redirect_to_dashboard,
                [methods([options,get])]).
:- http_handler(dashboard(.), cors_handler(Method, dashboard_handler),
                [method(Method),
                 prefix,
                 methods([options,get])]).
:- http_handler(assets(.), serve_dashboard_assets,
                [prefix,
                 methods([options,get])]).

serve_dashboard_assets(Request) :-
    do_or_die(config:dashboard_enabled,
              http_reply(method_not_allowed(_{'api:status': 'api:failure'}))),
    serve_files_in_directory(assets, Request).

redirect_to_dashboard(Request) :-
    do_or_die(config:dashboard_enabled,
              http_reply(method_not_allowed(_{'api:status': 'api:failure'}))),
    http_redirect(moved_temporary, dashboard(.), Request).

dashboard_handler(get, Request, _System_DB, _Auth) :-
    do_or_die(config:dashboard_enabled,
              http_reply(method_not_allowed(_{'api:status': 'api:failure'}))),
    http_reply_file(dashboard('index.html'), [], Request).

%%%%%%%%%%%%%%%%%%%% Reply Hackery %%%%%%%%%%%%%%%%%%%%%%
:- meta_predicate cors_handler(+,2,?).
:- meta_predicate cors_handler(+,2,?,+).
cors_handler(Method, Goal, Request) :-
    cors_handler(Method, Goal, [], Request).
cors_handler(options, _Goal, _Options, Request) :-
    !,
    write_cors_headers(Request),
    format('~n').
cors_handler(_Old_Method, Goal, Options, Request) :-
    select(x_http_method_override(Method), Request, New_Request),
    !,
    downcase_atom(Method,Mapped),
    cors_handler(Mapped, Goal, Options, New_Request).
cors_handler(Method, Goal, Options, R) :-
    cors_catch(
        R,
        (
            (   memberchk(Method, [post, put, delete]),
                \+ memberchk(add_payload(false), Options)
            ->  add_payload_to_request(R,Request)
            ;   Request = R),

            open_descriptor(system_descriptor{}, System_Database),
            catch((   authenticate(System_Database, Request, Auth),
                      call_http_handler(Method, Goal, Request, System_Database, Auth)),

                  error(authentication_incorrect(Reason),_),

                  (   write_cors_headers(Request),
                      json_log_error_formatted("~NAuthentication Incorrect for reason: ~q~n", [Reason]),
                      reply_json(_{'@type' : 'api:ErrorResponse',
                                   'api:status' : 'api:failure',
                                   'api:error' : _{'@type' : 'api:IncorrectAuthenticationError'},
                                   'api:message' : 'Incorrect authentication information'
                                  },
                                 [width(0), status(401)]))))),
    !.
cors_handler(_Method, Goal, _Options, R) :-
    write_cors_headers(R),
    format(string(Msg), "Failed to run the API endpoint goal ~q", Goal),
    reply_json(_{'@type' : 'api:ErrorResponse',
                 'api:status' : 'api:failure',
                 'api:error' : _{'@type' : 'api:APIEndpointFailed'},
                 'api:message' : Msg
                },
               [status(500), width(0)]).

% Evil mechanism for catching, putting CORS headers and re-throwing.
:- meta_predicate cors_catch(+, 0).
:- meta_predicate call_http_handler(+,3,?,?,?).
cors_catch(Request, Goal) :-
    catch(Goal,
          E,
          (
              write_cors_headers(Request),
              customise_exception(E)
          )),
    !.
cors_catch(Request, _Goal) :-
    write_cors_headers(Request),
    % Probably should extract the path from Request
    reply_json(_{'api:status' : 'api:failure',
                 'api:message' :'Unexpected failure in request handler'},
               [status(500), width(0)]).

call_http_handler(Method, Goal, Request, System_Database, Auth) :-
    strip_module(Goal, Module, PlainGoal),
    PlainGoal =.. [Head|Args],
    NewArgs = [Method|Args],
    NewPlainGoal =.. [Head|NewArgs],
    NewGoal = Module:NewPlainGoal,

    call(NewGoal, Request, System_Database, Auth).

customise_exception(reply_json(M,Status)) :-
    reply_json(M,
               [status(Status), width(0)]).
customise_exception(reply_json(M)) :-
    customise_exception(reply_json(M,200)).
customise_exception(error(E)) :-
    generic_exception_jsonld(E,JSON),
    json_http_code(JSON,Status),
    reply_json(JSON,[status(Status), width(0)]).
customise_exception(error(E,_)) :-
    generic_exception_jsonld(E,JSON),
    json_http_code(JSON,Status),
    reply_json(JSON,[status(Status), width(0)]).
customise_exception(http_reply(method_not_allowed(JSON))) :-
    reply_json(JSON,[status(405), width(0)]).
customise_exception(http_reply(not_found(JSON))) :-
    reply_json(JSON,[status(404), width(0)]).
customise_exception(http_reply(authorize(JSON))) :-
    reply_json(JSON,[status(401), width(0)]).
customise_exception(http_reply(not_acceptable(JSON))) :-
    reply_json(JSON,[status(406), width(0)]).
customise_exception(time_limit_exceeded) :-
    reply_json(_{'api:status' : 'api:failure',
                 'api:message' : 'Connection timed out'
               },
               [status(408), width(0)]).
customise_exception(error(E)) :-
    format(atom(EM),'Error: ~q', [E]),
    reply_json(_{'api:status' : 'api:server_error',
                 'api:message' : EM},
               [status(500), width(0)]).
customise_exception(error(E, CTX)) :-
    json_log_error_formatted('~N[Exception] ~q~n',[error(E,CTX)]),
    (   CTX = context(prolog_stack(Stack),_)
    ->  with_output_to(
            string(Ctx_String),
            print_prolog_backtrace(current_output,Stack))
    ;   format(string(Ctx_String), "~q", [CTX])),
    format(atom(EM),'Error: ~q~n~s~n', [E, Ctx_String]),
    reply_json(_{'api:status' : 'api:server_error',
                 'api:message' : EM},
               [status(500), width(0)]).
customise_exception(http_reply(Obj)) :-
    throw(http_reply(Obj)).
customise_exception(E) :-
    json_log_error_formatted('~N[Exception] ~q~n',[E]),
    throw(E).

/*
 * api_error_http_reply(API,Error,Request) is false + exception.
 *
 * Throw an API appropriate JSON-LD response message.
 *
 */
api_error_http_reply(API, Error, Request) :-
    api_error_jsonld(API,Error,JSON),
    json_http_code(JSON,Status),
    cors_reply_json(Request,JSON,[status(Status),serialize_unknown(true)]).

api_error_http_reply(API, Error, Type, Request) :-
    api_error_jsonld(API,Error,Type,JSON),
    json_http_code(JSON,Status),
    cors_reply_json(Request,JSON,[status(Status),serialize_unknown(true)]).

:- meta_predicate api_report_errors(?,?,0).
api_report_errors(API,Request,Goal) :-
    catch_with_backtrace(
        Goal,
        Error,
        do_or_die(api_error_http_reply(API,Error,Request),
                  Error)
    ).

%%%%%%%%%%%%%%%%%%%% Access Rights %%%%%%%%%%%%%%%%%%%%%%%%%

/*
 *  fetch_authorization_data(+Request, -KS) is semi-determinate.
 *
 *  Fetches the HTTP Basic Authorization data
 */
fetch_authorization_data(Request, Username, KS) :-
    memberchk(authorization(Text), Request),
    http_authorization_data(Text, basic(Username, Key)),
    coerce_literal_string(Key, KS).

:- if(config:jwt_enabled).
/*
 *  fetch_jwt_data(+Request, -Username) is semi-determinate.
 *
 *  Fetches the HTTP JWT data
 */
fetch_jwt_data(Token, Username) :-
    atom_string(TokenAtom, Token),

    do_or_die(jwt_decode(TokenAtom, Payload, []),
              error(authentication_incorrect(jwt_decode_failed(TokenAtom)), _)),

    do_or_die(
        (   atom_json_dict(Payload, PayloadDict, []),
            jwt_subject_claim_name(ClaimName),
            % replace with dict key get (or whatever it is called)
            get_dict(ClaimName, PayloadDict, UsernameString),
            atom_string(Username, UsernameString)),
        error(malformed_jwt_payload(Payload))).
:- else.
fetch_jwt_data(_Token, _Username) :-
    throw(error(authentication_incorrect(jwt_authentication_requested_but_no_key_configured),_)).
:- endif.


/*
 * authenticate(+Database, +Request, -Auth_Obj) is det.
 *
 * This should either bind the Auth_Obj or throw an http_status_reply/4 message.
 */
authenticate(System_Askable, Request, Auth) :-
    fetch_authorization_data(Request, Username, KS),
    !,

    (   user_key_user_id(System_Askable, Username, KS, Auth)
    ->  true
    ;   format(string(Message), "User '~w' failed to authenticate through basic auth", Username),
        json_log_debug(_{
                           message: Message,
                           authMethod: basic,
                           authResult: failure,
                           user: Username
                       }),

        throw(error(authentication_incorrect(basic_auth(Username)),_))),

    format(string(Message), "User '~w' authenticated through basic auth", Username),
    json_log_debug(_{
                       message: Message,
                       authMethod: basic,
                       authResult: success,
                       user: Username
                   }).
authenticate(System_Askable, Request, Auth) :-
    memberchk(authorization(Text), Request),
    pattern_string_split(" ", Text, ["Bearer", Token]),
    !,
    % Try JWT if no http keys
    fetch_jwt_data(Token, Username),
    (   username_auth(System_Askable, Username, Auth)
    ->  true
    ;   format(string(Message), "User '~w' failed to authenticate through JWT", Username),
        json_log_debug(_{
                           message: Message,
                           authMethod: jwt,
                           authResult: failure,
                           user: Username
                       }),
        throw(error(authentication_incorrect(jwt_no_user_with_name(Username)),_))),

    format(string(Message), "User '~w' authenticated through JWT", Username),
    json_log_debug(_{
                       message: Message,
                       authMethod: jwt,
                       authResult: success,
                       user: Username
                   }).
authenticate(System_Askable, Request, Auth) :-
    insecure_user_header_key(Header_Key),
    Header =.. [Header_Key, Username],
    memberchk(Header, Request),
    !,
    (   username_auth(System_Askable, Username, Auth)
    ->  true
    ;   format(string(Message), "User '~w' failed to authenticate with header '~w'", [Username, Header_Key]),
        json_log_debug(_{
                           message: Message,
                           authMethod: insecure_user_header,
                           authResult: failure,
                           user: Username
                       }),
        throw(error(authentication_incorrect(insecure_user_header_no_user_with_name(Username)),_))),
    format(string(Message), "User '~w' authenticated with header '~w'", [Username, Header_Key]),
    json_log_debug(_{
                       message: Message,
                       authMethod: insecure_user_header,
                       authResult: success,
                       user: Username
                   }).
authenticate(_, _, anonymous) :-
    json_log_debug(_{
                       message: "User 'anonymous' authenticated as no authentication information was submitted",
                       authMethod: anonymous,
                       authResult: success,
                       user: "anonymous"
                   }).

/*
 * write_cors_headers(Request) is det.
 *
 * Writes cors headers associated with Resource_URI
 */
write_cors_headers(Request) :-
    (   memberchk(origin(Origin), Request)
    ->  current_output(Out),
        format(Out,'Access-Control-Allow-Methods: GET, POST, PUT, DELETE, OPTIONS\n',[]),
        format(Out,'Access-Control-Allow-Credentials: true\n',[]),
        format(Out,'Access-Control-Max-Age: 1728000\n',[]),
        format(Out,'Access-Control-Allow-Headers: Authorization, Authorization-Remote, Accept, Accept-Encoding, Accept-Language, Host, Origin, Referer, Content-Type, Content-Length, Content-Range, Content-Disposition, Content-Description\n',[]),
        format(Out,'Access-Control-Allow-Origin: ~s~n',[Origin])
    ;   true).

cors_reply_json(Request, JSON) :-
    write_cors_headers(Request),
    reply_json(JSON, [json_object(dict), width(0)]).

cors_reply_json(Request, JSON, Options) :-
    write_cors_headers(Request),
    reply_json(JSON, [width(0), json_object(dict)|Options]).

/**
 * cors_json_stream_write_headers_(+Request, +Data_Version, +As_List) is det.
 *
 * Write CORS and JSON headers. This should only be called in the following:
 *   - cors_json_stream_end
 *   - cors_json_stream_write_dict
 */
cors_json_stream_write_headers_(Request, Data_Version, As_List) :-
    write_cors_headers(Request),
    write_data_version_header(Data_Version),
    (   As_List = true
    ->  % Write the JSON header
        format("Content-type: application/json; charset=UTF-8~n~n")
    ;   % Write the JSON stream header.
        format("Content-type: application/json; stream=true; charset=UTF-8~n~n")).


%%%%%%%%%%%%%%%%%%%% Response Predicates %%%%%%%%%%%%%%%%%%%%%%%%%

/********************************************************
 * Determinising predicates used in handlers            *
 *                                                      *
 ********************************************************/

/*
 * try_get_param(Key,Request:request,Value) is det.
 *
 * Get a parameter from the request independent of request variety.
 */
try_get_param(Key,Request,Value) :-
    % GET or POST (but not application/json)
    memberchk(method(Method), Request),
    memberchk(Method, [post,put]),
    memberchk(multipart(Form_Data), Request),
    !,
    member(mime(Mime_Header,Encoded_Value,_),Form_Data),
    memberchk(name(Key), Mime_Header),
    (   json_mime_type(Mime_Header)
    ->  atom_json_dict(Encoded_Value,Value,[])
    ;   uri_encoded(query_value, Value, Encoded_Value)).
try_get_param(Key,Request,Value) :-
    % GET or POST (but not application/json)
    memberchk(method(Method), Request),
    (   memberchk(Method, [get,delete])
    ;   memberchk(Method, [post,put]),
        \+ json_content_type(Request)),

    http_parameters(Request, [], [form_data(Data)]),

    (   memberchk(Key=Value,Data)
    <>  throw(error(no_parameter_key_in_query_parameters(Key,Data)))),
    !.
try_get_param(Key,Request,Value) :-
    % POST with JSON package
    memberchk(method(Method), Request),
    memberchk(Method, [post,put]),

    json_content_type(Request),

    (   memberchk(payload(Document), Request)
        <>  throw(error(no_document_for_key(Key)))),

    (   get_dict(Key,Document,Value)
        <>  throw(error(no_parameter_key_in_document(Key,Document)))),
    !.
try_get_param(Key,Request,_Value) :-
    % OTHER with method
    memberchk(method(Method), Request),
    !,
    throw(error(no_parameter_key_for_method(Key,Method))).
try_get_param(Key,_Request,_Value) :-
    % Catch all.
    throw(error(no_parameter_key(Key))).

json_content_type(Request) :-
    memberchk(content_type(CT), Request),
    re_match('^application/json', CT, []).

multipart_content_type(Request) :-
    memberchk(content_type(Content_Type), Request),
    http_parse_header_value(content_type, Content_Type, media(multipart/'form-data', _)).

check_content_type(Request, Expected, ContentType) :-
    do_or_die(
        memberchk(content_type(ContentType), Request),
        error(missing_content_type(Expected), _)).

check_content_type_json(Request) :-
    Expected = 'application/json',
    check_content_type(Request, Expected, ContentType),
    atom_concat('^', Expected, RE),
    do_or_die(
        re_match(RE, ContentType, []),
        error(bad_content_type(ContentType, Expected), _)).

json_mime_type(Mime) :-
    memberchk(type(CT),Mime),
    re_match('^application/json', CT, []).

check_content_length(Request) :-
    do_or_die(
        memberchk(content_length(_), Request),
        error(missing_content_length, _)).

content_encoded(Request, Encoding) :-
    memberchk(content_encoding(Encoding), Request),
    do_or_die(
        accepted_encoding(Encoding),
        error(unsupported_content_encoding(Encoding), _)).

accepted_encoding(deflate).
accepted_encoding(gzip).

/*
 * get_param_default(Key,Request:request,Value,Default) is semidet.
 *
 * We can fail with this one, so you better do your own checking.
 */
get_param(Key,Request,Value) :-
    % GET or POST (but not application/json)
    memberchk(method(Method), Request),
    memberchk(Method, [post,put]),

    memberchk(multipart(Form_Data), Request),
    !,
    memberchk(mime(Mime_Header,Encoded_Value,_),Form_Data),
    memberchk(name(Key), Mime_Header),
    (   json_mime_type(Mime_Header)
    ->  atom_json_dict(Encoded_Value,Value,[])
    ;   uri_encoded(query_value, Value, Encoded_Value)).
get_param(Key,Request,Value) :-
    % GET or POST (but not application/json)
    memberchk(method(Method), Request),
    (   memberchk(Method, [get,delete])
    ;   memberchk(Method, [post,put]),
        \+ json_content_type(Request)),

    http_parameters(Request, [], [form_data(Data)]),
    memberchk(Key=Value,Data),
    !.
get_param(Key,Request,Value) :-
    % POST with JSON package
    memberchk(method(Method), Request),
    memberchk(Method, [post,put]),

    json_content_type(Request),
    memberchk(payload(Document), Request),
    Value = Document.get(Key).

/*
 * read_json_dict(+Atom, -JSON) is det.
 * read_json_dict(+Text, -JSON) is det.
 *
 * - Read JSON from an atom or text and catch syntax errors.
 */
read_json_dict(AtomOrText, JSON) :-
    catch(
        atom_json_dict(AtomOrText, JSON, [default_tag(json)]),
        error(syntax_error(json(_Kind)), _),
        throw(error(malformed_json_payload(AtomOrText), _))
    ).

/*
 * http_read_utf8(-Output, Request) is det.
 *
 * - Read the request payload into Output.
 * - Output can be one of:
 *   - stream(Stream) to read into a stream
 *   - string(String) to read into a string
 *   - json_dict(JSON) to read into a JSON dict
 */
http_read_utf8(stream(Stream), Request) :-
    (   content_encoded(Request, Encoding)
    ->  memberchk(input(Input_Stream), Request),
        zopen(Input_Stream, Uncompressed_Stream, [format(Encoding), multi_part(false)]),
        read_string(Uncompressed_Stream, _, S1),
        open_string(S1, Stream)
    ;   http_read_data(Request, String, [to(string), input_encoding(utf8)]),
        open_string(String, Stream)
    ).
http_read_utf8(string(String), Request) :-
    http_read_utf8(stream(Stream), Request),
    read_string(Stream, _Length, String).
http_read_utf8(json_dict(JSON), Request) :-
    http_read_utf8(string(String), Request),
    memberchk(content_length(_Len), Request),
    read_json_dict(String, JSON).

/*
 * http_read_json_required(-Output, +Request) is det.
 *
 * - Throw exceptions if the minimal requirements for JSON input are not met.
 * - Read the request payload into a stream.
 */
http_read_json_required(Output, Request) :-
    check_content_type_json(Request),
    check_content_length(Request),
    http_read_utf8(Output, Request).

/*
 * http_read_json_semidet(-Output, +Request) is semidet.
 *
 * - Fail if the minimal requirements for JSON input are not met.
 * - Read the request payload into a stream.
 */
http_read_json_semidet(Output, Request) :-
    json_content_type(Request),
    memberchk(content_length(_Len), Request),
    http_read_utf8(Output, Request).

/*
 * http_read_multipart_semidet(+Request, -Form_Data) is semidet.
 *
 * - Fail if the minimal requirements for multipart/form-data input are not met.
 * - Read the request payload as multipart form data.
 */
http_read_multipart_semidet(Request, Form_Data) :-
    multipart_content_type(Request),
    http_read_data(Request, Form_Data, [on_filename(save_post_file), form_data(mime)]).

/*
 * http_read_multipart_json_semidet(+Form_Data, -JSON, -Form_Data_Out) is semidet.
 *
 * - Fail if the form data does not contain a part with type 'application/json'.
 * - Read the JSON dict from the part.
 * - Return the remaining parts.
 */
http_read_multipart_json_semidet([], _JSON, []) :-
    !,
    fail.
http_read_multipart_json_semidet([mime(Mime_Header, Value, _) | Form_Data], JSON, Form_Data) :-
    json_mime_type(Mime_Header),
    !,
    read_json_dict(Value, JSON).
http_read_multipart_json_semidet([Part | Form_Data], JSON, [Part | Form_Data_Out]) :-
    http_read_multipart_json_semidet(Form_Data, JSON, Form_Data_Out).

/*
 * add_payload_to_request(Request:request,JSON:json) is det.
 *
 * Updates request with JSON-LD payload in payload(Document).
 * This should really be done automatically at request time
 * using the endpoint wrappers so we don't forget to do it.
 */
add_payload_to_request(Request,[multipart(Form_Data)|Request]) :-
    http_read_multipart_semidet(Request, Form_Data),
    !.
add_payload_to_request(Request,[payload(Document)|Request]) :-
    http_read_json_semidet(json_dict(Document), Request),
    !.
add_payload_to_request(Request,[payload(Document)|Request]) :-
    memberchk(content_type(_Some_Other_Type), Request),
    !,
    http_read_data(Request, Document, []).
add_payload_to_request(Request,Request).

get_payload(Payload,Request) :-
    memberchk(payload(Payload),Request),
    !.
get_payload(Payload,Request) :-
    memberchk(multipart(Form_Data),Request),
    member(mime(Meta,Value,_),Form_Data),
    memberchk(name(payload), Meta),
    read_json_dict(Value, Payload).

/*
 * request_remote_authorization(Request, Authorization) is det.
 */
request_remote_authorization(Request, Token) :-
    memberchk(authorization_remote(Token),Request).

/*
 * save_post_file(In,File_Spec,Options) is det.
 *
 * Saves a temporary octet stream to a file. Used for multipart
 * file passing via POST.
 */
save_post_file(In, file(Filename, File), Options) :-
    option(filename(Filename), Options),
    setup_call_cleanup(
        tmp_file_stream(octet, File, Out),
        copy_stream_data(In, Out),
        close(Out)
    ).

/*
 * collect_multipart_files(+Parts, -Files) is det.
 *
 * Search through the form data parts to collect matching pairs of file name
 * from request and temporary file name on server.
 */
collect_multipart_files(Parts, Files) :-
    convlist(
        [mime(Mime_Header, Data, _), Filename=Temp_Filename]>>(
            memberchk(filename(Filename), Mime_Header),
            setup_call_cleanup(
                tmp_file_stream(octet, Temp_Filename, Out),
                write(Out, Data),
                close(Out)
            )
        ),
        Parts,
        Files
    ).
collect_multipart_files(_Parts, []).

/*
 * Make a collection of all posted files for
 * use in a Context via csv interface
 */
collect_posted_named_files(Request,Files) :-
    memberchk(multipart(Parts), Request),
    !,
    convlist([mime(Mime_Header,Data,_),Name=Temp_Filename]>>(
                 memberchk(filename(_),Mime_Header),
                 memberchk(name(Name),Mime_Header),
                 \+ json_mime_type(Mime_Header),
                 setup_call_cleanup(
                     tmp_file_stream(octet, Temp_Filename, Out),
                     write(Out, Data),
                     close(Out)
                 )
             ),Parts,Files).
collect_posted_named_files(_Request,[]).


%% Logging

match_http_info(method(Method), Method_Upper, _Protocol, _Host, _Port, _Url_Suffix, _Remote_Ip, _User_Agent, _Size, _Operation_Id) :-
    string_upper(Method, Method_Upper).
match_http_info(protocol(Protocol), _Method, Protocol, _Host, _Port, _Url_Suffix, _Remote_Ip, _User_Agent, _Size, _Operation_Id).
match_http_info(host(Host), _Method, _Protocol, Host, _Port, _Url_Suffix, _Remote_Ip, _User_Agent, _Size, _Operation_Id).
match_http_info(port(Port), _Method, _Protocol, _Host, Port, _Url_Suffix, _Remote_Ip, _User_Agent, _Size, _Operation_Id).
match_http_info(request_uri(Url_Suffix), _Method, _Protocol, _Host, _Port, Url_Suffix, _Remote_Ip, _User_Agent, _Size, _Operation_Id).
match_http_info(peer(Peer), _Method, _Protocol, _Host, _Port, _Url_Suffix, Remote_Ip, _User_Agent, _Size, _Operation_Id) :-
    % what about ipv6 though?
    % is there any other sort of peer possible?
    Peer = ip(N1,N2,N3,N4),
    format(string(Remote_Ip), "~w.~w.~w.~w", [N1, N2, N3, N4]).
match_http_info(user_agent(User_Agent), _Method, _Protocol, _Host, _Port, _Url_Suffix, _Remote_Ip, User_Agent, _Size, _Operation_Id).
match_http_info(content_length(Size), _Method, _Protocol, _Host, _Port, _Url_Suffix, _Remote_Ip, _User_Agent, Size_String, _Operation_Id) :-
    term_string(Size, Size_String).
match_http_info(x_operation_id(Operation_Id), _Method, _Protocol, _Host, _Port, _Url_Suffix, _Remote_Ip, _User_Agent, _Size, Operation_Id_String) :-
    atom_string(Operation_Id, Operation_Id_String).
match_http_info(_, _Method, _Protocol, _Host, _Port, _Url_Suffix, _Remote_Ip, _User_Agent, _Size, _Operation_Id).

extract_http_info_([], _Method, _Protocol, _Host, _Port, _Url_Suffix, _Remote_Ip, _User_Agent, _Size, _Operation_Id).
extract_http_info_([First|Rest], Method, Protocol, Host, Port, Url_Suffix, Remote_Ip, User_Agent, Size, Operation_Id) :-
    match_http_info(First, Method, Protocol, Host, Port, Url_Suffix, Remote_Ip, User_Agent, Size, Operation_Id),
    !,
    extract_http_info_(Rest, Method, Protocol, Host, Port, Url_Suffix, Remote_Ip, User_Agent, Size, Operation_Id).

extract_http_info(Request, Method, Url, Path, Remote_Ip, User_Agent, Size, Operation_Id) :-
    extract_http_info_(Request, Method, Protocol, Host, Port, Path, Remote_Ip, User_Agent, Size, Operation_Id),

    (   var(Port)
    ->  format(string(Url), "~w://~w~w", [Protocol, Host, Path])
    ;   format(string(Url), "~w://~w:~w~w", [Protocol, Host, Port, Path])).


get_current_id_from_stream(Id) :-
    current_output(CGI),
    cgi_property(CGI, id(Id)).

save_request(Request) :-
    get_time(Now),
    get_current_id_from_stream(Id),
    extract_http_info(Request, Method, Url, Path, Remote_Ip, User_Agent, Size, Submitted_Operation_Id),
    (   var(Submitted_Operation_Id)
    ->  Operation_Id = none
    ;   Operation_Id = some(Submitted_Operation_Id)),

    include([_-V]>>(nonvar(V)), [requestMethod-Method,
                                 requestUrl-Url,
                                 requestSize-Size,
                                 remoteIp-Remote_Ip,
                                 userAgent-User_Agent
                                ],
           Http_Pairs),
    assert(saved_request(Id, Now, Path, Operation_Id, Http_Pairs)).

:- multifile http:request_expansion/2.
http:request_expansion(Request, Request) :-
    save_request(Request).

http_request_logger(_) :-
    % Skip work if info log is not enabled
    \+ info_log_enabled,
    !,
    true.
http_request_logger(request_start(Local_Id, Request)) :-
    extract_http_info(Request, Method, _Url, Path, _Remote_Ip, _User_Agent, _Size, Submitted_Operation_Id),
    generate_request_id(Local_Id, Request_Id),

    (   var(Submitted_Operation_Id)
    ->  Operation_Id = first(Request_Id)
    ;   Operation_Id = Submitted_Operation_Id),

    format(string(Message), "Request ~w started - ~w ~w", [Request_Id, Method, Path]),

    include([_-V]>>(nonvar(V)), [method-Method,
                                 path-Path,
                                 message-Message
                                ],
            Dict_Pairs),
    dict_create(Dict, json, Dict_Pairs),
    json_log_debug(Operation_Id,
                  Request_Id,
                   Dict).

http_request_logger(request_finished(Local_Id, Code, _Status, _Cpu, Bytes)) :-
    term_string(Bytes, Bytes_String),

    saved_request(Local_Id, Start, Path, Submitted_Operation_Id, Initial_Http_Pairs),
    retract(saved_request(Local_Id, Start, Path, Submitted_Operation_Id, Initial_Http_Pairs)),
    get_time(Now),
    Latency is Now - Start,
    format(string(Latency_String), "~9fs", [Latency]),
    Http_Pairs = [
        status-Code,
        responseSize-Bytes_String,
        latency-Latency_String
        |Initial_Http_Pairs],

    dict_create(Http, json, Http_Pairs),

    generate_request_id(Local_Id, Request_Id),
    (   Submitted_Operation_Id = some(Operation_Id)
    ->  true
    ;   Operation_Id = last(Request_Id)),

    format(string(Message), "~w ~w (~w)", [Http.requestMethod, Path, Code]),
    json_log_info(Operation_Id,
                  Request_Id,
                  json{
                      httpRequest: Http,
                      message: Message
                  }).<|MERGE_RESOLUTION|>--- conflicted
+++ resolved
@@ -521,11 +521,8 @@
 
             param_value_json_optional(JSON, query, object, _, Query),
 
-<<<<<<< HEAD
             JSON_Options = [width(0)],
 
-=======
->>>>>>> d9daa130
             read_data_version_header(Request, Requested_Data_Version),
 
             Config = config{
