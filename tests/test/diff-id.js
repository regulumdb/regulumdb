const { expect } = require('chai')
const { Agent, api, branch, db, document, util } = require('../lib')

describe('diff-id', function () {
  let agent

  before(function () {
    agent = new Agent().auth()
  })

  describe('1 database, shared', function () {
    before(async function () {
      await db.create(agent)
    })

    after(async function () {
      // await db.delete(agent)
    })

    it('diff two_documents', async function () {
      const id = util.randomString()
      await document.insert(agent, { schema: { '@type': 'Class', '@id': id, a: 'xsd:string' } })
      const r1 = await document.insert(agent, { instance: { '@type': id, a: 'pickles and eggs' } })
      const dv1 = r1.header['terminusdb-data-version']
      const [docId] = r1.body
      const r2 = await document
        .replace(agent, {
          instance: { '@type': id, '@id': docId, a: 'vegan sausage' },
        })
      const dv2 = r2.header['terminusdb-data-version']

      const path = api.path.versionDiff(agent)
      const r3 = await agent.post(path).send(
        {
          before_data_version: dv1,
          after_data_version: dv2,
          document_id: docId,
        })
      expect(r3.body).to.deep.equal({
        '@id': r3.body['@id'],
        a: {
          '@after': 'vegan sausage',
          '@before': 'pickles and eggs',
          '@op': 'SwapValue',
        },
      })
      expect(r3.status).to.equal(200)
    })

    it('diff db document against submitted document', async function () {
      const id = util.randomString()
      await document.insert(agent, { schema: { '@type': 'Class', '@id': id, a: 'xsd:string' } })
      const r1 = await document.insert(agent, { instance: { '@type': id, a: 'pickles and eggs' } })

      const dv1 = r1.header['terminusdb-data-version']
      const docId = r1.body[0].split('terminusdb:///data/')[1]
      const path = api.path.versionDiff(agent)

      const r2 = await agent.post(path).send(
        {
          before_data_version: dv1,
          document_id: docId,
          after: { '@type': id, '@id': docId, a: 'vegan sausage' },
        })
      expect(r2.body).to.deep.equal({
        '@id': docId,
        a: {
          '@after': 'vegan sausage',
          '@before': 'pickles and eggs',
          '@op': 'SwapValue',
        },
      })
      expect(r2.status).to.equal(200)
    })

    it('diff with explicit copy', async function () {
      const id = util.randomString()
      await document
        .insert(agent, {
          schema: {
            '@type': 'Class',
            '@id': id,
            list: {
              '@type': 'List',
              '@class': 'xsd:string',
            },
          },
        })
      const r1 = await document
        .insert(agent, {
          instance: { '@type': id, list: ['pickles and eggs', 'pickles and eggs'] },
        })

      const dv1 = r1.header['terminusdb-data-version']
      const docId = r1.body[0].split('terminusdb:///data/')[1]
      const path = api.path.versionDiff(agent)

      const r2 = await agent.post(path).send(
        {
          before_data_version: dv1,
          document_id: docId,
          after: { '@type': id, '@id': docId, list: ['pickles and eggs'] },
          copy_value: true,
        })
      expect(r2.body).to.deep.equal({
        '@id': docId,
        list: {
          '@after': [],
          '@before': ['pickles and eggs'],
          '@op': 'SwapList',
          '@rest': { '@op': 'KeepList', '@value': [] },
        },
      })
      expect(r2.status).to.equal(200)
    })

    it('diff db document against submitted document normalizing ids and type', async function () {
      const id = util.randomString()
      await document
        .insert(agent, {
          schema: { '@type': 'Class', '@id': id, a: 'xsd:string' },
        })
      const r1 = await document
        .insert(agent, {
          instance: { '@type': id, a: 'pickles and eggs' },
        })

      const dv1 = r1.header['terminusdb-data-version']
      const [docId] = r1.body
      const resultId = docId.split('terminusdb:///data/')[1]
      const path = api.path.versionDiff(agent)

      const r2 = await agent.post(path).send(
        {
          before_data_version: dv1,
          document_id: docId,
          after: { '@type': id, '@id': docId, a: 'vegan sausage' },
        })
      expect(r2.body).to.deep.equal({
        '@id': resultId,
        a: {
          '@after': 'vegan sausage',
          '@before': 'pickles and eggs',
          '@op': 'SwapValue',
        },
      })
      expect(r2.status).to.equal(200)
    })

    it('diff db document against submitted document normalizing expanded property', async function () {
      const id = util.randomString()
      await document.insert(agent, { schema: { '@type': 'Class', '@id': id, a: 'xsd:string' } })
      const r1 = await document.insert(agent, { instance: { '@type': id, a: 'pickles and eggs' } })

      const dv1 = r1.header['terminusdb-data-version']
      const [docId] = r1.body
      const resultId = docId.split('terminusdb:///data/')[1]
      const path = api.path.versionDiff(agent)

      const r2 = await agent.post(path).send(
        {
          before_data_version: dv1,
          document_id: docId,
          after: {
            '@type': id,
            '@id': docId,
            'terminusdb:///schema#a': 'vegan sausage',
          },
        })
      expect(r2.body).to.deep.equal({
        '@id': resultId,
        a: {
          '@after': 'vegan sausage',
          '@before': 'pickles and eggs',
          '@op': 'SwapValue',
        },
      })
      expect(r2.status).to.equal(200)
    })

    it('diff db document against submitted document with non-existent property', async function () {
      const id = util.randomString()
      await document.insert(agent, { schema: { '@type': 'Class', '@id': id, a: 'xsd:string' } })
      const r1 = await document.insert(agent, { instance: { '@type': id, a: 'pickles and eggs' } })

      const dv1 = r1.header['terminusdb-data-version']
      const [docId] = r1.body
      const path = api.path.versionDiff(agent)

      const r2 = await agent.post(path).send(
        {
          before_data_version: dv1,
          document_id: docId,
          after: {
            '@type': id,
            '@id': docId,
            b: 3,
          },
        })
      expect(r2.body['@type']).to.equal('api:DiffErrorResponse')
      expect(r2.body['api:error']['api:witnesses'][0]['@type']).to.equal('unknown_property_for_type')
      expect(r2.status).to.equal(400)
    })

    it('diff everything between two commits', async function () {
      const class1 = util.randomString()
      const class2 = util.randomString()
      await document
        .insert(agent, {
          schema: [{ '@type': 'Class', '@id': class1, a: 'xsd:string', b: class2 },
            {
              '@type': 'Class',
              '@id': class2,
              c: 'xsd:integer',
              '@subdocument': [],
              '@key': { '@type': 'Lexical', '@fields': ['c'] },
            },
          ],
        })
      const r1 = await document
        .insert(agent, {
          instance: {
            '@type': class1,
            a: 'pickles and eggs',
            b: {
              '@type': class2,
              c: 3,
            },
          },
        })
      const dv1 = r1.header['terminusdb-data-version']
      const [docId] = r1.body
      const r2 = await document
        .replace(agent, {
          instance: {
            '@type': class1,
            a: 'pickles and eggs',
            '@id': docId,
            b: {
              '@type': class2,
              c: 4,
            },
          },
        })
      const dv2 = r2.header['terminusdb-data-version']

      const path = api.path.versionDiff(agent)

      const r3 = await agent.post(path).send(
        {
          before_data_version: dv1,
          after_data_version: dv2,
        })
      expect(r3.status).to.equal(200)
      expect(r3.body[0].b.c).to.deep.equal({ '@after': 4, '@before': 3, '@op': 'SwapValue' })
    })

    it('diff inserted object', async function () {
      const class1 = util.randomString()
      const class2 = util.randomString()
      await document
        .insert(agent, {
          schema: [{ '@type': 'Class', '@id': class1, a: 'xsd:string' },
            { '@type': 'Class', '@id': class2, b: 'xsd:string' },
          ],
        })
      const r1 = await document
        .insert(agent, {
          instance: { '@type': class1, a: 'pickles and eggs' },
        })
      const dv1 = r1.header['terminusdb-data-version']
      const r2 = await document
        .insert(agent, {
          instance: { '@type': class2, b: 'frog legs' },
        })
      const dv2 = r2.header['terminusdb-data-version']
      const [docId2Long] = r2.body
      const docId2 = docId2Long.split('terminusdb:///data/')[1]
      const path = api.path.versionDiff(agent)

      const r3 = await agent.post(path).send(
        {
          before_data_version: dv1,
          after_data_version: dv2,
        })
      expect(r3.status).to.equal(200)
      expect(r3.body).to.deep.equal([
        {
          '@insert': {
            '@id': docId2,
            '@type': class2,
            b: 'frog legs',
          },
          '@op': 'Insert',
        },
      ])
    })

    it('apply squash commit', async function () {
      const class1 = util.randomString()
      const class2 = util.randomString()
      await document
        .insert(agent, {
          schema: [
            { '@type': 'Class', '@id': class1, a: 'xsd:string' },
            { '@type': 'Class', '@id': class2, b: 'xsd:string' },
          ],
        })
      await document
        .insert(agent, {
          instance: { '@type': class1, a: 'pickles and eggs' },
        })

      const r2 = await document
        .insert(agent, {
          instance: { '@type': class2, b: 'frog legs' },
        })

      const dv2 = r2.header['terminusdb-data-version']
      const [docId2Long] = r2.body
      const docId2 = docId2Long.split('terminusdb:///data/')[1]

      const r3 = await document
        .replace(agent, {
          instance: { '@id': docId2, '@type': class2, b: 'vegan frog legs' },
        })
      const dv3 = r3.header['terminusdb-data-version']

      const path = api.path.apply(agent)

      const r4 = await agent.post(path)
        .send({
          before_commit: dv2,
          after_commit: dv3,
          commit_info: { author: 'gavin', message: 'something' },
          type: 'squash',
          match_final_state: true,
        })

      expect(r4.status).to.equal(200)

      const r5 = await document.get(agent, { query: { type: class2, as_list: true } })

      expect(r5.body).to.deep.equal([
        {
          '@id': docId2,
          '@type': class2,
          b: 'vegan frog legs',
        }])
    })

    it('apply squash commit to obtain conflict', async function () {
      const class1 = util.randomString()
      const class2 = util.randomString()
      await document
        .insert(agent, {
          schema: [
            { '@type': 'Class', '@id': class1, a: 'xsd:string' },
            { '@type': 'Class', '@id': class2, b: 'xsd:string' },
          ],
        })
      const r1 = await document
        .insert(agent, {
          instance: { '@type': class1, a: 'pickles and eggs' },
        })
      const dv1 = r1.header['terminusdb-data-version']

      const r2 = await document
        .insert(agent, {
          instance: { '@type': class2, b: 'frog legs' },
        })

      const [docId2Long] = r2.body
      const docId2 = docId2Long.split('terminusdb:///data/')[1]

      const r3 = await document
        .replace(agent, {
          instance: { '@id': docId2, '@type': class2, b: 'vegan frog legs' },
        })
      const dv3 = r3.header['terminusdb-data-version']

      const path = api.path.apply(agent)

      const r4 = await agent.post(path)
        .send({
          before_commit: dv1,
          after_commit: dv3,
          commit_info: { author: 'gavin', message: 'something' },
          type: 'squash',
          match_final_state: false,
        })

      expect(r4.status).to.equal(409)
      expect(r4.body['api:witnesses'][0]['@op']).to.equal('InsertConflict')
      expect(r4.body['api:witnesses'][0]['@id_already_exists']).to.equal(docId2Long)
    })

    it('apply squash commit to obtain a read conflict', async function () {
      const class1 = util.randomString()
      await document
        .insert(agent, {
          schema: [
            { '@type': 'Class', '@id': class1, a: 'xsd:string' },
          ],
        })
      const r1 = await document
        .insert(agent, {
          instance: { '@type': class1, a: 'chicken legs' },
        })
      const [docIdLong] = r1.body
      const docId = docIdLong.split('terminusdb:///data/')[1]

      const branchName = util.randomString()
      const origin = api.path.branchOrigin(agent)
      await branch.create(agent, branchName, { origin })
      const newDocPath = api.path.document(agent) + '/local/branch/' + branchName

      const r2 = await document
        .replace(agent, {
          path: newDocPath,
          instance: { '@id': docId, '@type': class1, a: 'frog legs' },
        })
      const dv2 = r2.header['terminusdb-data-version']

      const r3 = await document
        .replace(agent, {
          path: newDocPath,
          instance: { '@id': docId, '@type': class1, a: 'vegan frog legs' },
        })
      const dv3 = r3.header['terminusdb-data-version']

      const path = api.path.apply(agent)

      const r4 = await agent.post(path)
        .send({
          before_commit: dv2,
          after_commit: dv3,
          commit_info: { author: 'gavin', message: 'something' },
          type: 'squash',
          match_final_state: true,
        })

      expect(r4.body['api:witnesses']).to.deep.equal(
        [
          {
            '@id': docId,
            a: {
              '@expected': 'frog legs',
              '@found': 'chicken legs',
              '@op': 'Conflict',
            },
          },
        ])
      expect(r4.status).to.equal(409)
    })

<<<<<<< HEAD
    it('apply squash commit on raw json', async function () {
      await document
        .insert(agent, {
          instance: { name: 'Socrates' },
          raw_json: true,
        })

      const branchName = 'new'
      const origin = api.path.branchOrigin(agent)
      await branch.create(agent, branchName, { origin })
      const newDocPath = api.path.document(agent) + '/local/branch/' + branchName

      await document
        .insert(agent, {
          path: newDocPath,
          instance: { name: 'Plato' },
          raw_json: true,
        })

      await document
        .insert(agent, {
          path: newDocPath,
          instance: { name: 'Aristotle' },
          raw_json: true,
        })

      const path = api.path.apply(agent)

      const r4 = await agent.post(path)
        .send({
          before_commit: 'main',
          after_commit: 'new',
          commit_info: { author: 'gavin', message: 'something' },
          type: 'squash',
          match_final_state: true,
        })

      expect(r4.status).to.equal(200)
      expect(r4.body).to.deep.equal({ '@type': 'api:ApplyResponse', 'api:status': 'api:success' })
      const r5 = await document.get(agent, {
        query: {
          type: 'sys:JSONDocument',
          as_list: true,
        },
      })
      expect(r5.body).to.have.length(3)
=======
    it('gets an error on apply', async function () {
      const id = util.randomString()
      agent.db = id
      const path = api.path.apply(agent)
      const result = await agent.post(path).send(
        {
          before_commit: 'nonsense',
          after_commit: 'nonsense',
          commit_info: { author: 'gavin', message: 'something' },
          type: 'squash',
          match_final_state: true,
        },
      )
      expect(result.body['api:error']['@type']).to.equal('api:NotValidRefError')
>>>>>>> c8b0601d
    })
  })
})<|MERGE_RESOLUTION|>--- conflicted
+++ resolved
@@ -454,7 +454,6 @@
       expect(r4.status).to.equal(409)
     })
 
-<<<<<<< HEAD
     it('apply squash commit on raw json', async function () {
       await document
         .insert(agent, {
@@ -501,7 +500,7 @@
         },
       })
       expect(r5.body).to.have.length(3)
-=======
+
     it('gets an error on apply', async function () {
       const id = util.randomString()
       agent.db = id
@@ -516,7 +515,6 @@
         },
       )
       expect(result.body['api:error']['@type']).to.equal('api:NotValidRefError')
->>>>>>> c8b0601d
     })
   })
 })